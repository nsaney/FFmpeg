--- conflicted
+++ resolved
@@ -265,20 +265,9 @@
     const char *buf = args;
     int ret;
 
-<<<<<<< HEAD
-    if (args)
-        kernel_str = av_get_token(&buf, "|");
-    else
-        kernel_str = av_strdup(default_kernel_str);
-    if (!kernel_str)
-        return AVERROR(ENOMEM);
-    if ((ret = parse_iplconvkernel(&dilate->kernel, kernel_str, ctx)) < 0)
-        return ret;
-=======
-    dilate->nb_iterations = 1;
-
     if (args) {
         kernel_str = av_get_token(&buf, "|");
+
         if (!kernel_str)
             return AVERROR(ENOMEM);
     }
@@ -287,7 +276,6 @@
                               (!kernel_str || !*kernel_str) ? default_kernel_str
                                                             : kernel_str,
                               ctx);
->>>>>>> a6653787
     av_free(kernel_str);
     if (ret < 0)
         return ret;
