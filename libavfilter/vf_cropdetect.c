--- conflicted
+++ resolved
@@ -203,19 +203,6 @@
 
     .query_formats = query_formats,
 
-<<<<<<< HEAD
-    .inputs    = (const AVFilterPad[]) {{ .name       = "default",
-                                    .type             = AVMEDIA_TYPE_VIDEO,
-                                    .config_props     = config_input,
-                                    .get_video_buffer = ff_null_get_video_buffer,
-                                    .start_frame      = ff_null_start_frame,
-                                    .end_frame        = end_frame, },
-                                  { .name = NULL}},
-
-    .outputs   = (const AVFilterPad[]) {{ .name       = "default",
-                                    .type             = AVMEDIA_TYPE_VIDEO },
-                                  { .name = NULL}},
-=======
     .inputs    = (const AVFilterPad[]) {{ .name = "default",
                                           .type             = AVMEDIA_TYPE_VIDEO,
                                           .config_props     = config_input,
@@ -227,5 +214,4 @@
     .outputs   = (const AVFilterPad[]) {{ .name             = "default",
                                           .type             = AVMEDIA_TYPE_VIDEO },
                                         { .name = NULL}},
->>>>>>> 1470ce21
 };