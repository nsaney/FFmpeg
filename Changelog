--- conflicted
+++ resolved
@@ -13,6 +13,7 @@
 - remove mp3_header_compress bitstream filters
 - Windows resource files for shared libraries
 - aeval filter
+- stereoscopic 3d metadata handling
 
 
 version 2.1:
@@ -128,39 +129,10 @@
 - sab filter ported from libmpcodecs
 - ffprobe -show_chapters option
 - WavPack encoding through libwavpack
-<<<<<<< HEAD
 - rotate filter
 - spp filter ported from libmpcodecs
 - libgme support
 - psnr filter
-=======
-- Added the -n parameter to avconv
-- RTMP seek support
-- when transcoding with avconv (i.e. not streamcopying), -ss is now accurate
-  even when used as an input option. Previous behavior can be restored with
-  the -noaccurate_seek option.
-- avconv -t option can now be used for inputs, to limit the duration of
-  data read from an input file
-- Voxware MetaSound decoder
-- WebP decoder
-- Error Resilient AAC syntax (ER AAC LC) decoding
-- Low Delay AAC (ER AAC LD) decoding
-- mux chapters in ASF files
-- Opus in Ogg demuxing
-- Enhanced Low Delay AAC (ER AAC ELD) decoding (no LD SBR support)
-- F4V muxer
-- HNM version 4 demuxer and video decoder
-- HEVC decoder
-- raw HEVC, HEVC in MOV/MP4, HEVC in Matroska, HEVC in MPEG-TS demuxing
-- remove avplay -vismv option, which has not worked for a long time
-- Live HDS muxer
-- setsar/setdar filters now support variables in ratio expressions
-- dar variable in the scale filter now returns the actual DAR (i.e. a * sar)
-- VP9 decoder
-- support for decoding through VDPAU in avconv (the -hwaccel option)
-- remove mp3_header_(de)compress bitstream filters
-- stereoscopic 3d metadata handling
->>>>>>> 7e244c68
 
 
 version 1.2:
