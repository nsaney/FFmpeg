/*
 * ASF compatible demuxer
 * Copyright (c) 2000, 2001 Fabrice Bellard
 *
 * This file is part of FFmpeg.
 *
 * FFmpeg is free software; you can redistribute it and/or
 * modify it under the terms of the GNU Lesser General Public
 * License as published by the Free Software Foundation; either
 * version 2.1 of the License, or (at your option) any later version.
 *
 * FFmpeg is distributed in the hope that it will be useful,
 * but WITHOUT ANY WARRANTY; without even the implied warranty of
 * MERCHANTABILITY or FITNESS FOR A PARTICULAR PURPOSE.  See the GNU
 * Lesser General Public License for more details.
 *
 * You should have received a copy of the GNU Lesser General Public
 * License along with FFmpeg; if not, write to the Free Software
 * Foundation, Inc., 51 Franklin Street, Fifth Floor, Boston, MA 02110-1301 USA
 */

#include "libavutil/attributes.h"
#include "libavutil/avassert.h"
#include "libavutil/avstring.h"
#include "libavutil/bswap.h"
#include "libavutil/common.h"
#include "libavutil/dict.h"
#include "libavutil/internal.h"
#include "libavutil/mathematics.h"
#include "libavutil/opt.h"
#include "avformat.h"
#include "avio_internal.h"
#include "avlanguage.h"
#include "id3v2.h"
#include "internal.h"
#include "riff.h"
#include "asf.h"
#include "asfcrypt.h"

typedef struct {
    const AVClass *class;
    int asfid2avid[128];                 ///< conversion table from asf ID 2 AVStream ID
    ASFStream streams[128];              ///< it's max number and it's not that big
    uint32_t stream_bitrates[128];       ///< max number of streams, bitrate for each (for streaming)
    AVRational dar[128];
    char stream_languages[128][6];       ///< max number of streams, language for each (RFC1766, e.g. en-US)
    /* non streamed additonnal info */
    /* packet filling */
    int packet_size_left;
    /* only for reading */
    uint64_t data_offset;                ///< beginning of the first data packet
    uint64_t data_object_offset;         ///< data object offset (excl. GUID & size)
    uint64_t data_object_size;           ///< size of the data object
    int index_read;

    ASFMainHeader hdr;

    int packet_flags;
    int packet_property;
    int packet_timestamp;
    int packet_segsizetype;
    int packet_segments;
    int packet_seq;
    int packet_replic_size;
    int packet_key_frame;
    int packet_padsize;
    unsigned int packet_frag_offset;
    unsigned int packet_frag_size;
    int64_t packet_frag_timestamp;
    int packet_multi_size;
    int packet_time_delta;
    int packet_time_start;
    int64_t packet_pos;

    int stream_index;

    ASFStream *asf_st;                   ///< currently decoded stream

    int no_resync_search;
} ASFContext;

static const AVOption options[] = {
    { "no_resync_search", "Don't try to resynchronize by looking for a certain optional start code", offsetof(ASFContext, no_resync_search), AV_OPT_TYPE_INT, { .i64 = 0 }, 0, 1, AV_OPT_FLAG_DECODING_PARAM },
    { NULL },
};

static const AVClass asf_class = {
    .class_name = "asf demuxer",
    .item_name  = av_default_item_name,
    .option     = options,
    .version    = LIBAVUTIL_VERSION_INT,
};

#undef NDEBUG
#include <assert.h>

#define ASF_MAX_STREAMS 127
#define FRAME_HEADER_SIZE 16
// Fix Me! FRAME_HEADER_SIZE may be different. (17 is known to be too large)

#ifdef DEBUG
static const ff_asf_guid stream_bitrate_guid = { /* (http://get.to/sdp) */
    0xce, 0x75, 0xf8, 0x7b, 0x8d, 0x46, 0xd1, 0x11, 0x8d, 0x82, 0x00, 0x60, 0x97, 0xc9, 0xa2, 0xb2
};

#define PRINT_IF_GUID(g, cmp) \
    if (!ff_guidcmp(g, &cmp)) \
        av_dlog(NULL, "(GUID: %s) ", # cmp)

static void print_guid(ff_asf_guid *g)
{
    int i;
    PRINT_IF_GUID(g, ff_asf_header);
    else PRINT_IF_GUID(g, ff_asf_file_header);
    else PRINT_IF_GUID(g, ff_asf_stream_header);
    else PRINT_IF_GUID(g, ff_asf_audio_stream);
    else PRINT_IF_GUID(g, ff_asf_audio_conceal_none);
    else PRINT_IF_GUID(g, ff_asf_video_stream);
    else PRINT_IF_GUID(g, ff_asf_video_conceal_none);
    else PRINT_IF_GUID(g, ff_asf_command_stream);
    else PRINT_IF_GUID(g, ff_asf_comment_header);
    else PRINT_IF_GUID(g, ff_asf_codec_comment_header);
    else PRINT_IF_GUID(g, ff_asf_codec_comment1_header);
    else PRINT_IF_GUID(g, ff_asf_data_header);
    else PRINT_IF_GUID(g, ff_asf_simple_index_header);
    else PRINT_IF_GUID(g, ff_asf_head1_guid);
    else PRINT_IF_GUID(g, ff_asf_head2_guid);
    else PRINT_IF_GUID(g, ff_asf_my_guid);
    else PRINT_IF_GUID(g, ff_asf_ext_stream_header);
    else PRINT_IF_GUID(g, ff_asf_extended_content_header);
    else PRINT_IF_GUID(g, ff_asf_ext_stream_embed_stream_header);
    else PRINT_IF_GUID(g, ff_asf_ext_stream_audio_stream);
    else PRINT_IF_GUID(g, ff_asf_metadata_header);
    else PRINT_IF_GUID(g, ff_asf_metadata_library_header);
    else PRINT_IF_GUID(g, ff_asf_marker_header);
    else PRINT_IF_GUID(g, stream_bitrate_guid);
    else PRINT_IF_GUID(g, ff_asf_language_guid);
    else
        av_dlog(NULL, "(GUID: unknown) ");
    for (i = 0; i < 16; i++)
        av_dlog(NULL, " 0x%02x,", (*g)[i]);
    av_dlog(NULL, "}\n");
}
#undef PRINT_IF_GUID
#else
#define print_guid(g)
#endif

static int asf_probe(AVProbeData *pd)
{
    /* check file header */
    if (!ff_guidcmp(pd->buf, &ff_asf_header))
        return AVPROBE_SCORE_MAX;
    else
        return 0;
}

/* size of type 2 (BOOL) is 32bit for "Extended Content Description Object"
 * but 16 bit for "Metadata Object" and "Metadata Library Object" */
static int get_value(AVIOContext *pb, int type, int type2_size)
{
    switch (type) {
    case 2:
        return (type2_size == 32) ? avio_rl32(pb) : avio_rl16(pb);
    case 3:
        return avio_rl32(pb);
    case 4:
        return avio_rl64(pb);
    case 5:
        return avio_rl16(pb);
    default:
        return INT_MIN;
    }
}

/* MSDN claims that this should be "compatible with the ID3 frame, APIC",
 * but in reality this is only loosely similar */
static int asf_read_picture(AVFormatContext *s, int len)
{
    AVPacket pkt          = { 0 };
    const CodecMime *mime = ff_id3v2_mime_tags;
    enum  AVCodecID id    = AV_CODEC_ID_NONE;
    char mimetype[64];
    uint8_t  *desc = NULL;
    AVStream   *st = NULL;
    int ret, type, picsize, desc_len;

    /* type + picsize + mime + desc */
    if (len < 1 + 4 + 2 + 2) {
        av_log(s, AV_LOG_ERROR, "Invalid attached picture size: %d.\n", len);
        return AVERROR_INVALIDDATA;
    }

    /* picture type */
    type = avio_r8(s->pb);
    len--;
    if (type >= FF_ARRAY_ELEMS(ff_id3v2_picture_types) || type < 0) {
        av_log(s, AV_LOG_WARNING, "Unknown attached picture type: %d.\n", type);
        type = 0;
    }

    /* picture data size */
    picsize = avio_rl32(s->pb);
    len    -= 4;

    /* picture MIME type */
    len -= avio_get_str16le(s->pb, len, mimetype, sizeof(mimetype));
    while (mime->id != AV_CODEC_ID_NONE) {
        if (!strncmp(mime->str, mimetype, sizeof(mimetype))) {
            id = mime->id;
            break;
        }
        mime++;
    }
    if (id == AV_CODEC_ID_NONE) {
        av_log(s, AV_LOG_ERROR, "Unknown attached picture mimetype: %s.\n",
               mimetype);
        return 0;
    }

    if (picsize >= len) {
        av_log(s, AV_LOG_ERROR, "Invalid attached picture data size: %d >= %d.\n",
               picsize, len);
        return AVERROR_INVALIDDATA;
    }

    /* picture description */
    desc_len = (len - picsize) * 2 + 1;
    desc     = av_malloc(desc_len);
    if (!desc)
        return AVERROR(ENOMEM);
    len -= avio_get_str16le(s->pb, len - picsize, desc, desc_len);

    ret = av_get_packet(s->pb, &pkt, picsize);
    if (ret < 0)
        goto fail;

    st  = avformat_new_stream(s, NULL);
    if (!st) {
        ret = AVERROR(ENOMEM);
        goto fail;
    }
    st->disposition              |= AV_DISPOSITION_ATTACHED_PIC;
    st->codec->codec_type         = AVMEDIA_TYPE_VIDEO;
    st->codec->codec_id           = id;
    st->attached_pic              = pkt;
    st->attached_pic.stream_index = st->index;
    st->attached_pic.flags       |= AV_PKT_FLAG_KEY;

    if (*desc)
        av_dict_set(&st->metadata, "title", desc, AV_DICT_DONT_STRDUP_VAL);
    else
        av_freep(&desc);

    av_dict_set(&st->metadata, "comment", ff_id3v2_picture_types[type], 0);

    return 0;

fail:
    av_freep(&desc);
    av_free_packet(&pkt);
    return ret;
}

static void get_id3_tag(AVFormatContext *s, int len)
{
    ID3v2ExtraMeta *id3v2_extra_meta = NULL;

    ff_id3v2_read(s, ID3v2_DEFAULT_MAGIC, &id3v2_extra_meta);
    if (id3v2_extra_meta)
        ff_id3v2_parse_apic(s, &id3v2_extra_meta);
    ff_id3v2_free_extra_meta(&id3v2_extra_meta);
}

static void get_tag(AVFormatContext *s, const char *key, int type, int len, int type2_size)
{
    char *value;
    int64_t off = avio_tell(s->pb);
#define LEN 22

    if ((unsigned)len >= (UINT_MAX - LEN) / 2)
        return;

    value = av_malloc(2 * len + LEN);
    if (!value)
        goto finish;

    if (type == 0) {         // UTF16-LE
        avio_get_str16le(s->pb, len, value, 2 * len + 1);
    } else if (type == -1) { // ASCII
        avio_read(s->pb, value, len);
        value[len]=0;
    } else if (type == 1) {  // byte array
        if (!strcmp(key, "WM/Picture")) { // handle cover art
            asf_read_picture(s, len);
        } else if (!strcmp(key, "ID3")) { // handle ID3 tag
            get_id3_tag(s, len);
        } else {
            av_log(s, AV_LOG_VERBOSE, "Unsupported byte array in tag %s.\n", key);
        }
        goto finish;
    } else if (type > 1 && type <= 5) {  // boolean or DWORD or QWORD or WORD
        uint64_t num = get_value(s->pb, type, type2_size);
        snprintf(value, LEN, "%"PRIu64, num);
    } else if (type == 6) { // (don't) handle GUID
        av_log(s, AV_LOG_DEBUG, "Unsupported GUID value in tag %s.\n", key);
        goto finish;
    } else {
        av_log(s, AV_LOG_DEBUG,
               "Unsupported value type %d in tag %s.\n", type, key);
        goto finish;
    }
    if (*value)
        av_dict_set(&s->metadata, key, value, 0);

finish:
    av_freep(&value);
    avio_seek(s->pb, off + len, SEEK_SET);
}

static int asf_read_file_properties(AVFormatContext *s, int64_t size)
{
    ASFContext *asf = s->priv_data;
    AVIOContext *pb = s->pb;

    ff_get_guid(pb, &asf->hdr.guid);
    asf->hdr.file_size   = avio_rl64(pb);
    asf->hdr.create_time = avio_rl64(pb);
    avio_rl64(pb);                               /* number of packets */
    asf->hdr.play_time   = avio_rl64(pb);
    asf->hdr.send_time   = avio_rl64(pb);
    asf->hdr.preroll     = avio_rl32(pb);
    asf->hdr.ignore      = avio_rl32(pb);
    asf->hdr.flags       = avio_rl32(pb);
    asf->hdr.min_pktsize = avio_rl32(pb);
    asf->hdr.max_pktsize = avio_rl32(pb);
    if (asf->hdr.min_pktsize >= (1U << 29))
        return AVERROR_INVALIDDATA;
    asf->hdr.max_bitrate = avio_rl32(pb);
    s->packet_size       = asf->hdr.max_pktsize;

    return 0;
}

static int asf_read_stream_properties(AVFormatContext *s, int64_t size)
{
    ASFContext *asf = s->priv_data;
    AVIOContext *pb = s->pb;
    AVStream *st;
    ASFStream *asf_st;
    ff_asf_guid g;
    enum AVMediaType type;
    int type_specific_size, sizeX;
    unsigned int tag1;
    int64_t pos1, pos2, start_time;
    int test_for_ext_stream_audio, is_dvr_ms_audio = 0;

    if (s->nb_streams == ASF_MAX_STREAMS) {
        av_log(s, AV_LOG_ERROR, "too many streams\n");
        return AVERROR(EINVAL);
    }

    pos1 = avio_tell(pb);

    st = avformat_new_stream(s, NULL);
    if (!st)
        return AVERROR(ENOMEM);
    avpriv_set_pts_info(st, 32, 1, 1000); /* 32 bit pts in ms */
    start_time     = asf->hdr.preroll;

    if (!(asf->hdr.flags & 0x01)) { // if we aren't streaming...
        int64_t fsize = avio_size(pb);
        if (fsize <= 0 || (int64_t)asf->hdr.file_size <= 0 || FFABS(fsize - (int64_t)asf->hdr.file_size) < 10000)
            st->duration = asf->hdr.play_time /
                       (10000000 / 1000) - start_time;
    }
    ff_get_guid(pb, &g);

    test_for_ext_stream_audio = 0;
    if (!ff_guidcmp(&g, &ff_asf_audio_stream)) {
        type = AVMEDIA_TYPE_AUDIO;
    } else if (!ff_guidcmp(&g, &ff_asf_video_stream)) {
        type = AVMEDIA_TYPE_VIDEO;
    } else if (!ff_guidcmp(&g, &ff_asf_jfif_media)) {
        type                = AVMEDIA_TYPE_VIDEO;
        st->codec->codec_id = AV_CODEC_ID_MJPEG;
    } else if (!ff_guidcmp(&g, &ff_asf_command_stream)) {
        type = AVMEDIA_TYPE_DATA;
    } else if (!ff_guidcmp(&g, &ff_asf_ext_stream_embed_stream_header)) {
        test_for_ext_stream_audio = 1;
        type                      = AVMEDIA_TYPE_UNKNOWN;
    } else {
        return -1;
    }
    ff_get_guid(pb, &g);
    avio_skip(pb, 8); /* total_size */
    type_specific_size = avio_rl32(pb);
    avio_rl32(pb);
    st->id = avio_rl16(pb) & 0x7f; /* stream id */
    // mapping of asf ID to AV stream ID;
    asf->asfid2avid[st->id] = s->nb_streams - 1;
    asf_st = &asf->streams[st->id];

    avio_rl32(pb);

    if (test_for_ext_stream_audio) {
        ff_get_guid(pb, &g);
        if (!ff_guidcmp(&g, &ff_asf_ext_stream_audio_stream)) {
            type            = AVMEDIA_TYPE_AUDIO;
            is_dvr_ms_audio = 1;
            ff_get_guid(pb, &g);
            avio_rl32(pb);
            avio_rl32(pb);
            avio_rl32(pb);
            ff_get_guid(pb, &g);
            avio_rl32(pb);
        }
    }

    st->codec->codec_type = type;
    if (type == AVMEDIA_TYPE_AUDIO) {
        int ret = ff_get_wav_header(pb, st->codec, type_specific_size);
        if (ret < 0)
            return ret;
        if (is_dvr_ms_audio) {
            // codec_id and codec_tag are unreliable in dvr_ms
            // files. Set them later by probing stream.
            st->request_probe    = 1;
            st->codec->codec_tag = 0;
        }
        if (st->codec->codec_id == AV_CODEC_ID_AAC)
            st->need_parsing = AVSTREAM_PARSE_NONE;
        else
            st->need_parsing = AVSTREAM_PARSE_FULL;
        /* We have to init the frame size at some point .... */
        pos2 = avio_tell(pb);
        if (size >= (pos2 + 8 - pos1 + 24)) {
            asf_st->ds_span        = avio_r8(pb);
            asf_st->ds_packet_size = avio_rl16(pb);
            asf_st->ds_chunk_size  = avio_rl16(pb);
            avio_rl16(pb);  // ds_data_size
            avio_r8(pb);    // ds_silence_data
        }
        if (asf_st->ds_span > 1) {
            if (!asf_st->ds_chunk_size                                ||
                (asf_st->ds_packet_size / asf_st->ds_chunk_size <= 1) ||
                asf_st->ds_packet_size % asf_st->ds_chunk_size)
                asf_st->ds_span = 0;  // disable descrambling
        }
    } else if (type == AVMEDIA_TYPE_VIDEO &&
               size - (avio_tell(pb) - pos1 + 24) >= 51) {
        avio_rl32(pb);
        avio_rl32(pb);
        avio_r8(pb);
        avio_rl16(pb);        /* size */
        sizeX             = avio_rl32(pb); /* size */
        st->codec->width  = avio_rl32(pb);
        st->codec->height = avio_rl32(pb);
        /* not available for asf */
        avio_rl16(pb); /* panes */
        st->codec->bits_per_coded_sample = avio_rl16(pb); /* depth */
        tag1                             = avio_rl32(pb);
        avio_skip(pb, 20);
        if (sizeX > 40) {
            st->codec->extradata_size = ffio_limit(pb, sizeX - 40);
            st->codec->extradata      = av_mallocz(st->codec->extradata_size +
                                                   FF_INPUT_BUFFER_PADDING_SIZE);
            if (!st->codec->extradata)
                return AVERROR(ENOMEM);
            avio_read(pb, st->codec->extradata, st->codec->extradata_size);
        }

        /* Extract palette from extradata if bpp <= 8 */
        /* This code assumes that extradata contains only palette */
        /* This is true for all paletted codecs implemented in libavcodec */
        if (st->codec->extradata_size && (st->codec->bits_per_coded_sample <= 8)) {
#if HAVE_BIGENDIAN
            int i;
            for (i = 0; i < FFMIN(st->codec->extradata_size, AVPALETTE_SIZE) / 4; i++)
                asf_st->palette[i] = av_bswap32(((uint32_t *)st->codec->extradata)[i]);
#else
            memcpy(asf_st->palette, st->codec->extradata,
                   FFMIN(st->codec->extradata_size, AVPALETTE_SIZE));
#endif
            asf_st->palette_changed = 1;
        }

        st->codec->codec_tag = tag1;
        st->codec->codec_id  = ff_codec_get_id(ff_codec_bmp_tags, tag1);
        if (tag1 == MKTAG('D', 'V', 'R', ' ')) {
            st->need_parsing = AVSTREAM_PARSE_FULL;
            /* issue658 contains wrong w/h and MS even puts a fake seq header
             * with wrong w/h in extradata while a correct one is in the stream.
             * maximum lameness */
            st->codec->width      =
                st->codec->height = 0;
            av_freep(&st->codec->extradata);
            st->codec->extradata_size = 0;
        }
        if (st->codec->codec_id == AV_CODEC_ID_H264)
            st->need_parsing = AVSTREAM_PARSE_FULL_ONCE;
    }
    pos2 = avio_tell(pb);
    avio_skip(pb, size - (pos2 - pos1 + 24));

    return 0;
}

static int asf_read_ext_stream_properties(AVFormatContext *s, int64_t size)
{
    ASFContext *asf = s->priv_data;
    AVIOContext *pb = s->pb;
    ff_asf_guid g;
    int ext_len, payload_ext_ct, stream_ct, i;
    uint32_t leak_rate, stream_num;
    unsigned int stream_languageid_index;

    avio_rl64(pb); // starttime
    avio_rl64(pb); // endtime
    leak_rate = avio_rl32(pb); // leak-datarate
    avio_rl32(pb); // bucket-datasize
    avio_rl32(pb); // init-bucket-fullness
    avio_rl32(pb); // alt-leak-datarate
    avio_rl32(pb); // alt-bucket-datasize
    avio_rl32(pb); // alt-init-bucket-fullness
    avio_rl32(pb); // max-object-size
    avio_rl32(pb); // flags (reliable,seekable,no_cleanpoints?,resend-live-cleanpoints, rest of bits reserved)
    stream_num = avio_rl16(pb); // stream-num

    stream_languageid_index = avio_rl16(pb); // stream-language-id-index
    if (stream_num < 128)
        asf->streams[stream_num].stream_language_index = stream_languageid_index;

    avio_rl64(pb); // avg frametime in 100ns units
    stream_ct      = avio_rl16(pb); // stream-name-count
    payload_ext_ct = avio_rl16(pb); // payload-extension-system-count

    if (stream_num < 128) {
        asf->stream_bitrates[stream_num] = leak_rate;
        asf->streams[stream_num].payload_ext_ct = 0;
    }

    for (i = 0; i < stream_ct; i++) {
        avio_rl16(pb);
        ext_len = avio_rl16(pb);
        avio_skip(pb, ext_len);
    }

    for (i = 0; i < payload_ext_ct; i++) {
        int size;
        ff_get_guid(pb, &g);
        size = avio_rl16(pb);
        ext_len = avio_rl32(pb);
        avio_skip(pb, ext_len);
        if (stream_num < 128 && i < FF_ARRAY_ELEMS(asf->streams[stream_num].payload)) {
            ASFPayload *p = &asf->streams[stream_num].payload[i];
            p->type = g[0];
            p->size = size;
            av_log(s, AV_LOG_DEBUG, "Payload extension %x %d\n", g[0], p->size );
            asf->streams[stream_num].payload_ext_ct ++;
        }
    }

    return 0;
}

static int asf_read_content_desc(AVFormatContext *s, int64_t size)
{
    AVIOContext *pb = s->pb;
    int len1, len2, len3, len4, len5;

    len1 = avio_rl16(pb);
    len2 = avio_rl16(pb);
    len3 = avio_rl16(pb);
    len4 = avio_rl16(pb);
    len5 = avio_rl16(pb);
    get_tag(s, "title", 0, len1, 32);
    get_tag(s, "author", 0, len2, 32);
    get_tag(s, "copyright", 0, len3, 32);
    get_tag(s, "comment", 0, len4, 32);
    avio_skip(pb, len5);

    return 0;
}

static int asf_read_ext_content_desc(AVFormatContext *s, int64_t size)
{
    AVIOContext *pb = s->pb;
    ASFContext *asf = s->priv_data;
    int desc_count, i, ret;

    desc_count = avio_rl16(pb);
    for (i = 0; i < desc_count; i++) {
        int name_len, value_type, value_len;
        char name[1024];

        name_len = avio_rl16(pb);
        if (name_len % 2)   // must be even, broken lavf versions wrote len-1
            name_len += 1;
        if ((ret = avio_get_str16le(pb, name_len, name, sizeof(name))) < name_len)
            avio_skip(pb, name_len - ret);
        value_type = avio_rl16(pb);
        value_len  = avio_rl16(pb);
        if (!value_type && value_len % 2)
            value_len += 1;
        /* My sample has that stream set to 0 maybe that mean the container.
         * ASF stream count starts at 1. I am using 0 to the container value
         * since it's unused. */
        if (!strcmp(name, "AspectRatioX"))
            asf->dar[0].num = get_value(s->pb, value_type, 32);
        else if (!strcmp(name, "AspectRatioY"))
            asf->dar[0].den = get_value(s->pb, value_type, 32);
        else
            get_tag(s, name, value_type, value_len, 32);
    }

    return 0;
}

static int asf_read_language_list(AVFormatContext *s, int64_t size)
{
    AVIOContext *pb = s->pb;
    ASFContext *asf = s->priv_data;
    int j, ret;
    int stream_count = avio_rl16(pb);
    for (j = 0; j < stream_count; j++) {
        char lang[6];
        unsigned int lang_len = avio_r8(pb);
        if ((ret = avio_get_str16le(pb, lang_len, lang,
                                    sizeof(lang))) < lang_len)
            avio_skip(pb, lang_len - ret);
        if (j < 128)
            av_strlcpy(asf->stream_languages[j], lang,
                       sizeof(*asf->stream_languages));
    }

    return 0;
}

static int asf_read_metadata(AVFormatContext *s, int64_t size)
{
    AVIOContext *pb = s->pb;
    ASFContext *asf = s->priv_data;
    int n, stream_num, name_len, value_len;
    int ret, i;
    n = avio_rl16(pb);

    for (i = 0; i < n; i++) {
        char name[1024];
        int value_type;

        avio_rl16(pb);  // lang_list_index
        stream_num = avio_rl16(pb);
        name_len   = avio_rl16(pb);
        value_type = avio_rl16(pb); /* value_type */
        value_len  = avio_rl32(pb);

        if ((ret = avio_get_str16le(pb, name_len, name, sizeof(name))) < name_len)
            avio_skip(pb, name_len - ret);
        av_dlog(s, "%d stream %d name_len %2d type %d len %4d <%s>\n",
                i, stream_num, name_len, value_type, value_len, name);

        if (!strcmp(name, "AspectRatioX")){
            int aspect_x = get_value(s->pb, value_type, 16);
            if(stream_num < 128)
                asf->dar[stream_num].num = aspect_x;
        } else if(!strcmp(name, "AspectRatioY")){
            int aspect_y = get_value(s->pb, value_type, 16);
            if(stream_num < 128)
                asf->dar[stream_num].den = aspect_y;
        } else {
            get_tag(s, name, value_type, value_len, 16);
        }
    }

    return 0;
}

static int asf_read_marker(AVFormatContext *s, int64_t size)
{
    AVIOContext *pb = s->pb;
    ASFContext *asf = s->priv_data;
    int i, count, name_len, ret;
    char name[1024];

    avio_rl64(pb);            // reserved 16 bytes
    avio_rl64(pb);            // ...
    count = avio_rl32(pb);    // markers count
    avio_rl16(pb);            // reserved 2 bytes
    name_len = avio_rl16(pb); // name length
    for (i = 0; i < name_len; i++)
        avio_r8(pb); // skip the name

    for (i = 0; i < count; i++) {
        int64_t pres_time;
        int name_len;

        avio_rl64(pb);             // offset, 8 bytes
        pres_time = avio_rl64(pb); // presentation time
        pres_time -= asf->hdr.preroll * 10000;
        avio_rl16(pb);             // entry length
        avio_rl32(pb);             // send time
        avio_rl32(pb);             // flags
        name_len = avio_rl32(pb);  // name length
        if ((ret = avio_get_str16le(pb, name_len * 2, name,
                                    sizeof(name))) < name_len)
            avio_skip(pb, name_len - ret);
        avpriv_new_chapter(s, i, (AVRational) { 1, 10000000 }, pres_time,
                           AV_NOPTS_VALUE, name);
    }

    return 0;
}

static int asf_read_header(AVFormatContext *s)
{
    ASFContext *asf = s->priv_data;
    ff_asf_guid g;
    AVIOContext *pb = s->pb;
    int i;
    int64_t gsize;

    ff_get_guid(pb, &g);
    if (ff_guidcmp(&g, &ff_asf_header))
        return AVERROR_INVALIDDATA;
    avio_rl64(pb);
    avio_rl32(pb);
    avio_r8(pb);
    avio_r8(pb);
    memset(&asf->asfid2avid, -1, sizeof(asf->asfid2avid));

    for (i = 0; i<128; i++)
        asf->streams[i].stream_language_index = 128; // invalid stream index means no language info

    for (;;) {
        uint64_t gpos = avio_tell(pb);
        ff_get_guid(pb, &g);
        gsize = avio_rl64(pb);
        print_guid(&g);
        if (!ff_guidcmp(&g, &ff_asf_data_header)) {
            asf->data_object_offset = avio_tell(pb);
            /* If not streaming, gsize is not unlimited (how?),
             * and there is enough space in the file.. */
            if (!(asf->hdr.flags & 0x01) && gsize >= 100)
                asf->data_object_size = gsize - 24;
            else
                asf->data_object_size = (uint64_t)-1;
            break;
        }
        if (gsize < 24)
            return AVERROR_INVALIDDATA;
        if (!ff_guidcmp(&g, &ff_asf_file_header)) {
            int ret = asf_read_file_properties(s, gsize);
            if (ret < 0)
                return ret;
        } else if (!ff_guidcmp(&g, &ff_asf_stream_header)) {
            int ret = asf_read_stream_properties(s, gsize);
            if (ret < 0)
                return ret;
        } else if (!ff_guidcmp(&g, &ff_asf_comment_header)) {
            asf_read_content_desc(s, gsize);
        } else if (!ff_guidcmp(&g, &ff_asf_language_guid)) {
            asf_read_language_list(s, gsize);
        } else if (!ff_guidcmp(&g, &ff_asf_extended_content_header)) {
            asf_read_ext_content_desc(s, gsize);
        } else if (!ff_guidcmp(&g, &ff_asf_metadata_header)) {
            asf_read_metadata(s, gsize);
        } else if (!ff_guidcmp(&g, &ff_asf_metadata_library_header)) {
            asf_read_metadata(s, gsize);
        } else if (!ff_guidcmp(&g, &ff_asf_ext_stream_header)) {
            asf_read_ext_stream_properties(s, gsize);

            // there could be a optional stream properties object to follow
            // if so the next iteration will pick it up
            continue;
        } else if (!ff_guidcmp(&g, &ff_asf_head1_guid)) {
            ff_get_guid(pb, &g);
            avio_skip(pb, 6);
            continue;
        } else if (!ff_guidcmp(&g, &ff_asf_marker_header)) {
            asf_read_marker(s, gsize);
        } else if (url_feof(pb)) {
            return AVERROR_EOF;
        } else {
            if (!s->keylen) {
                if (!ff_guidcmp(&g, &ff_asf_content_encryption)) {
                    unsigned int len;
                    AVPacket pkt;
                    av_log(s, AV_LOG_WARNING,
                           "DRM protected stream detected, decoding will likely fail!\n");
                    len= avio_rl32(pb);
                    av_log(s, AV_LOG_DEBUG, "Secret data:\n");
                    av_get_packet(pb, &pkt, len); av_hex_dump_log(s, AV_LOG_DEBUG, pkt.data, pkt.size); av_free_packet(&pkt);
                    len= avio_rl32(pb);
                    get_tag(s, "ASF_Protection_Type", -1, len, 32);
                    len= avio_rl32(pb);
                    get_tag(s, "ASF_Key_ID", -1, len, 32);
                    len= avio_rl32(pb);
                    get_tag(s, "ASF_License_URL", -1, len, 32);
                } else if (!ff_guidcmp(&g, &ff_asf_ext_content_encryption)) {
                    av_log(s, AV_LOG_WARNING,
                           "Ext DRM protected stream detected, decoding will likely fail!\n");
                    av_dict_set(&s->metadata, "encryption", "ASF Extended Content Encryption", 0);
                } else if (!ff_guidcmp(&g, &ff_asf_digital_signature)) {
                    av_log(s, AV_LOG_INFO, "Digital signature detected!\n");
                }
            }
        }
        if (avio_tell(pb) != gpos + gsize)
            av_log(s, AV_LOG_DEBUG,
                   "gpos mismatch our pos=%"PRIu64", end=%"PRId64"\n",
                   avio_tell(pb) - gpos, gsize);
        avio_seek(pb, gpos + gsize, SEEK_SET);
    }
    ff_get_guid(pb, &g);
    avio_rl64(pb);
    avio_r8(pb);
    avio_r8(pb);
    if (url_feof(pb))
        return AVERROR_EOF;
    asf->data_offset      = avio_tell(pb);
    asf->packet_size_left = 0;

    for (i = 0; i < 128; i++) {
        int stream_num = asf->asfid2avid[i];
        if (stream_num >= 0) {
            AVStream *st = s->streams[stream_num];
            if (!st->codec->bit_rate)
                st->codec->bit_rate = asf->stream_bitrates[i];
            if (asf->dar[i].num > 0 && asf->dar[i].den > 0) {
                av_reduce(&st->sample_aspect_ratio.num,
                          &st->sample_aspect_ratio.den,
                          asf->dar[i].num, asf->dar[i].den, INT_MAX);
            } else if ((asf->dar[0].num > 0) && (asf->dar[0].den > 0) &&
                       // Use ASF container value if the stream doesn't set AR.
                       (st->codec->codec_type == AVMEDIA_TYPE_VIDEO))
                av_reduce(&st->sample_aspect_ratio.num,
                          &st->sample_aspect_ratio.den,
                          asf->dar[0].num, asf->dar[0].den, INT_MAX);

            av_dlog(s, "i=%d, st->codec->codec_type:%d, asf->dar %d:%d sar=%d:%d\n",
                    i, st->codec->codec_type, asf->dar[i].num, asf->dar[i].den,
                    st->sample_aspect_ratio.num, st->sample_aspect_ratio.den);

            // copy and convert language codes to the frontend
            if (asf->streams[i].stream_language_index < 128) {
                const char *rfc1766 = asf->stream_languages[asf->streams[i].stream_language_index];
                if (rfc1766 && strlen(rfc1766) > 1) {
                    const char primary_tag[3] = { rfc1766[0], rfc1766[1], '\0' }; // ignore country code if any
                    const char *iso6392       = av_convert_lang_to(primary_tag,
                                                                   AV_LANG_ISO639_2_BIBL);
                    if (iso6392)
                        av_dict_set(&st->metadata, "language", iso6392, 0);
                }
            }
        }
    }

    ff_metadata_conv(&s->metadata, NULL, ff_asf_metadata_conv);

    return 0;
}

#define DO_2BITS(bits, var, defval)             \
    switch (bits & 3) {                         \
    case 3:                                     \
        var = avio_rl32(pb);                    \
        rsize += 4;                             \
        break;                                  \
    case 2:                                     \
        var = avio_rl16(pb);                    \
        rsize += 2;                             \
        break;                                  \
    case 1:                                     \
        var = avio_r8(pb);                      \
        rsize++;                                \
        break;                                  \
    default:                                    \
        var = defval;                           \
        break;                                  \
    }

/**
 * Load a single ASF packet into the demuxer.
 * @param s demux context
 * @param pb context to read data from
 * @return 0 on success, <0 on error
 */
static int asf_get_packet(AVFormatContext *s, AVIOContext *pb)
{
    ASFContext *asf = s->priv_data;
    uint32_t packet_length, padsize;
    int rsize = 8;
    int c, d, e, off;

    // if we do not know packet size, allow skipping up to 32 kB
    off = 32768;
    if (asf->no_resync_search)
        off = 3;
    else if (s->packet_size > 0)
        off = (avio_tell(pb) - s->data_offset) % s->packet_size + 3;

    c = d = e = -1;
    while (off-- > 0) {
        c = d;
        d = e;
        e = avio_r8(pb);
        if (c == 0x82 && !d && !e)
            break;
    }

    if (c != 0x82) {
        /* This code allows handling of -EAGAIN at packet boundaries (i.e.
         * if the packet sync code above triggers -EAGAIN). This does not
         * imply complete -EAGAIN handling support at random positions in
         * the stream. */
        if (pb->error == AVERROR(EAGAIN))
            return AVERROR(EAGAIN);
        if (!url_feof(pb))
            av_log(s, AV_LOG_ERROR,
                   "ff asf bad header %x  at:%"PRId64"\n", c, avio_tell(pb));
    }
    if ((c & 0x8f) == 0x82) {
        if (d || e) {
            if (!url_feof(pb))
                av_log(s, AV_LOG_ERROR, "ff asf bad non zero\n");
            return AVERROR_INVALIDDATA;
        }
        c      = avio_r8(pb);
        d      = avio_r8(pb);
        rsize += 3;
    } else if(!url_feof(pb)) {
        avio_seek(pb, -1, SEEK_CUR); // FIXME
    }

    asf->packet_flags    = c;
    asf->packet_property = d;

    DO_2BITS(asf->packet_flags >> 5, packet_length, s->packet_size);
    DO_2BITS(asf->packet_flags >> 1, padsize, 0); // sequence ignored
    DO_2BITS(asf->packet_flags >> 3, padsize, 0); // padding length

    // the following checks prevent overflows and infinite loops
    if (!packet_length || packet_length >= (1U << 29)) {
        av_log(s, AV_LOG_ERROR,
               "invalid packet_length %d at:%"PRId64"\n",
               packet_length, avio_tell(pb));
        return AVERROR_INVALIDDATA;
    }
    if (padsize >= packet_length) {
        av_log(s, AV_LOG_ERROR,
               "invalid padsize %d at:%"PRId64"\n", padsize, avio_tell(pb));
        return AVERROR_INVALIDDATA;
    }

    asf->packet_timestamp = avio_rl32(pb);
    avio_rl16(pb); /* duration */
    // rsize has at least 11 bytes which have to be present

    if (asf->packet_flags & 0x01) {
        asf->packet_segsizetype = avio_r8(pb);
        rsize++;
        asf->packet_segments = asf->packet_segsizetype & 0x3f;
    } else {
        asf->packet_segments    = 1;
        asf->packet_segsizetype = 0x80;
    }
    if (rsize > packet_length - padsize) {
        asf->packet_size_left = 0;
        av_log(s, AV_LOG_ERROR,
               "invalid packet header length %d for pktlen %d-%d at %"PRId64"\n",
               rsize, packet_length, padsize, avio_tell(pb));
        return AVERROR_INVALIDDATA;
    }
    asf->packet_size_left = packet_length - padsize - rsize;
    if (packet_length < asf->hdr.min_pktsize)
        padsize += asf->hdr.min_pktsize - packet_length;
    asf->packet_padsize = padsize;
    av_dlog(s, "packet: size=%d padsize=%d  left=%d\n",
            s->packet_size, asf->packet_padsize, asf->packet_size_left);
    return 0;
}

/**
 *
 * @return <0 if error
 */
static int asf_read_frame_header(AVFormatContext *s, AVIOContext *pb)
{
    ASFContext *asf = s->priv_data;
    ASFStream *asfst;
    int rsize       = 1;
    int num         = avio_r8(pb);
    int i;
    int64_t ts0, ts1 av_unused;

    asf->packet_segments--;
    asf->packet_key_frame = num >> 7;
    asf->stream_index     = asf->asfid2avid[num & 0x7f];
    asfst                 = &asf->streams[num & 0x7f];
    // sequence should be ignored!
    DO_2BITS(asf->packet_property >> 4, asf->packet_seq, 0);
    DO_2BITS(asf->packet_property >> 2, asf->packet_frag_offset, 0);
    DO_2BITS(asf->packet_property, asf->packet_replic_size, 0);
    av_dlog(asf, "key:%d stream:%d seq:%d offset:%d replic_size:%d\n",
            asf->packet_key_frame, asf->stream_index, asf->packet_seq,
            asf->packet_frag_offset, asf->packet_replic_size);
    if (rsize+(int64_t)asf->packet_replic_size > asf->packet_size_left) {
        av_log(s, AV_LOG_ERROR, "packet_replic_size %d is invalid\n", asf->packet_replic_size);
        return AVERROR_INVALIDDATA;
    }
    if (asf->packet_replic_size >= 8) {
        int64_t end = avio_tell(pb) + asf->packet_replic_size;
        AVRational aspect;
        asfst->packet_obj_size = avio_rl32(pb);
        if (asfst->packet_obj_size >= (1 << 24) || asfst->packet_obj_size <= 0) {
            av_log(s, AV_LOG_ERROR, "packet_obj_size invalid\n");
            asfst->packet_obj_size = 0;
            return AVERROR_INVALIDDATA;
        }
        asf->packet_frag_timestamp = avio_rl32(pb); // timestamp

        for (i = 0; i < asfst->payload_ext_ct; i++) {
            ASFPayload *p = &asfst->payload[i];
            int size = p->size;
            int64_t payend;
            if (size == 0xFFFF)
                size = avio_rl16(pb);
            payend = avio_tell(pb) + size;
            if (payend > end) {
                av_log(s, AV_LOG_ERROR, "too long payload\n");
                break;
            }
            switch (p->type) {
            case 0x50:
//              duration = avio_rl16(pb);
                break;
            case 0x54:
                aspect.num = avio_r8(pb);
                aspect.den = avio_r8(pb);
                if (aspect.num > 0 && aspect.den > 0 && asf->stream_index >= 0) {
                    s->streams[asf->stream_index]->sample_aspect_ratio = aspect;
                }
                break;
            case 0x2A:
                avio_skip(pb, 8);
                ts0 = avio_rl64(pb);
                ts1 = avio_rl64(pb);
                if (ts0!= -1) asf->packet_frag_timestamp = ts0/10000;
                else          asf->packet_frag_timestamp = AV_NOPTS_VALUE;
                break;
            case 0x5B:
            case 0xB7:
            case 0xCC:
            case 0xC0:
            case 0xA0:
                //unknown
                break;
            }
            avio_seek(pb, payend, SEEK_SET);
        }

        avio_seek(pb, end, SEEK_SET);
        rsize += asf->packet_replic_size; // FIXME - check validity
    } else if (asf->packet_replic_size == 1) {
        // multipacket - frag_offset is beginning timestamp
        asf->packet_time_start     = asf->packet_frag_offset;
        asf->packet_frag_offset    = 0;
        asf->packet_frag_timestamp = asf->packet_timestamp;

        asf->packet_time_delta = avio_r8(pb);
        rsize++;
    } else if (asf->packet_replic_size != 0) {
        av_log(s, AV_LOG_ERROR, "unexpected packet_replic_size of %d\n",
               asf->packet_replic_size);
        return AVERROR_INVALIDDATA;
    }
    if (asf->packet_flags & 0x01) {
        DO_2BITS(asf->packet_segsizetype >> 6, asf->packet_frag_size, 0); // 0 is illegal
        if (rsize > asf->packet_size_left) {
            av_log(s, AV_LOG_ERROR, "packet_replic_size is invalid\n");
            return AVERROR_INVALIDDATA;
        } else if (asf->packet_frag_size > asf->packet_size_left - rsize) {
            if (asf->packet_frag_size > asf->packet_size_left - rsize + asf->packet_padsize) {
                av_log(s, AV_LOG_ERROR, "packet_frag_size is invalid (%d-%d)\n",
                       asf->packet_size_left, rsize);
                return AVERROR_INVALIDDATA;
            } else {
                int diff = asf->packet_frag_size - (asf->packet_size_left - rsize);
                asf->packet_size_left += diff;
                asf->packet_padsize   -= diff;
            }
        }
    } else {
        asf->packet_frag_size = asf->packet_size_left - rsize;
    }
    if (asf->packet_replic_size == 1) {
        asf->packet_multi_size = asf->packet_frag_size;
        if (asf->packet_multi_size > asf->packet_size_left)
            return AVERROR_INVALIDDATA;
    }
    asf->packet_size_left -= rsize;

    return 0;
}

/**
 * Parse data from individual ASF packets (which were previously loaded
 * with asf_get_packet()).
 * @param s demux context
 * @param pb context to read data from
 * @param pkt pointer to store packet data into
 * @return 0 if data was stored in pkt, <0 on error or 1 if more ASF
 *          packets need to be loaded (through asf_get_packet())
 */
static int asf_parse_packet(AVFormatContext *s, AVIOContext *pb, AVPacket *pkt)
{
    ASFContext *asf   = s->priv_data;
    ASFStream *asf_st = 0;
    for (;;) {
        int ret;
        if (url_feof(pb))
            return AVERROR_EOF;

        if (asf->packet_size_left < FRAME_HEADER_SIZE) {
            int ret = asf->packet_size_left + asf->packet_padsize;

            assert(ret >= 0);
            /* fail safe */
            avio_skip(pb, ret);

            asf->packet_pos = avio_tell(pb);
            if (asf->data_object_size != (uint64_t)-1 &&
                (asf->packet_pos - asf->data_object_offset >= asf->data_object_size))
                return AVERROR_EOF;  /* Do not exceed the size of the data object */
            return 1;
        }
        if (asf->packet_time_start == 0) {
            if (asf_read_frame_header(s, pb) < 0) {
                asf->packet_time_start = asf->packet_segments = 0;
                continue;
            }
            if (asf->stream_index < 0 ||
                s->streams[asf->stream_index]->discard >= AVDISCARD_ALL ||
                (!asf->packet_key_frame &&
                 (s->streams[asf->stream_index]->discard >= AVDISCARD_NONKEY || asf->streams[s->streams[asf->stream_index]->id].skip_to_key))) {
                asf->packet_time_start = 0;
                /* unhandled packet (should not happen) */
                avio_skip(pb, asf->packet_frag_size);
                asf->packet_size_left -= asf->packet_frag_size;
                if (asf->stream_index < 0)
                    av_log(s, AV_LOG_ERROR, "ff asf skip %d (unknown stream)\n",
                           asf->packet_frag_size);
                continue;
            }
            asf->asf_st = &asf->streams[s->streams[asf->stream_index]->id];
            asf->asf_st->skip_to_key = 0;
        }
        asf_st = asf->asf_st;
        av_assert0(asf_st);

        if (asf->packet_replic_size == 1) {
            // frag_offset is here used as the beginning timestamp
            asf->packet_frag_timestamp = asf->packet_time_start;
            asf->packet_time_start    += asf->packet_time_delta;
            asf_st->packet_obj_size    = asf->packet_frag_size = avio_r8(pb);
            asf->packet_size_left--;
            asf->packet_multi_size--;
            if (asf->packet_multi_size < asf_st->packet_obj_size) {
                asf->packet_time_start = 0;
                avio_skip(pb, asf->packet_multi_size);
                asf->packet_size_left -= asf->packet_multi_size;
                continue;
            }
            asf->packet_multi_size -= asf_st->packet_obj_size;
        }

        if (asf_st->pkt.size != asf_st->packet_obj_size ||
            // FIXME is this condition sufficient?
            asf_st->frag_offset + asf->packet_frag_size > asf_st->pkt.size) {
            if (asf_st->pkt.data) {
                av_log(s, AV_LOG_INFO,
                       "freeing incomplete packet size %d, new %d\n",
                       asf_st->pkt.size, asf_st->packet_obj_size);
                asf_st->frag_offset = 0;
                av_free_packet(&asf_st->pkt);
            }
            /* new packet */
            av_new_packet(&asf_st->pkt, asf_st->packet_obj_size);
            asf_st->seq              = asf->packet_seq;
            asf_st->pkt.dts          = asf->packet_frag_timestamp - asf->hdr.preroll;
            asf_st->pkt.stream_index = asf->stream_index;
            asf_st->pkt.pos          = asf_st->packet_pos = asf->packet_pos;
            asf_st->pkt_clean        = 0;

            if (asf_st->pkt.data && asf_st->palette_changed) {
                uint8_t *pal;
                pal = av_packet_new_side_data(&asf_st->pkt, AV_PKT_DATA_PALETTE,
                                              AVPALETTE_SIZE);
                if (!pal) {
                    av_log(s, AV_LOG_ERROR, "Cannot append palette to packet\n");
                } else {
                    memcpy(pal, asf_st->palette, AVPALETTE_SIZE);
                    asf_st->palette_changed = 0;
                }
            }
            av_dlog(asf, "new packet: stream:%d key:%d packet_key:%d audio:%d size:%d\n",
                    asf->stream_index, asf->packet_key_frame,
                    asf_st->pkt.flags & AV_PKT_FLAG_KEY,
                    s->streams[asf->stream_index]->codec->codec_type == AVMEDIA_TYPE_AUDIO,
                    asf_st->packet_obj_size);
            if (s->streams[asf->stream_index]->codec->codec_type == AVMEDIA_TYPE_AUDIO)
                asf->packet_key_frame = 1;
            if (asf->packet_key_frame)
                asf_st->pkt.flags |= AV_PKT_FLAG_KEY;
        }

        /* read data */
        av_dlog(asf, "READ PACKET s:%d  os:%d  o:%d,%d  l:%d   DATA:%p\n",
                s->packet_size, asf_st->pkt.size, asf->packet_frag_offset,
                asf_st->frag_offset, asf->packet_frag_size, asf_st->pkt.data);
        asf->packet_size_left -= asf->packet_frag_size;
        if (asf->packet_size_left < 0)
            continue;

        if (asf->packet_frag_offset >= asf_st->pkt.size ||
            asf->packet_frag_size > asf_st->pkt.size - asf->packet_frag_offset) {
            av_log(s, AV_LOG_ERROR,
                   "packet fragment position invalid %u,%u not in %u\n",
                   asf->packet_frag_offset, asf->packet_frag_size,
                   asf_st->pkt.size);
            continue;
        }

        if (asf->packet_frag_offset != asf_st->frag_offset && !asf_st->pkt_clean) {
            memset(asf_st->pkt.data + asf_st->frag_offset, 0, asf_st->pkt.size - asf_st->frag_offset);
            asf_st->pkt_clean = 1;
        }

        ret = avio_read(pb, asf_st->pkt.data + asf->packet_frag_offset,
                        asf->packet_frag_size);
        if (ret != asf->packet_frag_size) {
            if (ret < 0 || asf->packet_frag_offset + ret == 0)
                return ret < 0 ? ret : AVERROR_EOF;

            if (asf_st->ds_span > 1) {
                // scrambling, we can either drop it completely or fill the remainder
                // TODO: should we fill the whole packet instead of just the current
                // fragment?
                memset(asf_st->pkt.data + asf->packet_frag_offset + ret, 0,
                       asf->packet_frag_size - ret);
                ret = asf->packet_frag_size;
            } else {
                // no scrambling, so we can return partial packets
                av_shrink_packet(&asf_st->pkt, asf->packet_frag_offset + ret);
            }
        }
        if (s->key && s->keylen == 20)
            ff_asfcrypt_dec(s->key, asf_st->pkt.data + asf->packet_frag_offset,
                            ret);
        asf_st->frag_offset += ret;
        /* test if whole packet is read */
        if (asf_st->frag_offset == asf_st->pkt.size) {
            // workaround for macroshit radio DVR-MS files
            if (s->streams[asf->stream_index]->codec->codec_id == AV_CODEC_ID_MPEG2VIDEO &&
                asf_st->pkt.size > 100) {
                int i;
                for (i = 0; i < asf_st->pkt.size && !asf_st->pkt.data[i]; i++)
                    ;
                if (i == asf_st->pkt.size) {
                    av_log(s, AV_LOG_DEBUG, "discarding ms fart\n");
                    asf_st->frag_offset = 0;
                    av_free_packet(&asf_st->pkt);
                    continue;
                }
            }

            /* return packet */
            if (asf_st->ds_span > 1) {
                if (asf_st->pkt.size != asf_st->ds_packet_size * asf_st->ds_span) {
                    av_log(s, AV_LOG_ERROR,
                           "pkt.size != ds_packet_size * ds_span (%d %d %d)\n",
                           asf_st->pkt.size, asf_st->ds_packet_size,
                           asf_st->ds_span);
                } else {
                    /* packet descrambling */
                    AVBufferRef *buf = av_buffer_alloc(asf_st->pkt.size +
                                                       FF_INPUT_BUFFER_PADDING_SIZE);
                    if (buf) {
                        uint8_t *newdata = buf->data;
                        int offset = 0;
                        memset(newdata + asf_st->pkt.size, 0,
                               FF_INPUT_BUFFER_PADDING_SIZE);
                        while (offset < asf_st->pkt.size) {
                            int off = offset / asf_st->ds_chunk_size;
                            int row = off / asf_st->ds_span;
                            int col = off % asf_st->ds_span;
                            int idx = row + col * asf_st->ds_packet_size / asf_st->ds_chunk_size;
                            assert(offset + asf_st->ds_chunk_size <= asf_st->pkt.size);
                            assert(idx + 1 <= asf_st->pkt.size / asf_st->ds_chunk_size);
                            memcpy(newdata + offset,
                                   asf_st->pkt.data + idx * asf_st->ds_chunk_size,
                                   asf_st->ds_chunk_size);
                            offset += asf_st->ds_chunk_size;
                        }
                        av_buffer_unref(&asf_st->pkt.buf);
                        asf_st->pkt.buf  = buf;
                        asf_st->pkt.data = buf->data;
                    }
                }
            }
            asf_st->frag_offset         = 0;
            *pkt                        = asf_st->pkt;
#if FF_API_DESTRUCT_PACKET
FF_DISABLE_DEPRECATION_WARNINGS
            asf_st->pkt.destruct        = NULL;
FF_ENABLE_DEPRECATION_WARNINGS
#endif
            asf_st->pkt.buf             = 0;
            asf_st->pkt.size            = 0;
            asf_st->pkt.data            = 0;
            asf_st->pkt.side_data_elems = 0;
            asf_st->pkt.side_data       = NULL;
            break; // packet completed
        }
    }
    return 0;
}

static int asf_read_packet(AVFormatContext *s, AVPacket *pkt)
{
    ASFContext *asf = s->priv_data;

    for (;;) {
        int ret;

        /* parse cached packets, if any */
        if ((ret = asf_parse_packet(s, s->pb, pkt)) <= 0)
            return ret;
        if ((ret = asf_get_packet(s, s->pb)) < 0)
            assert(asf->packet_size_left < FRAME_HEADER_SIZE ||
                   asf->packet_segments < 1);
        asf->packet_time_start = 0;
    }
}

// Added to support seeking after packets have been read
// If information is not reset, read_packet fails due to
// leftover information from previous reads
static void asf_reset_header(AVFormatContext *s)
{
    ASFContext *asf = s->priv_data;
    ASFStream *asf_st;
    int i;

    asf->packet_size_left      = 0;
    asf->packet_flags          = 0;
    asf->packet_property       = 0;
    asf->packet_timestamp      = 0;
    asf->packet_segsizetype    = 0;
    asf->packet_segments       = 0;
    asf->packet_seq            = 0;
    asf->packet_replic_size    = 0;
    asf->packet_key_frame      = 0;
    asf->packet_padsize        = 0;
    asf->packet_frag_offset    = 0;
    asf->packet_frag_size      = 0;
    asf->packet_frag_timestamp = 0;
    asf->packet_multi_size     = 0;
    asf->packet_time_delta     = 0;
    asf->packet_time_start     = 0;

    for (i = 0; i < 128; i++) {
        asf_st = &asf->streams[i];
        av_free_packet(&asf_st->pkt);
        asf_st->packet_obj_size = 0;
        asf_st->frag_offset = 0;
        asf_st->seq         = 0;
    }
    asf->asf_st = NULL;
}

static void skip_to_key(AVFormatContext *s)
{
    ASFContext *asf = s->priv_data;
    int i;

    for (i = 0; i < 128; i++) {
        int j = asf->asfid2avid[i];
        ASFStream *asf_st = &asf->streams[i];
        if (j < 0 || s->streams[j]->codec->codec_type != AVMEDIA_TYPE_VIDEO)
            continue;

        asf_st->skip_to_key = 1;
    }
}

static int asf_read_close(AVFormatContext *s)
{
    asf_reset_header(s);

    return 0;
}

static int64_t asf_read_pts(AVFormatContext *s, int stream_index,
                            int64_t *ppos, int64_t pos_limit)
{
    ASFContext *asf     = s->priv_data;
    AVPacket pkt1, *pkt = &pkt1;
    ASFStream *asf_st;
    int64_t pts;
    int64_t pos = *ppos;
    int i;
    int64_t start_pos[ASF_MAX_STREAMS];

    for (i = 0; i < s->nb_streams; i++)
        start_pos[i] = pos;

    if (s->packet_size > 0)
        pos = (pos + s->packet_size - 1 - s->data_offset) /
              s->packet_size * s->packet_size +
              s->data_offset;
    *ppos = pos;
    if (avio_seek(s->pb, pos, SEEK_SET) < 0)
        return AV_NOPTS_VALUE;

    ff_read_frame_flush(s);
    asf_reset_header(s);
    for (;;) {
        if (av_read_frame(s, pkt) < 0) {
            av_log(s, AV_LOG_INFO, "asf_read_pts failed\n");
            return AV_NOPTS_VALUE;
        }

        pts = pkt->dts;

        av_free_packet(pkt);
        if (pkt->flags & AV_PKT_FLAG_KEY) {
            i = pkt->stream_index;

            asf_st = &asf->streams[s->streams[i]->id];

//            assert((asf_st->packet_pos - s->data_offset) % s->packet_size == 0);
            pos = asf_st->packet_pos;

            av_add_index_entry(s->streams[i], pos, pts, pkt->size,
                               pos - start_pos[i] + 1, AVINDEX_KEYFRAME);
            start_pos[i] = asf_st->packet_pos + 1;

            if (pkt->stream_index == stream_index)
                break;
        }
    }

    *ppos = pos;
    return pts;
}

static int asf_build_simple_index(AVFormatContext *s, int stream_index)
{
    ff_asf_guid g;
    ASFContext *asf     = s->priv_data;
    int64_t current_pos = avio_tell(s->pb);
<<<<<<< HEAD

    if(avio_seek(s->pb, asf->data_object_offset + asf->data_object_size, SEEK_SET) < 0) {
        asf->index_read= -1;
        return;
    }

    ff_get_guid(s->pb, &g);
=======
    int i, ret = 0;

    avio_seek(s->pb, asf->data_object_offset + asf->data_object_size, SEEK_SET);
    if ((ret = ff_get_guid(s->pb, &g)) < 0)
        goto end;
>>>>>>> 0ebb523f

    /* the data object can be followed by other top-level objects,
     * skip them until the simple index object is reached */
    while (ff_guidcmp(&g, &ff_asf_simple_index_header)) {
        int64_t gsize = avio_rl64(s->pb);
<<<<<<< HEAD
        if (gsize < 24 || url_feof(s->pb)) {
            avio_seek(s->pb, current_pos, SEEK_SET);
            asf->index_read= -1;
            return;
=======
        if (gsize < 24 || s->pb->eof_reached) {
            goto end;
>>>>>>> 0ebb523f
        }
        avio_skip(s->pb, gsize - 24);
        if ((ret = ff_get_guid(s->pb, &g)) < 0)
            goto end;
    }

    {
        int64_t itime, last_pos = -1;
        int pct, ict;
        int i;
        int64_t av_unused gsize = avio_rl64(s->pb);
        if ((ret = ff_get_guid(s->pb, &g)) < 0)
            goto end;
        itime = avio_rl64(s->pb);
        pct   = avio_rl32(s->pb);
        ict   = avio_rl32(s->pb);
        av_log(s, AV_LOG_DEBUG,
               "itime:0x%"PRIx64", pct:%d, ict:%d\n", itime, pct, ict);

        for (i = 0; i < ict; i++) {
            int pktnum        = avio_rl32(s->pb);
            int pktct         = avio_rl16(s->pb);
            int64_t pos       = s->data_offset + s->packet_size * (int64_t)pktnum;
            int64_t index_pts = FFMAX(av_rescale(itime, i, 10000) - asf->hdr.preroll, 0);

            if (pos != last_pos) {
                av_log(s, AV_LOG_DEBUG, "pktnum:%d, pktct:%d  pts: %"PRId64"\n",
                       pktnum, pktct, index_pts);
                av_add_index_entry(s->streams[stream_index], pos, index_pts,
                                   s->packet_size, 0, AVINDEX_KEYFRAME);
                last_pos = pos;
            }
        }
        asf->index_read = ict > 1;
    }
end:
    if (s->pb->eof_reached)
        ret = 0;
    avio_seek(s->pb, current_pos, SEEK_SET);
    return ret;
}

static int asf_read_seek(AVFormatContext *s, int stream_index,
                         int64_t pts, int flags)
{
    ASFContext *asf = s->priv_data;
    AVStream *st    = s->streams[stream_index];
<<<<<<< HEAD
=======
    int64_t pos;
    int index, ret = 0;
>>>>>>> 0ebb523f

    if (s->packet_size <= 0)
        return -1;

    /* Try using the protocol's read_seek if available */
    if (s->pb) {
        int ret = avio_seek_time(s->pb, stream_index, pts, flags);
        if (ret >= 0)
            asf_reset_header(s);
        if (ret != AVERROR(ENOSYS))
            return ret;
    }

    if (!asf->index_read)
        ret = asf_build_simple_index(s, stream_index);

<<<<<<< HEAD
    if ((asf->index_read > 0 && st->index_entries)) {
        int index = av_index_search_timestamp(st, pts, flags);
=======
    if (!ret && asf->index_read && st->index_entries) {
        index = av_index_search_timestamp(st, pts, flags);
>>>>>>> 0ebb523f
        if (index >= 0) {
            /* find the position */
            uint64_t pos = st->index_entries[index].pos;

            /* do the seek */
            av_log(s, AV_LOG_DEBUG, "SEEKTO: %"PRId64"\n", pos);
            if(avio_seek(s->pb, pos, SEEK_SET) < 0)
                return -1;
            asf_reset_header(s);
            skip_to_key(s);
            return 0;
        }
    }
    /* no index or seeking by index failed */
    if (ff_seek_frame_binary(s, stream_index, pts, flags) < 0)
        return -1;
    asf_reset_header(s);
    skip_to_key(s);
    return 0;
}

AVInputFormat ff_asf_demuxer = {
    .name           = "asf",
    .long_name      = NULL_IF_CONFIG_SMALL("ASF (Advanced / Active Streaming Format)"),
    .priv_data_size = sizeof(ASFContext),
    .read_probe     = asf_probe,
    .read_header    = asf_read_header,
    .read_packet    = asf_read_packet,
    .read_close     = asf_read_close,
    .read_seek      = asf_read_seek,
    .read_timestamp = asf_read_pts,
    .flags          = AVFMT_NOBINSEARCH | AVFMT_NOGENSEARCH,
    .priv_class     = &asf_class,
};<|MERGE_RESOLUTION|>--- conflicted
+++ resolved
@@ -1461,35 +1461,21 @@
     ff_asf_guid g;
     ASFContext *asf     = s->priv_data;
     int64_t current_pos = avio_tell(s->pb);
-<<<<<<< HEAD
+    int ret = 0;
 
     if(avio_seek(s->pb, asf->data_object_offset + asf->data_object_size, SEEK_SET) < 0) {
-        asf->index_read= -1;
-        return;
-    }
-
-    ff_get_guid(s->pb, &g);
-=======
-    int i, ret = 0;
-
-    avio_seek(s->pb, asf->data_object_offset + asf->data_object_size, SEEK_SET);
+        return AVERROR_INVALIDDATA;
+    }
+
     if ((ret = ff_get_guid(s->pb, &g)) < 0)
         goto end;
->>>>>>> 0ebb523f
 
     /* the data object can be followed by other top-level objects,
      * skip them until the simple index object is reached */
     while (ff_guidcmp(&g, &ff_asf_simple_index_header)) {
         int64_t gsize = avio_rl64(s->pb);
-<<<<<<< HEAD
         if (gsize < 24 || url_feof(s->pb)) {
-            avio_seek(s->pb, current_pos, SEEK_SET);
-            asf->index_read= -1;
-            return;
-=======
-        if (gsize < 24 || s->pb->eof_reached) {
             goto end;
->>>>>>> 0ebb523f
         }
         avio_skip(s->pb, gsize - 24);
         if ((ret = ff_get_guid(s->pb, &g)) < 0)
@@ -1526,8 +1512,9 @@
         asf->index_read = ict > 1;
     }
 end:
-    if (s->pb->eof_reached)
-        ret = 0;
+//     if (url_feof(s->pb)) {
+//         ret = 0;
+//     }
     avio_seek(s->pb, current_pos, SEEK_SET);
     return ret;
 }
@@ -1537,11 +1524,7 @@
 {
     ASFContext *asf = s->priv_data;
     AVStream *st    = s->streams[stream_index];
-<<<<<<< HEAD
-=======
-    int64_t pos;
-    int index, ret = 0;
->>>>>>> 0ebb523f
+    int ret = 0;
 
     if (s->packet_size <= 0)
         return -1;
@@ -1555,16 +1538,14 @@
             return ret;
     }
 
-    if (!asf->index_read)
+    if (!asf->index_read) {
         ret = asf_build_simple_index(s, stream_index);
-
-<<<<<<< HEAD
-    if ((asf->index_read > 0 && st->index_entries)) {
+        if (ret < 0)
+            asf->index_read = -1;
+    }
+
+    if (asf->index_read > 0 && st->index_entries) {
         int index = av_index_search_timestamp(st, pts, flags);
-=======
-    if (!ret && asf->index_read && st->index_entries) {
-        index = av_index_search_timestamp(st, pts, flags);
->>>>>>> 0ebb523f
         if (index >= 0) {
             /* find the position */
             uint64_t pos = st->index_entries[index].pos;
