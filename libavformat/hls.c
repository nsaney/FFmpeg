--- conflicted
+++ resolved
@@ -458,12 +458,8 @@
     c->end_of_segment = 1;
     c->cur_seq_no = v->cur_seq_no;
 
-<<<<<<< HEAD
-    if (v->ctx && v->ctx->nb_streams && v->parent->nb_streams >= v->stream_offset + v->ctx->nb_streams) {
-=======
     if (v->ctx && v->ctx->nb_streams &&
         v->parent->nb_streams >= v->stream_offset + v->ctx->nb_streams) {
->>>>>>> cdd2d73d
         v->needed = 0;
         for (i = v->stream_offset; i < v->stream_offset + v->ctx->nb_streams;
              i++) {
