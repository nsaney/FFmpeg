/*
 * Motion Pixels MVI Demuxer
 * Copyright (c) 2008 Gregory Montoir (cyx@users.sourceforge.net)
 *
 * This file is part of FFmpeg.
 *
 * FFmpeg is free software; you can redistribute it and/or
 * modify it under the terms of the GNU Lesser General Public
 * License as published by the Free Software Foundation; either
 * version 2.1 of the License, or (at your option) any later version.
 *
 * FFmpeg is distributed in the hope that it will be useful,
 * but WITHOUT ANY WARRANTY; without even the implied warranty of
 * MERCHANTABILITY or FITNESS FOR A PARTICULAR PURPOSE.  See the GNU
 * Lesser General Public License for more details.
 *
 * You should have received a copy of the GNU Lesser General Public
 * License along with FFmpeg; if not, write to the Free Software
 * Foundation, Inc., 51 Franklin Street, Fifth Floor, Boston, MA 02110-1301 USA
 */

#include <inttypes.h>

#include "libavutil/channel_layout.h"
#include "avformat.h"
#include "internal.h"

#define MVI_FRAC_BITS 10

#define MVI_AUDIO_STREAM_INDEX 0
#define MVI_VIDEO_STREAM_INDEX 1

typedef struct MviDemuxContext {
    unsigned int (*get_int)(AVIOContext *);
    uint32_t audio_data_size;
    uint64_t audio_size_counter;
    uint64_t audio_frame_size;
    int audio_size_left;
    int video_frame_size;
} MviDemuxContext;

static int read_header(AVFormatContext *s)
{
    MviDemuxContext *mvi = s->priv_data;
    AVIOContext *pb = s->pb;
    AVStream *ast, *vst;
    unsigned int version, frames_count, msecs_per_frame, player_version;

    ast = avformat_new_stream(s, NULL);
    if (!ast)
        return AVERROR(ENOMEM);

    vst = avformat_new_stream(s, NULL);
    if (!vst)
        return AVERROR(ENOMEM);

<<<<<<< HEAD
    if (ff_alloc_extradata(vst->codec, 2))
        return AVERROR(ENOMEM);
=======
    vst->codecpar->extradata_size = 2;
    vst->codecpar->extradata = av_mallocz(2 + AV_INPUT_BUFFER_PADDING_SIZE);
>>>>>>> 9200514a

    version                  = avio_r8(pb);
    vst->codecpar->extradata[0] = avio_r8(pb);
    vst->codecpar->extradata[1] = avio_r8(pb);
    frames_count             = avio_rl32(pb);
    msecs_per_frame          = avio_rl32(pb);
    vst->codecpar->width        = avio_rl16(pb);
    vst->codecpar->height       = avio_rl16(pb);
    avio_r8(pb);
    ast->codecpar->sample_rate  = avio_rl16(pb);
    mvi->audio_data_size     = avio_rl32(pb);
    avio_r8(pb);
    player_version           = avio_rl32(pb);
    avio_rl16(pb);
    avio_r8(pb);

    if (frames_count == 0 || mvi->audio_data_size == 0)
        return AVERROR_INVALIDDATA;

    if (version != 7 || player_version > 213) {
        av_log(s, AV_LOG_ERROR, "unhandled version (%d,%d)\n", version, player_version);
        return AVERROR_INVALIDDATA;
    }

    avpriv_set_pts_info(ast, 64, 1, ast->codecpar->sample_rate);
    ast->codecpar->codec_type      = AVMEDIA_TYPE_AUDIO;
    ast->codecpar->codec_id        = AV_CODEC_ID_PCM_U8;
    ast->codecpar->channels        = 1;
    ast->codecpar->channel_layout  = AV_CH_LAYOUT_MONO;
    ast->codecpar->bits_per_coded_sample = 8;
    ast->codecpar->bit_rate        = ast->codecpar->sample_rate * 8;

    avpriv_set_pts_info(vst, 64, msecs_per_frame, 1000000);
    vst->avg_frame_rate    = av_inv_q(vst->time_base);
    vst->codecpar->codec_type = AVMEDIA_TYPE_VIDEO;
    vst->codecpar->codec_id   = AV_CODEC_ID_MOTIONPIXELS;

    mvi->get_int = (vst->codecpar->width * vst->codecpar->height < (1 << 16)) ? avio_rl16 : avio_rl24;

    mvi->audio_frame_size   = ((uint64_t)mvi->audio_data_size << MVI_FRAC_BITS) / frames_count;
    if (mvi->audio_frame_size <= 1 << MVI_FRAC_BITS - 1) {
        av_log(s, AV_LOG_ERROR,
               "Invalid audio_data_size (%"PRIu32") or frames_count (%u)\n",
               mvi->audio_data_size, frames_count);
        return AVERROR_INVALIDDATA;
    }

    mvi->audio_size_counter = (ast->codecpar->sample_rate * 830 / mvi->audio_frame_size - 1) * mvi->audio_frame_size;
    mvi->audio_size_left    = mvi->audio_data_size;

    return 0;
}

static int read_packet(AVFormatContext *s, AVPacket *pkt)
{
    int ret, count;
    MviDemuxContext *mvi = s->priv_data;
    AVIOContext *pb = s->pb;

    if (mvi->video_frame_size == 0) {
        mvi->video_frame_size = (mvi->get_int)(pb);
        if (mvi->audio_size_left == 0)
            return AVERROR(EIO);
        count = (mvi->audio_size_counter + mvi->audio_frame_size + 512) >> MVI_FRAC_BITS;
        if (count > mvi->audio_size_left)
            count = mvi->audio_size_left;
        if ((ret = av_get_packet(pb, pkt, count)) < 0)
            return ret;
        pkt->stream_index = MVI_AUDIO_STREAM_INDEX;
        mvi->audio_size_left -= count;
        mvi->audio_size_counter += mvi->audio_frame_size - (count << MVI_FRAC_BITS);
    } else {
        if ((ret = av_get_packet(pb, pkt, mvi->video_frame_size)) < 0)
            return ret;
        pkt->stream_index = MVI_VIDEO_STREAM_INDEX;
        mvi->video_frame_size = 0;
    }
    return 0;
}

AVInputFormat ff_mvi_demuxer = {
    .name           = "mvi",
    .long_name      = NULL_IF_CONFIG_SMALL("Motion Pixels MVI"),
    .priv_data_size = sizeof(MviDemuxContext),
    .read_header    = read_header,
    .read_packet    = read_packet,
    .extensions     = "mvi",
};<|MERGE_RESOLUTION|>--- conflicted
+++ resolved
@@ -54,13 +54,8 @@
     if (!vst)
         return AVERROR(ENOMEM);
 
-<<<<<<< HEAD
-    if (ff_alloc_extradata(vst->codec, 2))
+    if (ff_alloc_extradata(vst->codecpar, 2))
         return AVERROR(ENOMEM);
-=======
-    vst->codecpar->extradata_size = 2;
-    vst->codecpar->extradata = av_mallocz(2 + AV_INPUT_BUFFER_PADDING_SIZE);
->>>>>>> 9200514a
 
     version                  = avio_r8(pb);
     vst->codecpar->extradata[0] = avio_r8(pb);
