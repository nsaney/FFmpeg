/*
 * utils for libavcodec
 * Copyright (c) 2001 Fabrice Bellard
 * Copyright (c) 2002-2004 Michael Niedermayer <michaelni@gmx.at>
 *
 * This file is part of FFmpeg.
 *
 * FFmpeg is free software; you can redistribute it and/or
 * modify it under the terms of the GNU Lesser General Public
 * License as published by the Free Software Foundation; either
 * version 2.1 of the License, or (at your option) any later version.
 *
 * FFmpeg is distributed in the hope that it will be useful,
 * but WITHOUT ANY WARRANTY; without even the implied warranty of
 * MERCHANTABILITY or FITNESS FOR A PARTICULAR PURPOSE.  See the GNU
 * Lesser General Public License for more details.
 *
 * You should have received a copy of the GNU Lesser General Public
 * License along with FFmpeg; if not, write to the Free Software
 * Foundation, Inc., 51 Franklin Street, Fifth Floor, Boston, MA 02110-1301 USA
 */

/**
 * @file
 * utils.
 */

#include "libavutil/avstring.h"
#include "libavutil/crc.h"
#include "libavutil/mathematics.h"
#include "libavutil/pixdesc.h"
#include "libavutil/audioconvert.h"
#include "libavutil/imgutils.h"
#include "libavutil/samplefmt.h"
#include "libavutil/dict.h"
#include "libavutil/avassert.h"
#include "avcodec.h"
#include "dsputil.h"
#include "libavutil/opt.h"
#include "imgconvert.h"
#include "thread.h"
#include "audioconvert.h"
#include "internal.h"
#include <stdlib.h>
#include <stdarg.h>
#include <limits.h>
#include <float.h>

static int volatile entangled_thread_counter=0;
static int (*ff_lockmgr_cb)(void **mutex, enum AVLockOp op);
static void *codec_mutex;
static void *avformat_mutex;

void *av_fast_realloc(void *ptr, unsigned int *size, size_t min_size)
{
    if(min_size < *size)
        return ptr;

    min_size= FFMAX(17*min_size/16 + 32, min_size);

    ptr= av_realloc(ptr, min_size);
    if(!ptr) //we could set this to the unmodified min_size but this is safer if the user lost the ptr and uses NULL now
        min_size= 0;

    *size= min_size;

    return ptr;
}

void av_fast_malloc(void *ptr, unsigned int *size, size_t min_size)
{
    void **p = ptr;
    if (min_size < *size)
        return;
    min_size= FFMAX(17*min_size/16 + 32, min_size);
    av_free(*p);
    *p = av_malloc(min_size);
    if (!*p) min_size = 0;
    *size= min_size;
}

/* encoder management */
static AVCodec *first_avcodec = NULL;

AVCodec *av_codec_next(AVCodec *c){
    if(c) return c->next;
    else  return first_avcodec;
}

#if !FF_API_AVCODEC_INIT
static
#endif
void avcodec_init(void)
{
    static int initialized = 0;

    if (initialized != 0)
        return;
    initialized = 1;

    dsputil_static_init();
}

void avcodec_register(AVCodec *codec)
{
    AVCodec **p;
    avcodec_init();
    p = &first_avcodec;
    while (*p != NULL) p = &(*p)->next;
    *p = codec;
    codec->next = NULL;

    if (codec->init_static_data)
        codec->init_static_data(codec);
}

unsigned avcodec_get_edge_width(void)
{
    return EDGE_WIDTH;
}

void avcodec_set_dimensions(AVCodecContext *s, int width, int height){
    s->coded_width = width;
    s->coded_height= height;
    s->width = -((-width )>>s->lowres);
    s->height= -((-height)>>s->lowres);
}

#define INTERNAL_BUFFER_SIZE (32+1)

void avcodec_align_dimensions2(AVCodecContext *s, int *width, int *height,
                               int linesize_align[AV_NUM_DATA_POINTERS])
{
    int i;
    int w_align= 1;
    int h_align= 1;

    switch(s->pix_fmt){
    case PIX_FMT_YUV420P:
    case PIX_FMT_YUYV422:
    case PIX_FMT_UYVY422:
    case PIX_FMT_YUV422P:
    case PIX_FMT_YUV440P:
    case PIX_FMT_YUV444P:
    case PIX_FMT_GBRP:
    case PIX_FMT_GRAY8:
    case PIX_FMT_GRAY16BE:
    case PIX_FMT_GRAY16LE:
    case PIX_FMT_YUVJ420P:
    case PIX_FMT_YUVJ422P:
    case PIX_FMT_YUVJ440P:
    case PIX_FMT_YUVJ444P:
    case PIX_FMT_YUVA420P:
    case PIX_FMT_YUV420P9LE:
    case PIX_FMT_YUV420P9BE:
    case PIX_FMT_YUV420P10LE:
    case PIX_FMT_YUV420P10BE:
    case PIX_FMT_YUV422P9LE:
    case PIX_FMT_YUV422P9BE:
    case PIX_FMT_YUV422P10LE:
    case PIX_FMT_YUV422P10BE:
    case PIX_FMT_YUV444P9LE:
    case PIX_FMT_YUV444P9BE:
    case PIX_FMT_YUV444P10LE:
    case PIX_FMT_YUV444P10BE:
    case PIX_FMT_GBRP9LE:
    case PIX_FMT_GBRP9BE:
    case PIX_FMT_GBRP10LE:
    case PIX_FMT_GBRP10BE:
<<<<<<< HEAD
        w_align= 16; //FIXME check for non mpeg style codecs and use less alignment
        h_align= 16;
        if(s->codec_id == CODEC_ID_MPEG2VIDEO || s->codec_id == CODEC_ID_MJPEG || s->codec_id == CODEC_ID_AMV || s->codec_id == CODEC_ID_THP || s->codec_id == CODEC_ID_H264 || s->codec_id == CODEC_ID_PRORES)
            h_align= 32; // interlaced is rounded up to 2 MBs
=======
        w_align = 16; //FIXME assume 16 pixel per macroblock
        h_align = 16 * 2; // interlaced needs 2 macroblocks height
>>>>>>> 37c0dc62
        break;
    case PIX_FMT_YUV411P:
    case PIX_FMT_UYYVYY411:
        w_align=32;
        h_align=8;
        break;
    case PIX_FMT_YUV410P:
        if(s->codec_id == CODEC_ID_SVQ1){
            w_align=64;
            h_align=64;
        }
    case PIX_FMT_RGB555:
        if(s->codec_id == CODEC_ID_RPZA){
            w_align=4;
            h_align=4;
        }
    case PIX_FMT_PAL8:
    case PIX_FMT_BGR8:
    case PIX_FMT_RGB8:
        if(s->codec_id == CODEC_ID_SMC){
            w_align=4;
            h_align=4;
        }
        break;
    case PIX_FMT_BGR24:
        if((s->codec_id == CODEC_ID_MSZH) || (s->codec_id == CODEC_ID_ZLIB)){
            w_align=4;
            h_align=4;
        }
        break;
    default:
        w_align= 1;
        h_align= 1;
        break;
    }

    if(s->codec_id == CODEC_ID_IFF_ILBM || s->codec_id == CODEC_ID_IFF_BYTERUN1){
        w_align= FFMAX(w_align, 8);
    }

    *width = FFALIGN(*width , w_align);
    *height= FFALIGN(*height, h_align);
    if(s->codec_id == CODEC_ID_H264 || s->lowres)
        *height+=2; // some of the optimized chroma MC reads one line too much
                    // which is also done in mpeg decoders with lowres > 0

    for (i = 0; i < AV_NUM_DATA_POINTERS; i++)
        linesize_align[i] = STRIDE_ALIGN;
//STRIDE_ALIGN is 8 for SSE* but this does not work for SVQ1 chroma planes
//we could change STRIDE_ALIGN to 16 for x86/sse but it would increase the
//picture size unneccessarily in some cases. The solution here is not
//pretty and better ideas are welcome!
#if HAVE_MMX
    if(s->codec_id == CODEC_ID_SVQ1 || s->codec_id == CODEC_ID_VP5 ||
       s->codec_id == CODEC_ID_VP6 || s->codec_id == CODEC_ID_VP6F ||
       s->codec_id == CODEC_ID_VP6A || s->codec_id == CODEC_ID_DIRAC) {
        for (i = 0; i < AV_NUM_DATA_POINTERS; i++)
            linesize_align[i] = 16;
    }
#endif
}

void avcodec_align_dimensions(AVCodecContext *s, int *width, int *height){
    int chroma_shift = av_pix_fmt_descriptors[s->pix_fmt].log2_chroma_w;
    int linesize_align[AV_NUM_DATA_POINTERS];
    int align;
    avcodec_align_dimensions2(s, width, height, linesize_align);
    align = FFMAX(linesize_align[0], linesize_align[3]);
    linesize_align[1] <<= chroma_shift;
    linesize_align[2] <<= chroma_shift;
    align = FFMAX3(align, linesize_align[1], linesize_align[2]);
    *width=FFALIGN(*width, align);
}

void ff_init_buffer_info(AVCodecContext *s, AVFrame *pic)
{
    if (s->pkt) {
        pic->pkt_pts = s->pkt->pts;
        pic->pkt_pos = s->pkt->pos;
    } else {
        pic->pkt_pts = AV_NOPTS_VALUE;
        pic->pkt_pos = -1;
    }
    pic->reordered_opaque= s->reordered_opaque;
    pic->sample_aspect_ratio = s->sample_aspect_ratio;
    pic->width               = s->width;
    pic->height              = s->height;
    pic->format              = s->pix_fmt;
}

static int audio_get_buffer(AVCodecContext *avctx, AVFrame *frame)
{
    AVCodecInternal *avci = avctx->internal;
    InternalBuffer *buf;
    int buf_size, ret, i, needs_extended_data;

    buf_size = av_samples_get_buffer_size(NULL, avctx->channels,
                                          frame->nb_samples, avctx->sample_fmt,
                                          32);
    if (buf_size < 0)
        return AVERROR(EINVAL);

    needs_extended_data = av_sample_fmt_is_planar(avctx->sample_fmt) &&
                          avctx->channels > AV_NUM_DATA_POINTERS;

    /* allocate InternalBuffer if needed */
    if (!avci->buffer) {
        avci->buffer = av_mallocz(sizeof(InternalBuffer));
        if (!avci->buffer)
            return AVERROR(ENOMEM);
    }
    buf = avci->buffer;

    /* if there is a previously-used internal buffer, check its size and
       channel count to see if we can reuse it */
    if (buf->extended_data) {
        /* if current buffer is too small, free it */
        if (buf->extended_data[0] && buf_size > buf->audio_data_size) {
            av_free(buf->extended_data[0]);
            if (buf->extended_data != buf->data)
                av_free(&buf->extended_data);
            buf->extended_data = NULL;
            buf->data[0] = NULL;
        }
        /* if number of channels has changed, reset and/or free extended data
           pointers but leave data buffer in buf->data[0] for reuse */
        if (buf->nb_channels != avctx->channels) {
            if (buf->extended_data != buf->data)
                av_free(buf->extended_data);
            buf->extended_data = NULL;
        }
    }

    /* if there is no previous buffer or the previous buffer cannot be used
       as-is, allocate a new buffer and/or rearrange the channel pointers */
    if (!buf->extended_data) {
        /* if the channel pointers will fit, just set extended_data to data,
           otherwise allocate the extended_data channel pointers */
        if (needs_extended_data) {
            buf->extended_data = av_mallocz(avctx->channels *
                                            sizeof(*buf->extended_data));
            if (!buf->extended_data)
                return AVERROR(ENOMEM);
        } else {
            buf->extended_data = buf->data;
        }

        /* if there is a previous buffer and it is large enough, reuse it and
           just fill-in new channel pointers and linesize, otherwise allocate
           a new buffer */
        if (buf->extended_data[0]) {
            ret = av_samples_fill_arrays(buf->extended_data, &buf->linesize[0],
                                         buf->extended_data[0], avctx->channels,
                                         frame->nb_samples, avctx->sample_fmt,
                                         32);
        } else {
            ret = av_samples_alloc(buf->extended_data, &buf->linesize[0],
                                   avctx->channels, frame->nb_samples,
                                   avctx->sample_fmt, 32);
        }
        if (ret)
            return ret;

        /* if data was not used for extended_data, we need to copy as many of
           the extended_data channel pointers as will fit */
        if (needs_extended_data) {
            for (i = 0; i < AV_NUM_DATA_POINTERS; i++)
                buf->data[i] = buf->extended_data[i];
        }
        buf->audio_data_size = buf_size;
        buf->nb_channels     = avctx->channels;
    }

    /* copy InternalBuffer info to the AVFrame */
    frame->type          = FF_BUFFER_TYPE_INTERNAL;
    frame->extended_data = buf->extended_data;
    frame->linesize[0]   = buf->linesize[0];
    memcpy(frame->data, buf->data, sizeof(frame->data));

    if (avctx->pkt) {
        frame->pkt_pts = avctx->pkt->pts;
        frame->pkt_pos = avctx->pkt->pos;
    } else {
        frame->pkt_pts = AV_NOPTS_VALUE;
        frame->pkt_pos = -1;
    }

    frame->reordered_opaque = avctx->reordered_opaque;

    if (avctx->debug & FF_DEBUG_BUFFERS)
        av_log(avctx, AV_LOG_DEBUG, "default_get_buffer called on frame %p, "
               "internal audio buffer used\n", frame);

    return 0;
}

static int video_get_buffer(AVCodecContext *s, AVFrame *pic)
{
    int i;
    int w= s->width;
    int h= s->height;
    InternalBuffer *buf;
    AVCodecInternal *avci = s->internal;

    if(pic->data[0]!=NULL) {
        av_log(s, AV_LOG_ERROR, "pic->data[0]!=NULL in avcodec_default_get_buffer\n");
        return -1;
    }
    if(avci->buffer_count >= INTERNAL_BUFFER_SIZE) {
        av_log(s, AV_LOG_ERROR, "buffer_count overflow (missing release_buffer?)\n");
        return -1;
    }

    if(av_image_check_size(w, h, 0, s))
        return -1;

    if (!avci->buffer) {
        avci->buffer = av_mallocz((INTERNAL_BUFFER_SIZE+1) *
                                  sizeof(InternalBuffer));
    }

    buf = &avci->buffer[avci->buffer_count];

    if(buf->base[0] && (buf->width != w || buf->height != h || buf->pix_fmt != s->pix_fmt)){
        if(s->active_thread_type&FF_THREAD_FRAME) {
            av_log_missing_feature(s, "Width/height changing with frame threads is", 0);
            return -1;
        }

        for (i = 0; i < AV_NUM_DATA_POINTERS; i++) {
            av_freep(&buf->base[i]);
            buf->data[i]= NULL;
        }
    }

    if (!buf->base[0]) {
        int h_chroma_shift, v_chroma_shift;
        int size[4] = {0};
        int tmpsize;
        int unaligned;
        AVPicture picture;
        int stride_align[AV_NUM_DATA_POINTERS];
        const int pixel_size = av_pix_fmt_descriptors[s->pix_fmt].comp[0].step_minus1+1;

        avcodec_get_chroma_sub_sample(s->pix_fmt, &h_chroma_shift, &v_chroma_shift);

        avcodec_align_dimensions2(s, &w, &h, stride_align);

        if(!(s->flags&CODEC_FLAG_EMU_EDGE)){
            w+= EDGE_WIDTH*2;
            h+= EDGE_WIDTH*2;
        }

        do {
            // NOTE: do not align linesizes individually, this breaks e.g. assumptions
            // that linesize[0] == 2*linesize[1] in the MPEG-encoder for 4:2:2
            av_image_fill_linesizes(picture.linesize, s->pix_fmt, w);
            // increase alignment of w for next try (rhs gives the lowest bit set in w)
            w += w & ~(w-1);

            unaligned = 0;
            for (i=0; i<4; i++){
                unaligned |= picture.linesize[i] % stride_align[i];
            }
        } while (unaligned);

        tmpsize = av_image_fill_pointers(picture.data, s->pix_fmt, h, NULL, picture.linesize);
        if (tmpsize < 0)
            return -1;

        for (i=0; i<3 && picture.data[i+1]; i++)
            size[i] = picture.data[i+1] - picture.data[i];
        size[i] = tmpsize - (picture.data[i] - picture.data[0]);

        memset(buf->base, 0, sizeof(buf->base));
        memset(buf->data, 0, sizeof(buf->data));

        for(i=0; i<4 && size[i]; i++){
            const int h_shift= i==0 ? 0 : h_chroma_shift;
            const int v_shift= i==0 ? 0 : v_chroma_shift;

            buf->linesize[i]= picture.linesize[i];

            buf->base[i]= av_malloc(size[i]+16); //FIXME 16
            if(buf->base[i]==NULL) return -1;
            memset(buf->base[i], 128, size[i]);

            // no edge if EDGE EMU or not planar YUV
            if((s->flags&CODEC_FLAG_EMU_EDGE) || !size[2])
                buf->data[i] = buf->base[i];
            else
                buf->data[i] = buf->base[i] + FFALIGN((buf->linesize[i]*EDGE_WIDTH>>v_shift) + (pixel_size*EDGE_WIDTH>>h_shift), stride_align[i]);
        }
        for (; i < AV_NUM_DATA_POINTERS; i++) {
            buf->base[i] = buf->data[i] = NULL;
            buf->linesize[i] = 0;
        }
        if(size[1] && !size[2])
            ff_set_systematic_pal2((uint32_t*)buf->data[1], s->pix_fmt);
        buf->width  = s->width;
        buf->height = s->height;
        buf->pix_fmt= s->pix_fmt;
    }
    pic->type= FF_BUFFER_TYPE_INTERNAL;

    for (i = 0; i < AV_NUM_DATA_POINTERS; i++) {
        pic->base[i]= buf->base[i];
        pic->data[i]= buf->data[i];
        pic->linesize[i]= buf->linesize[i];
    }
    pic->extended_data = pic->data;
    avci->buffer_count++;

    if (s->pkt) {
        pic->pkt_pts = s->pkt->pts;
        pic->pkt_pos = s->pkt->pos;
    } else {
        pic->pkt_pts = AV_NOPTS_VALUE;
        pic->pkt_pos = -1;
    }
    pic->reordered_opaque= s->reordered_opaque;
    pic->sample_aspect_ratio = s->sample_aspect_ratio;
    pic->width               = s->width;
    pic->height              = s->height;
    pic->format              = s->pix_fmt;

    if(s->debug&FF_DEBUG_BUFFERS)
        av_log(s, AV_LOG_DEBUG, "default_get_buffer called on pic %p, %d "
               "buffers used\n", pic, avci->buffer_count);

    return 0;
}

int avcodec_default_get_buffer(AVCodecContext *avctx, AVFrame *frame)
{
    switch (avctx->codec_type) {
    case AVMEDIA_TYPE_VIDEO:
        return video_get_buffer(avctx, frame);
    case AVMEDIA_TYPE_AUDIO:
        return audio_get_buffer(avctx, frame);
    default:
        return -1;
    }
}

void avcodec_default_release_buffer(AVCodecContext *s, AVFrame *pic){
    int i;
    InternalBuffer *buf, *last;
    AVCodecInternal *avci = s->internal;

    assert(s->codec_type == AVMEDIA_TYPE_VIDEO);

    assert(pic->type==FF_BUFFER_TYPE_INTERNAL);
    assert(avci->buffer_count);

    if (avci->buffer) {
        buf = NULL; /* avoids warning */
        for (i = 0; i < avci->buffer_count; i++) { //just 3-5 checks so is not worth to optimize
            buf = &avci->buffer[i];
            if (buf->data[0] == pic->data[0])
                break;
        }
        assert(i < avci->buffer_count);
        avci->buffer_count--;
        last = &avci->buffer[avci->buffer_count];

        if (buf != last)
            FFSWAP(InternalBuffer, *buf, *last);
    }

    for (i = 0; i < AV_NUM_DATA_POINTERS; i++) {
        pic->data[i]=NULL;
//        pic->base[i]=NULL;
    }
//printf("R%X\n", pic->opaque);

    if(s->debug&FF_DEBUG_BUFFERS)
        av_log(s, AV_LOG_DEBUG, "default_release_buffer called on pic %p, %d "
               "buffers used\n", pic, avci->buffer_count);
}

int avcodec_default_reget_buffer(AVCodecContext *s, AVFrame *pic){
    AVFrame temp_pic;
    int i;

    assert(s->codec_type == AVMEDIA_TYPE_VIDEO);

    /* If no picture return a new buffer */
    if(pic->data[0] == NULL) {
        /* We will copy from buffer, so must be readable */
        pic->buffer_hints |= FF_BUFFER_HINTS_READABLE;
        return s->get_buffer(s, pic);
    }

    /* If internal buffer type return the same buffer */
    if(pic->type == FF_BUFFER_TYPE_INTERNAL) {
        if(s->pkt) pic->pkt_pts= s->pkt->pts;
        else       pic->pkt_pts= AV_NOPTS_VALUE;
        pic->reordered_opaque= s->reordered_opaque;
        return 0;
    }

    /*
     * Not internal type and reget_buffer not overridden, emulate cr buffer
     */
    temp_pic = *pic;
    for(i = 0; i < AV_NUM_DATA_POINTERS; i++)
        pic->data[i] = pic->base[i] = NULL;
    pic->opaque = NULL;
    /* Allocate new frame */
    if (s->get_buffer(s, pic))
        return -1;
    /* Copy image data from old buffer to new buffer */
    av_picture_copy((AVPicture*)pic, (AVPicture*)&temp_pic, s->pix_fmt, s->width,
             s->height);
    s->release_buffer(s, &temp_pic); // Release old frame
    return 0;
}

int avcodec_default_execute(AVCodecContext *c, int (*func)(AVCodecContext *c2, void *arg2),void *arg, int *ret, int count, int size){
    int i;

    for(i=0; i<count; i++){
        int r= func(c, (char*)arg + i*size);
        if(ret) ret[i]= r;
    }
    return 0;
}

int avcodec_default_execute2(AVCodecContext *c, int (*func)(AVCodecContext *c2, void *arg2, int jobnr, int threadnr),void *arg, int *ret, int count){
    int i;

    for(i=0; i<count; i++){
        int r= func(c, arg, i, 0);
        if(ret) ret[i]= r;
    }
    return 0;
}

enum PixelFormat avcodec_default_get_format(struct AVCodecContext *s, const enum PixelFormat *fmt){
    while (*fmt != PIX_FMT_NONE && ff_is_hwaccel_pix_fmt(*fmt))
        ++fmt;
    return fmt[0];
}

void avcodec_get_frame_defaults(AVFrame *pic){
    memset(pic, 0, sizeof(AVFrame));

    pic->pts = pic->pkt_dts = pic->pkt_pts = pic->best_effort_timestamp = AV_NOPTS_VALUE;
    pic->pkt_pos = -1;
    pic->key_frame= 1;
    pic->sample_aspect_ratio = (AVRational){0, 1};
    pic->format = -1;           /* unknown */
}

AVFrame *avcodec_alloc_frame(void){
    AVFrame *pic= av_malloc(sizeof(AVFrame));

    if(pic==NULL) return NULL;

    avcodec_get_frame_defaults(pic);

    return pic;
}

static void avcodec_get_subtitle_defaults(AVSubtitle *sub)
{
    memset(sub, 0, sizeof(*sub));
    sub->pts = AV_NOPTS_VALUE;
}

#if FF_API_AVCODEC_OPEN
int attribute_align_arg avcodec_open(AVCodecContext *avctx, AVCodec *codec)
{
    return avcodec_open2(avctx, codec, NULL);
}
#endif

int attribute_align_arg avcodec_open2(AVCodecContext *avctx, AVCodec *codec, AVDictionary **options)
{
    int ret = 0;
    AVDictionary *tmp = NULL;

    if (options)
        av_dict_copy(&tmp, *options, 0);

    /* If there is a user-supplied mutex locking routine, call it. */
    if (ff_lockmgr_cb) {
        if ((*ff_lockmgr_cb)(&codec_mutex, AV_LOCK_OBTAIN))
            return -1;
    }

    entangled_thread_counter++;
    if(entangled_thread_counter != 1){
        av_log(avctx, AV_LOG_ERROR, "insufficient thread locking around avcodec_open/close()\n");
        ret = -1;
        goto end;
    }

    if(avctx->codec || !codec) {
        ret = AVERROR(EINVAL);
        goto end;
    }

    avctx->internal = av_mallocz(sizeof(AVCodecInternal));
    if (!avctx->internal) {
        ret = AVERROR(ENOMEM);
        goto end;
    }

    if (codec->priv_data_size > 0) {
      if(!avctx->priv_data){
        avctx->priv_data = av_mallocz(codec->priv_data_size);
        if (!avctx->priv_data) {
            ret = AVERROR(ENOMEM);
            goto end;
        }
        if (codec->priv_class) {
            *(AVClass**)avctx->priv_data= codec->priv_class;
            av_opt_set_defaults(avctx->priv_data);
        }
      }
      if (codec->priv_class && (ret = av_opt_set_dict(avctx->priv_data, &tmp)) < 0)
          goto free_and_end;
    } else {
        avctx->priv_data = NULL;
    }
    if ((ret = av_opt_set_dict(avctx, &tmp)) < 0)
        goto free_and_end;

    //We only call avcodec_set_dimensions() for non h264 codecs so as not to overwrite previously setup dimensions
    if(!( avctx->coded_width && avctx->coded_height && avctx->width && avctx->height && avctx->codec_id == CODEC_ID_H264)){
    if(avctx->coded_width && avctx->coded_height)
        avcodec_set_dimensions(avctx, avctx->coded_width, avctx->coded_height);
    else if(avctx->width && avctx->height)
        avcodec_set_dimensions(avctx, avctx->width, avctx->height);
    }

    if ((avctx->coded_width || avctx->coded_height || avctx->width || avctx->height)
        && (  av_image_check_size(avctx->coded_width, avctx->coded_height, 0, avctx) < 0
           || av_image_check_size(avctx->width,       avctx->height,       0, avctx) < 0)) {
        av_log(avctx, AV_LOG_WARNING, "ignoring invalid width/height values\n");
        avcodec_set_dimensions(avctx, 0, 0);
    }

    /* if the decoder init function was already called previously,
       free the already allocated subtitle_header before overwriting it */
    if (codec->decode)
        av_freep(&avctx->subtitle_header);

#define SANE_NB_CHANNELS 128U
    if (avctx->channels > SANE_NB_CHANNELS) {
        ret = AVERROR(EINVAL);
        goto free_and_end;
    }

    avctx->codec = codec;
    if ((avctx->codec_type == AVMEDIA_TYPE_UNKNOWN || avctx->codec_type == codec->type) &&
        avctx->codec_id == CODEC_ID_NONE) {
        avctx->codec_type = codec->type;
        avctx->codec_id   = codec->id;
    }
    if (avctx->codec_id != codec->id || (avctx->codec_type != codec->type
                           && avctx->codec_type != AVMEDIA_TYPE_ATTACHMENT)) {
        av_log(avctx, AV_LOG_ERROR, "codec type or id mismatches\n");
        ret = AVERROR(EINVAL);
        goto free_and_end;
    }
    avctx->frame_number = 0;
#if FF_API_ER

    av_log(avctx, AV_LOG_DEBUG, "err{or,}_recognition separate: %d; %X\n",
           avctx->error_recognition, avctx->err_recognition);
    switch(avctx->error_recognition){
        case FF_ER_EXPLODE        : avctx->err_recognition |= AV_EF_EXPLODE | AV_EF_COMPLIANT | AV_EF_CAREFUL;
            break;
        case FF_ER_VERY_AGGRESSIVE:
        case FF_ER_AGGRESSIVE     : avctx->err_recognition |= AV_EF_AGGRESSIVE;
        case FF_ER_COMPLIANT      : avctx->err_recognition |= AV_EF_COMPLIANT;
        case FF_ER_CAREFUL        : avctx->err_recognition |= AV_EF_CAREFUL;
    }

    av_log(avctx, AV_LOG_DEBUG, "err{or,}_recognition combined: %d; %X\n",
           avctx->error_recognition, avctx->err_recognition);
#endif

    if (!HAVE_THREADS)
        av_log(avctx, AV_LOG_WARNING, "Warning: not compiled with thread support, using thread emulation\n");

    if (HAVE_THREADS && !avctx->thread_opaque) {
        ret = ff_thread_init(avctx);
        if (ret < 0) {
            goto free_and_end;
        }
    }

    if (avctx->codec->max_lowres < avctx->lowres || avctx->lowres < 0) {
        av_log(avctx, AV_LOG_ERROR, "The maximum value for lowres supported by the decoder is %d\n",
               avctx->codec->max_lowres);
        ret = AVERROR(EINVAL);
        goto free_and_end;
    }
    if (avctx->codec->encode) {
        int i;
        if (avctx->codec->sample_fmts) {
            for (i = 0; avctx->codec->sample_fmts[i] != AV_SAMPLE_FMT_NONE; i++)
                if (avctx->sample_fmt == avctx->codec->sample_fmts[i])
                    break;
            if (avctx->codec->sample_fmts[i] == AV_SAMPLE_FMT_NONE) {
                av_log(avctx, AV_LOG_ERROR, "Specified sample_fmt is not supported.\n");
                ret = AVERROR(EINVAL);
                goto free_and_end;
            }
        }
        if (avctx->codec->supported_samplerates) {
            for (i = 0; avctx->codec->supported_samplerates[i] != 0; i++)
                if (avctx->sample_rate == avctx->codec->supported_samplerates[i])
                    break;
            if (avctx->codec->supported_samplerates[i] == 0) {
                av_log(avctx, AV_LOG_ERROR, "Specified sample_rate is not supported\n");
                ret = AVERROR(EINVAL);
                goto free_and_end;
            }
        }
        if (avctx->codec->channel_layouts) {
            if (!avctx->channel_layout) {
                av_log(avctx, AV_LOG_WARNING, "channel_layout not specified\n");
            } else {
                for (i = 0; avctx->codec->channel_layouts[i] != 0; i++)
                    if (avctx->channel_layout == avctx->codec->channel_layouts[i])
                        break;
                if (avctx->codec->channel_layouts[i] == 0) {
                    av_log(avctx, AV_LOG_ERROR, "Specified channel_layout is not supported\n");
                    ret = AVERROR(EINVAL);
                    goto free_and_end;
                }
            }
        }
        if (avctx->channel_layout && avctx->channels) {
            if (av_get_channel_layout_nb_channels(avctx->channel_layout) != avctx->channels) {
                av_log(avctx, AV_LOG_ERROR, "channel layout does not match number of channels\n");
                ret = AVERROR(EINVAL);
                goto free_and_end;
            }
        } else if (avctx->channel_layout) {
            avctx->channels = av_get_channel_layout_nb_channels(avctx->channel_layout);
        }
    }

    avctx->pts_correction_num_faulty_pts =
    avctx->pts_correction_num_faulty_dts = 0;
    avctx->pts_correction_last_pts =
    avctx->pts_correction_last_dts = INT64_MIN;

    if(avctx->codec->init && !(avctx->active_thread_type&FF_THREAD_FRAME)){
        ret = avctx->codec->init(avctx);
        if (ret < 0) {
            goto free_and_end;
        }
    }

    ret=0;
end:
    entangled_thread_counter--;

    /* Release any user-supplied mutex. */
    if (ff_lockmgr_cb) {
        (*ff_lockmgr_cb)(&codec_mutex, AV_LOCK_RELEASE);
    }
    if (options) {
        av_dict_free(options);
        *options = tmp;
    }

    return ret;
free_and_end:
    av_dict_free(&tmp);
    av_freep(&avctx->priv_data);
    av_freep(&avctx->internal);
    avctx->codec= NULL;
    goto end;
}

int attribute_align_arg avcodec_encode_audio(AVCodecContext *avctx, uint8_t *buf, int buf_size,
                         const short *samples)
{
    if(buf_size < FF_MIN_BUFFER_SIZE && 0){
        av_log(avctx, AV_LOG_ERROR, "buffer smaller than minimum size\n");
        return -1;
    }
    if((avctx->codec->capabilities & CODEC_CAP_DELAY) || samples){
        int ret = avctx->codec->encode(avctx, buf, buf_size, samples);
        avctx->frame_number++;
        return ret;
    }else
        return 0;
}

int attribute_align_arg avcodec_encode_video(AVCodecContext *avctx, uint8_t *buf, int buf_size,
                         const AVFrame *pict)
{
    if(buf_size < FF_MIN_BUFFER_SIZE){
        av_log(avctx, AV_LOG_ERROR, "buffer smaller than minimum size\n");
        return -1;
    }
    if(av_image_check_size(avctx->width, avctx->height, 0, avctx))
        return -1;
    if((avctx->codec->capabilities & CODEC_CAP_DELAY) || pict){
        int ret = avctx->codec->encode(avctx, buf, buf_size, pict);
        avctx->frame_number++;
        emms_c(); //needed to avoid an emms_c() call before every return;

        return ret;
    }else
        return 0;
}

int avcodec_encode_subtitle(AVCodecContext *avctx, uint8_t *buf, int buf_size,
                            const AVSubtitle *sub)
{
    int ret;
    if(sub->start_display_time) {
        av_log(avctx, AV_LOG_ERROR, "start_display_time must be 0.\n");
        return -1;
    }

    ret = avctx->codec->encode(avctx, buf, buf_size, sub);
    avctx->frame_number++;
    return ret;
}

/**
 * Attempt to guess proper monotonic timestamps for decoded video frames
 * which might have incorrect times. Input timestamps may wrap around, in
 * which case the output will as well.
 *
 * @param pts the pts field of the decoded AVPacket, as passed through
 * AVFrame.pkt_pts
 * @param dts the dts field of the decoded AVPacket
 * @return one of the input values, may be AV_NOPTS_VALUE
 */
static int64_t guess_correct_pts(AVCodecContext *ctx,
                                 int64_t reordered_pts, int64_t dts)
{
    int64_t pts = AV_NOPTS_VALUE;

    if (dts != AV_NOPTS_VALUE) {
        ctx->pts_correction_num_faulty_dts += dts <= ctx->pts_correction_last_dts;
        ctx->pts_correction_last_dts = dts;
    }
    if (reordered_pts != AV_NOPTS_VALUE) {
        ctx->pts_correction_num_faulty_pts += reordered_pts <= ctx->pts_correction_last_pts;
        ctx->pts_correction_last_pts = reordered_pts;
    }
    if ((ctx->pts_correction_num_faulty_pts<=ctx->pts_correction_num_faulty_dts || dts == AV_NOPTS_VALUE)
       && reordered_pts != AV_NOPTS_VALUE)
        pts = reordered_pts;
    else
        pts = dts;

    return pts;
}

int attribute_align_arg avcodec_decode_video2(AVCodecContext *avctx, AVFrame *picture,
                         int *got_picture_ptr,
                         AVPacket *avpkt)
{
    int ret;

    *got_picture_ptr= 0;
    if((avctx->coded_width||avctx->coded_height) && av_image_check_size(avctx->coded_width, avctx->coded_height, 0, avctx))
        return -1;

    if((avctx->codec->capabilities & CODEC_CAP_DELAY) || avpkt->size || (avctx->active_thread_type&FF_THREAD_FRAME)){
        av_packet_split_side_data(avpkt);
        avctx->pkt = avpkt;
        if (HAVE_THREADS && avctx->active_thread_type&FF_THREAD_FRAME)
             ret = ff_thread_decode_frame(avctx, picture, got_picture_ptr,
                                          avpkt);
        else {
            ret = avctx->codec->decode(avctx, picture, got_picture_ptr,
                              avpkt);
            picture->pkt_dts= avpkt->dts;

            if(!avctx->has_b_frames){
            picture->pkt_pos= avpkt->pos;
            }
            //FIXME these should be under if(!avctx->has_b_frames)
            if (!picture->sample_aspect_ratio.num)
                picture->sample_aspect_ratio = avctx->sample_aspect_ratio;
            if (!picture->width)
                picture->width = avctx->width;
            if (!picture->height)
                picture->height = avctx->height;
            if (picture->format == PIX_FMT_NONE)
                picture->format = avctx->pix_fmt;
        }

        emms_c(); //needed to avoid an emms_c() call before every return;


        if (*got_picture_ptr){
            avctx->frame_number++;
            picture->best_effort_timestamp = guess_correct_pts(avctx,
                                                            picture->pkt_pts,
                                                            picture->pkt_dts);
        }
    }else
        ret= 0;

    return ret;
}

#if FF_API_OLD_DECODE_AUDIO
int attribute_align_arg avcodec_decode_audio3(AVCodecContext *avctx, int16_t *samples,
                         int *frame_size_ptr,
                         AVPacket *avpkt)
{
    AVFrame frame;
    int ret, got_frame = 0;

    if (avctx->get_buffer != avcodec_default_get_buffer) {
        av_log(avctx, AV_LOG_ERROR, "A custom get_buffer() cannot be used with "
               "avcodec_decode_audio3()\n");
        return AVERROR(EINVAL);
    }

    ret = avcodec_decode_audio4(avctx, &frame, &got_frame, avpkt);

    if (ret >= 0 && got_frame) {
        int ch, plane_size;
        int planar = av_sample_fmt_is_planar(avctx->sample_fmt);
        int data_size = av_samples_get_buffer_size(&plane_size, avctx->channels,
                                                   frame.nb_samples,
                                                   avctx->sample_fmt, 1);
        if (*frame_size_ptr < data_size) {
            av_log(avctx, AV_LOG_ERROR, "output buffer size is too small for "
                   "the current frame (%d < %d)\n", *frame_size_ptr, data_size);
            return AVERROR(EINVAL);
        }

        memcpy(samples, frame.extended_data[0], plane_size);

        if (planar && avctx->channels > 1) {
            uint8_t *out = ((uint8_t *)samples) + plane_size;
            for (ch = 1; ch < avctx->channels; ch++) {
                memcpy(out, frame.extended_data[ch], plane_size);
                out += plane_size;
            }
        }
        *frame_size_ptr = data_size;
    } else {
        *frame_size_ptr = 0;
    }
    return ret;
}
#endif

int attribute_align_arg avcodec_decode_audio4(AVCodecContext *avctx,
                                              AVFrame *frame,
                                              int *got_frame_ptr,
                                              AVPacket *avpkt)
{
    int ret = 0;

    *got_frame_ptr = 0;

    if (!avpkt->data && avpkt->size) {
        av_log(avctx, AV_LOG_ERROR, "invalid packet: NULL data, size != 0\n");
        return AVERROR(EINVAL);
    }

    if ((avctx->codec->capabilities & CODEC_CAP_DELAY) || avpkt->size) {
        av_packet_split_side_data(avpkt);
        avctx->pkt = avpkt;
        ret = avctx->codec->decode(avctx, frame, got_frame_ptr, avpkt);
        if (ret >= 0 && *got_frame_ptr) {
            avctx->frame_number++;
            frame->pkt_dts = avpkt->dts;
        }
    }
    return ret;
}

int avcodec_decode_subtitle2(AVCodecContext *avctx, AVSubtitle *sub,
                            int *got_sub_ptr,
                            AVPacket *avpkt)
{
    int ret;

    avctx->pkt = avpkt;
    *got_sub_ptr = 0;
    avcodec_get_subtitle_defaults(sub);
    ret = avctx->codec->decode(avctx, sub, got_sub_ptr, avpkt);
    if (*got_sub_ptr)
        avctx->frame_number++;
    return ret;
}

void avsubtitle_free(AVSubtitle *sub)
{
    int i;

    for (i = 0; i < sub->num_rects; i++)
    {
        av_freep(&sub->rects[i]->pict.data[0]);
        av_freep(&sub->rects[i]->pict.data[1]);
        av_freep(&sub->rects[i]->pict.data[2]);
        av_freep(&sub->rects[i]->pict.data[3]);
        av_freep(&sub->rects[i]->text);
        av_freep(&sub->rects[i]->ass);
        av_freep(&sub->rects[i]);
    }

    av_freep(&sub->rects);

    memset(sub, 0, sizeof(AVSubtitle));
}

av_cold int avcodec_close(AVCodecContext *avctx)
{
    /* If there is a user-supplied mutex locking routine, call it. */
    if (ff_lockmgr_cb) {
        if ((*ff_lockmgr_cb)(&codec_mutex, AV_LOCK_OBTAIN))
            return -1;
    }

    entangled_thread_counter++;
    if(entangled_thread_counter != 1){
        av_log(avctx, AV_LOG_ERROR, "insufficient thread locking around avcodec_open/close()\n");
        entangled_thread_counter--;
        return -1;
    }

    if (HAVE_THREADS && avctx->thread_opaque)
        ff_thread_free(avctx);
    if (avctx->codec && avctx->codec->close)
        avctx->codec->close(avctx);
    avcodec_default_free_buffers(avctx);
    avctx->coded_frame = NULL;
    av_freep(&avctx->internal);
    if (avctx->codec && avctx->codec->priv_class)
        av_opt_free(avctx->priv_data);
    av_opt_free(avctx);
    av_freep(&avctx->priv_data);
    if(avctx->codec && avctx->codec->encode)
        av_freep(&avctx->extradata);
    avctx->codec = NULL;
    avctx->active_thread_type = 0;
    entangled_thread_counter--;

    /* Release any user-supplied mutex. */
    if (ff_lockmgr_cb) {
        (*ff_lockmgr_cb)(&codec_mutex, AV_LOCK_RELEASE);
    }
    return 0;
}

static enum CodecID remap_deprecated_codec_id(enum CodecID id)
{
    switch(id){
        case CODEC_ID_G723_1_DEPRECATED : return CODEC_ID_G723_1;
        case CODEC_ID_G729_DEPRECATED   : return CODEC_ID_G729;
        case CODEC_ID_UTVIDEO_DEPRECATED: return CODEC_ID_UTVIDEO;
        default                         : return id;
    }
}

AVCodec *avcodec_find_encoder(enum CodecID id)
{
    AVCodec *p, *experimental=NULL;
    p = first_avcodec;
    id= remap_deprecated_codec_id(id);
    while (p) {
        if (p->encode != NULL && p->id == id) {
            if (p->capabilities & CODEC_CAP_EXPERIMENTAL && !experimental) {
                experimental = p;
            } else
                return p;
        }
        p = p->next;
    }
    return experimental;
}

AVCodec *avcodec_find_encoder_by_name(const char *name)
{
    AVCodec *p;
    if (!name)
        return NULL;
    p = first_avcodec;
    while (p) {
        if (p->encode != NULL && strcmp(name,p->name) == 0)
            return p;
        p = p->next;
    }
    return NULL;
}

AVCodec *avcodec_find_decoder(enum CodecID id)
{
    AVCodec *p, *experimental=NULL;
    p = first_avcodec;
    id= remap_deprecated_codec_id(id);
    while (p) {
        if (p->decode != NULL && p->id == id) {
            if (p->capabilities & CODEC_CAP_EXPERIMENTAL && !experimental) {
                experimental = p;
            } else
                return p;
        }
        p = p->next;
    }
    return experimental;
}

AVCodec *avcodec_find_decoder_by_name(const char *name)
{
    AVCodec *p;
    if (!name)
        return NULL;
    p = first_avcodec;
    while (p) {
        if (p->decode != NULL && strcmp(name,p->name) == 0)
            return p;
        p = p->next;
    }
    return NULL;
}

static int get_bit_rate(AVCodecContext *ctx)
{
    int bit_rate;
    int bits_per_sample;

    switch(ctx->codec_type) {
    case AVMEDIA_TYPE_VIDEO:
    case AVMEDIA_TYPE_DATA:
    case AVMEDIA_TYPE_SUBTITLE:
    case AVMEDIA_TYPE_ATTACHMENT:
        bit_rate = ctx->bit_rate;
        break;
    case AVMEDIA_TYPE_AUDIO:
        bits_per_sample = av_get_bits_per_sample(ctx->codec_id);
        bit_rate = bits_per_sample ? ctx->sample_rate * ctx->channels * bits_per_sample : ctx->bit_rate;
        break;
    default:
        bit_rate = 0;
        break;
    }
    return bit_rate;
}

const char *avcodec_get_name(enum CodecID id)
{
    AVCodec *codec;

#if !CONFIG_SMALL
    switch (id) {
#include "libavcodec/codec_names.h"
    }
    av_log(NULL, AV_LOG_WARNING, "Codec 0x%x is not in the full list.\n", id);
#endif
    codec = avcodec_find_decoder(id);
    if (codec)
        return codec->name;
    codec = avcodec_find_encoder(id);
    if (codec)
        return codec->name;
    return "unknown_codec";
}

size_t av_get_codec_tag_string(char *buf, size_t buf_size, unsigned int codec_tag)
{
    int i, len, ret = 0;

    for (i = 0; i < 4; i++) {
        len = snprintf(buf, buf_size,
                       isprint(codec_tag&0xFF) ? "%c" : "[%d]", codec_tag&0xFF);
        buf      += len;
        buf_size  = buf_size > len ? buf_size - len : 0;
        ret      += len;
        codec_tag>>=8;
    }
    return ret;
}

void avcodec_string(char *buf, int buf_size, AVCodecContext *enc, int encode)
{
    const char *codec_type;
    const char *codec_name;
    const char *profile = NULL;
    AVCodec *p;
    int bitrate;
    AVRational display_aspect_ratio;

    if (!buf || buf_size <= 0)
        return;
    codec_type = av_get_media_type_string(enc->codec_type);
    codec_name = avcodec_get_name(enc->codec_id);
    if (enc->profile != FF_PROFILE_UNKNOWN) {
        p = encode ? avcodec_find_encoder(enc->codec_id) :
                     avcodec_find_decoder(enc->codec_id);
        if (p)
            profile = av_get_profile_name(p, enc->profile);
    }

    snprintf(buf, buf_size, "%s: %s%s", codec_type ? codec_type : "unknown",
             codec_name, enc->mb_decision ? " (hq)" : "");
    buf[0] ^= 'a' ^ 'A'; /* first letter in uppercase */
    if (profile)
        snprintf(buf + strlen(buf), buf_size - strlen(buf), " (%s)", profile);
    if (enc->codec_tag) {
        char tag_buf[32];
        av_get_codec_tag_string(tag_buf, sizeof(tag_buf), enc->codec_tag);
        snprintf(buf + strlen(buf), buf_size - strlen(buf),
                 " (%s / 0x%04X)", tag_buf, enc->codec_tag);
    }
    switch(enc->codec_type) {
    case AVMEDIA_TYPE_VIDEO:
        if (enc->pix_fmt != PIX_FMT_NONE) {
            snprintf(buf + strlen(buf), buf_size - strlen(buf),
                     ", %s",
                     av_get_pix_fmt_name(enc->pix_fmt));
        }
        if (enc->width) {
            snprintf(buf + strlen(buf), buf_size - strlen(buf),
                     ", %dx%d",
                     enc->width, enc->height);
            if (enc->sample_aspect_ratio.num) {
                av_reduce(&display_aspect_ratio.num, &display_aspect_ratio.den,
                          enc->width*enc->sample_aspect_ratio.num,
                          enc->height*enc->sample_aspect_ratio.den,
                          1024*1024);
                snprintf(buf + strlen(buf), buf_size - strlen(buf),
                         " [SAR %d:%d DAR %d:%d]",
                         enc->sample_aspect_ratio.num, enc->sample_aspect_ratio.den,
                         display_aspect_ratio.num, display_aspect_ratio.den);
            }
            if(av_log_get_level() >= AV_LOG_DEBUG){
                int g= av_gcd(enc->time_base.num, enc->time_base.den);
                snprintf(buf + strlen(buf), buf_size - strlen(buf),
                     ", %d/%d",
                     enc->time_base.num/g, enc->time_base.den/g);
            }
        }
        if (encode) {
            snprintf(buf + strlen(buf), buf_size - strlen(buf),
                     ", q=%d-%d", enc->qmin, enc->qmax);
        }
        break;
    case AVMEDIA_TYPE_AUDIO:
        if (enc->sample_rate) {
            snprintf(buf + strlen(buf), buf_size - strlen(buf),
                     ", %d Hz", enc->sample_rate);
        }
        av_strlcat(buf, ", ", buf_size);
        av_get_channel_layout_string(buf + strlen(buf), buf_size - strlen(buf), enc->channels, enc->channel_layout);
        if (enc->sample_fmt != AV_SAMPLE_FMT_NONE) {
            snprintf(buf + strlen(buf), buf_size - strlen(buf),
                     ", %s", av_get_sample_fmt_name(enc->sample_fmt));
        }
        break;
    default:
        return;
    }
    if (encode) {
        if (enc->flags & CODEC_FLAG_PASS1)
            snprintf(buf + strlen(buf), buf_size - strlen(buf),
                     ", pass 1");
        if (enc->flags & CODEC_FLAG_PASS2)
            snprintf(buf + strlen(buf), buf_size - strlen(buf),
                     ", pass 2");
    }
    bitrate = get_bit_rate(enc);
    if (bitrate != 0) {
        snprintf(buf + strlen(buf), buf_size - strlen(buf),
                 ", %d kb/s", bitrate / 1000);
    }
}

const char *av_get_profile_name(const AVCodec *codec, int profile)
{
    const AVProfile *p;
    if (profile == FF_PROFILE_UNKNOWN || !codec->profiles)
        return NULL;

    for (p = codec->profiles; p->profile != FF_PROFILE_UNKNOWN; p++)
        if (p->profile == profile)
            return p->name;

    return NULL;
}

unsigned avcodec_version( void )
{
    av_assert0(CODEC_ID_V410==164);
    av_assert0(CODEC_ID_PCM_S8_PLANAR==65563);
    av_assert0(CODEC_ID_ADPCM_G722==69660);
    av_assert0(CODEC_ID_BMV_AUDIO==86071);
    av_assert0(CODEC_ID_SRT==94216);

  return LIBAVCODEC_VERSION_INT;
}

const char *avcodec_configuration(void)
{
    return FFMPEG_CONFIGURATION;
}

const char *avcodec_license(void)
{
#define LICENSE_PREFIX "libavcodec license: "
    return LICENSE_PREFIX FFMPEG_LICENSE + sizeof(LICENSE_PREFIX) - 1;
}

void avcodec_flush_buffers(AVCodecContext *avctx)
{
    if(HAVE_THREADS && avctx->active_thread_type&FF_THREAD_FRAME)
        ff_thread_flush(avctx);
    else if(avctx->codec->flush)
        avctx->codec->flush(avctx);
}

static void video_free_buffers(AVCodecContext *s)
{
    AVCodecInternal *avci = s->internal;
    int i, j;

    if (!avci->buffer)
        return;

    if (avci->buffer_count)
        av_log(s, AV_LOG_WARNING, "Found %i unreleased buffers!\n",
               avci->buffer_count);
    for(i=0; i<INTERNAL_BUFFER_SIZE; i++){
        InternalBuffer *buf = &avci->buffer[i];
        for(j=0; j<4; j++){
            av_freep(&buf->base[j]);
            buf->data[j]= NULL;
        }
    }
    av_freep(&avci->buffer);

    avci->buffer_count=0;
}

static void audio_free_buffers(AVCodecContext *avctx)
{
    AVCodecInternal *avci = avctx->internal;
    InternalBuffer *buf;

    if (!avci->buffer)
        return;
    buf = avci->buffer;

    if (buf->extended_data) {
        av_free(buf->extended_data[0]);
        if (buf->extended_data != buf->data)
            av_free(buf->extended_data);
    }
    av_freep(&avci->buffer);
}

void avcodec_default_free_buffers(AVCodecContext *avctx)
{
    switch (avctx->codec_type) {
    case AVMEDIA_TYPE_VIDEO:
        video_free_buffers(avctx);
        break;
    case AVMEDIA_TYPE_AUDIO:
        audio_free_buffers(avctx);
        break;
    default:
        break;
    }
}

#if FF_API_OLD_FF_PICT_TYPES
char av_get_pict_type_char(int pict_type){
    return av_get_picture_type_char(pict_type);
}
#endif

int av_get_bits_per_sample(enum CodecID codec_id){
    switch(codec_id){
    case CODEC_ID_ADPCM_SBPRO_2:
        return 2;
    case CODEC_ID_ADPCM_SBPRO_3:
        return 3;
    case CODEC_ID_ADPCM_SBPRO_4:
    case CODEC_ID_ADPCM_CT:
    case CODEC_ID_ADPCM_IMA_WAV:
    case CODEC_ID_ADPCM_IMA_QT:
    case CODEC_ID_ADPCM_SWF:
    case CODEC_ID_ADPCM_MS:
    case CODEC_ID_ADPCM_YAMAHA:
    case CODEC_ID_ADPCM_G722:
        return 4;
    case CODEC_ID_PCM_ALAW:
    case CODEC_ID_PCM_MULAW:
    case CODEC_ID_PCM_S8:
    case CODEC_ID_PCM_U8:
    case CODEC_ID_PCM_ZORK:
        return 8;
    case CODEC_ID_PCM_S16BE:
    case CODEC_ID_PCM_S16LE:
    case CODEC_ID_PCM_S16LE_PLANAR:
    case CODEC_ID_PCM_U16BE:
    case CODEC_ID_PCM_U16LE:
        return 16;
    case CODEC_ID_PCM_S24DAUD:
    case CODEC_ID_PCM_S24BE:
    case CODEC_ID_PCM_S24LE:
    case CODEC_ID_PCM_U24BE:
    case CODEC_ID_PCM_U24LE:
        return 24;
    case CODEC_ID_PCM_S32BE:
    case CODEC_ID_PCM_S32LE:
    case CODEC_ID_PCM_U32BE:
    case CODEC_ID_PCM_U32LE:
    case CODEC_ID_PCM_F32BE:
    case CODEC_ID_PCM_F32LE:
        return 32;
    case CODEC_ID_PCM_F64BE:
    case CODEC_ID_PCM_F64LE:
        return 64;
    default:
        return 0;
    }
}

#if FF_API_OLD_SAMPLE_FMT
int av_get_bits_per_sample_format(enum AVSampleFormat sample_fmt) {
    return av_get_bytes_per_sample(sample_fmt) << 3;
}
#endif

#if !HAVE_THREADS
int ff_thread_init(AVCodecContext *s){
    return -1;
}
#endif

unsigned int av_xiphlacing(unsigned char *s, unsigned int v)
{
    unsigned int n = 0;

    while(v >= 0xff) {
        *s++ = 0xff;
        v -= 0xff;
        n++;
    }
    *s = v;
    n++;
    return n;
}

int ff_match_2uint16(const uint16_t (*tab)[2], int size, int a, int b){
    int i;
    for(i=0; i<size && !(tab[i][0]==a && tab[i][1]==b); i++);
    return i;
}

void av_log_missing_feature(void *avc, const char *feature, int want_sample)
{
    av_log(avc, AV_LOG_WARNING, "%s not implemented. Update your FFmpeg "
            "version to the newest one from Git. If the problem still "
            "occurs, it means that your file has a feature which has not "
            "been implemented.\n", feature);
    if(want_sample)
        av_log_ask_for_sample(avc, NULL);
}

void av_log_ask_for_sample(void *avc, const char *msg, ...)
{
    va_list argument_list;

    va_start(argument_list, msg);

    if (msg)
        av_vlog(avc, AV_LOG_WARNING, msg, argument_list);
    av_log(avc, AV_LOG_WARNING, "If you want to help, upload a sample "
            "of this file to ftp://upload.ffmpeg.org/MPlayer/incoming/ "
            "and contact the ffmpeg-devel mailing list.\n");

    va_end(argument_list);
}

static AVHWAccel *first_hwaccel = NULL;

void av_register_hwaccel(AVHWAccel *hwaccel)
{
    AVHWAccel **p = &first_hwaccel;
    while (*p)
        p = &(*p)->next;
    *p = hwaccel;
    hwaccel->next = NULL;
}

AVHWAccel *av_hwaccel_next(AVHWAccel *hwaccel)
{
    return hwaccel ? hwaccel->next : first_hwaccel;
}

AVHWAccel *ff_find_hwaccel(enum CodecID codec_id, enum PixelFormat pix_fmt)
{
    AVHWAccel *hwaccel=NULL;

    while((hwaccel= av_hwaccel_next(hwaccel))){
        if (   hwaccel->id      == codec_id
            && hwaccel->pix_fmt == pix_fmt)
            return hwaccel;
    }
    return NULL;
}

int av_lockmgr_register(int (*cb)(void **mutex, enum AVLockOp op))
{
    if (ff_lockmgr_cb) {
        if (ff_lockmgr_cb(&codec_mutex, AV_LOCK_DESTROY))
            return -1;
        if (ff_lockmgr_cb(&avformat_mutex, AV_LOCK_DESTROY))
            return -1;
    }

    ff_lockmgr_cb = cb;

    if (ff_lockmgr_cb) {
        if (ff_lockmgr_cb(&codec_mutex, AV_LOCK_CREATE))
            return -1;
        if (ff_lockmgr_cb(&avformat_mutex, AV_LOCK_CREATE))
            return -1;
    }
    return 0;
}

int avpriv_lock_avformat(void)
{
    if (ff_lockmgr_cb) {
        if ((*ff_lockmgr_cb)(&avformat_mutex, AV_LOCK_OBTAIN))
            return -1;
    }
    return 0;
}

int avpriv_unlock_avformat(void)
{
    if (ff_lockmgr_cb) {
        if ((*ff_lockmgr_cb)(&avformat_mutex, AV_LOCK_RELEASE))
            return -1;
    }
    return 0;
}

unsigned int avpriv_toupper4(unsigned int x)
{
    return     toupper( x     &0xFF)
            + (toupper((x>>8 )&0xFF)<<8 )
            + (toupper((x>>16)&0xFF)<<16)
            + (toupper((x>>24)&0xFF)<<24);
}

#if !HAVE_THREADS

int ff_thread_get_buffer(AVCodecContext *avctx, AVFrame *f)
{
    f->owner = avctx;

    ff_init_buffer_info(avctx, f);

    return avctx->get_buffer(avctx, f);
}

void ff_thread_release_buffer(AVCodecContext *avctx, AVFrame *f)
{
    f->owner->release_buffer(f->owner, f);
}

void ff_thread_finish_setup(AVCodecContext *avctx)
{
}

void ff_thread_report_progress(AVFrame *f, int progress, int field)
{
}

void ff_thread_await_progress(AVFrame *f, int progress, int field)
{
}

#endif

#if FF_API_THREAD_INIT
int avcodec_thread_init(AVCodecContext *s, int thread_count)
{
    s->thread_count = thread_count;
    return ff_thread_init(s);
}
#endif

enum AVMediaType avcodec_get_type(enum CodecID codec_id)
{
    AVCodec *c= avcodec_find_decoder(codec_id);
    if(!c)
        c= avcodec_find_encoder(codec_id);
    if(c)
        return c->type;

    if (codec_id <= CODEC_ID_NONE)
        return AVMEDIA_TYPE_UNKNOWN;
    else if (codec_id < CODEC_ID_FIRST_AUDIO)
        return AVMEDIA_TYPE_VIDEO;
    else if (codec_id < CODEC_ID_FIRST_SUBTITLE)
        return AVMEDIA_TYPE_AUDIO;
    else if (codec_id < CODEC_ID_FIRST_UNKNOWN)
        return AVMEDIA_TYPE_SUBTITLE;

    return AVMEDIA_TYPE_UNKNOWN;
}<|MERGE_RESOLUTION|>--- conflicted
+++ resolved
@@ -167,15 +167,8 @@
     case PIX_FMT_GBRP9BE:
     case PIX_FMT_GBRP10LE:
     case PIX_FMT_GBRP10BE:
-<<<<<<< HEAD
-        w_align= 16; //FIXME check for non mpeg style codecs and use less alignment
-        h_align= 16;
-        if(s->codec_id == CODEC_ID_MPEG2VIDEO || s->codec_id == CODEC_ID_MJPEG || s->codec_id == CODEC_ID_AMV || s->codec_id == CODEC_ID_THP || s->codec_id == CODEC_ID_H264 || s->codec_id == CODEC_ID_PRORES)
-            h_align= 32; // interlaced is rounded up to 2 MBs
-=======
         w_align = 16; //FIXME assume 16 pixel per macroblock
         h_align = 16 * 2; // interlaced needs 2 macroblocks height
->>>>>>> 37c0dc62
         break;
     case PIX_FMT_YUV411P:
     case PIX_FMT_UYYVYY411:
