/*
 * MSMPEG4 backend for encoder and decoder
 * Copyright (c) 2001 Fabrice Bellard
 * Copyright (c) 2002-2004 Michael Niedermayer <michaelni@gmx.at>
 *
 * msmpeg4v1 & v2 stuff by Michael Niedermayer <michaelni@gmx.at>
 *
 * This file is part of FFmpeg.
 *
 * FFmpeg is free software; you can redistribute it and/or
 * modify it under the terms of the GNU Lesser General Public
 * License as published by the Free Software Foundation; either
 * version 2.1 of the License, or (at your option) any later version.
 *
 * FFmpeg is distributed in the hope that it will be useful,
 * but WITHOUT ANY WARRANTY; without even the implied warranty of
 * MERCHANTABILITY or FITNESS FOR A PARTICULAR PURPOSE.  See the GNU
 * Lesser General Public License for more details.
 *
 * You should have received a copy of the GNU Lesser General Public
 * License along with FFmpeg; if not, write to the Free Software
 * Foundation, Inc., 51 Franklin Street, Fifth Floor, Boston, MA 02110-1301 USA
 */

/**
 * @file
 * MSMPEG4 backend for encoder and decoder
 */

#include "avcodec.h"
#include "dsputil.h"
#include "mpegvideo.h"
#include "msmpeg4.h"
#include "libavutil/x86/asm.h"
#include "h263.h"
#include "mpeg4video.h"
#include "msmpeg4data.h"
#include "vc1data.h"
#include "libavutil/imgutils.h"

/*
 * You can also call this codec : MPEG4 with a twist !
 *
 * TODO:
 *        - (encoding) select best mv table (two choices)
 *        - (encoding) select best vlc/dc table
 */
//#define DEBUG

/* This table is practically identical to the one from h263
 * except that it is inverted. */
static av_cold void init_h263_dc_for_msmpeg4(void)
{
        int level, uni_code, uni_len;

        if(ff_v2_dc_chroma_table[255 + 256][1])
            return;

        for(level=-256; level<256; level++){
            int size, v, l;
            /* find number of bits */
            size = 0;
            v = abs(level);
            while (v) {
                v >>= 1;
                    size++;
            }

            if (level < 0)
                l= (-level) ^ ((1 << size) - 1);
            else
                l= level;

            /* luminance h263 */
            uni_code= ff_mpeg4_DCtab_lum[size][0];
            uni_len = ff_mpeg4_DCtab_lum[size][1];
            uni_code ^= (1<<uni_len)-1; //M$ does not like compatibility

            if (size > 0) {
                uni_code<<=size; uni_code|=l;
                uni_len+=size;
                if (size > 8){
                    uni_code<<=1; uni_code|=1;
                    uni_len++;
                }
            }
            ff_v2_dc_lum_table[level + 256][0] = uni_code;
            ff_v2_dc_lum_table[level + 256][1] = uni_len;

            /* chrominance h263 */
            uni_code= ff_mpeg4_DCtab_chrom[size][0];
            uni_len = ff_mpeg4_DCtab_chrom[size][1];
            uni_code ^= (1<<uni_len)-1; //M$ does not like compatibility

            if (size > 0) {
                uni_code<<=size; uni_code|=l;
                uni_len+=size;
                if (size > 8){
                    uni_code<<=1; uni_code|=1;
                    uni_len++;
                }
            }
            ff_v2_dc_chroma_table[level + 256][0] = uni_code;
            ff_v2_dc_chroma_table[level + 256][1] = uni_len;

        }
}

av_cold void ff_msmpeg4_common_init(MpegEncContext *s)
{
    switch(s->msmpeg4_version){
    case 1:
    case 2:
        s->y_dc_scale_table=
        s->c_dc_scale_table= ff_mpeg1_dc_scale_table;
        break;
    case 3:
        if(s->workaround_bugs){
            s->y_dc_scale_table= ff_old_ff_y_dc_scale_table;
            s->c_dc_scale_table= ff_wmv1_c_dc_scale_table;
        } else{
            s->y_dc_scale_table= ff_mpeg4_y_dc_scale_table;
            s->c_dc_scale_table= ff_mpeg4_c_dc_scale_table;
        }
        break;
    case 4:
    case 5:
        s->y_dc_scale_table= ff_wmv1_y_dc_scale_table;
        s->c_dc_scale_table= ff_wmv1_c_dc_scale_table;
        break;
#if CONFIG_VC1_DECODER
    case 6:
        s->y_dc_scale_table= ff_wmv3_dc_scale_table;
        s->c_dc_scale_table= ff_wmv3_dc_scale_table;
        break;
#endif

    }


    if(s->msmpeg4_version>=4){
        ff_init_scantable(s->dsp.idct_permutation, &s->intra_scantable  , ff_wmv1_scantable[1]);
        ff_init_scantable(s->dsp.idct_permutation, &s->intra_h_scantable, ff_wmv1_scantable[2]);
        ff_init_scantable(s->dsp.idct_permutation, &s->intra_v_scantable, ff_wmv1_scantable[3]);
        ff_init_scantable(s->dsp.idct_permutation, &s->inter_scantable  , ff_wmv1_scantable[0]);
    }
    //Note the default tables are set in common_init in mpegvideo.c

    init_h263_dc_for_msmpeg4();
}

/* predict coded block */
int ff_msmpeg4_coded_block_pred(MpegEncContext * s, int n, uint8_t **coded_block_ptr)
{
    int xy, wrap, pred, a, b, c;

    xy = s->block_index[n];
    wrap = s->b8_stride;

    /* B C
     * A X
     */
    a = s->coded_block[xy - 1       ];
    b = s->coded_block[xy - 1 - wrap];
    c = s->coded_block[xy     - wrap];

    if (b == c) {
        pred = a;
    } else {
        pred = c;
    }

    /* store value */
    *coded_block_ptr = &s->coded_block[xy];

    return pred;
}

static int get_dc(uint8_t *src, int stride, int scale)
{
    int y;
    int sum=0;
    for(y=0; y<8; y++){
        int x;
        for(x=0; x<8; x++){
            sum+=src[x + y*stride];
        }
    }
    return FASTDIV((sum + (scale>>1)), scale);
}

/* dir = 0: left, dir = 1: top prediction */
int ff_msmpeg4_pred_dc(MpegEncContext *s, int n,
                       int16_t **dc_val_ptr, int *dir_ptr)
{
    int a, b, c, wrap, pred, scale;
    int16_t *dc_val;

    /* find prediction */
    if (n < 4) {
        scale = s->y_dc_scale;
    } else {
        scale = s->c_dc_scale;
    }

    wrap = s->block_wrap[n];
    dc_val= s->dc_val[0] + s->block_index[n];

    /* B C
     * A X
     */
    a = dc_val[ - 1];
    b = dc_val[ - 1 - wrap];
    c = dc_val[ - wrap];

    if(s->first_slice_line && (n&2)==0 && s->msmpeg4_version<4){
        b=c=1024;
    }

    /* XXX: the following solution consumes divisions, but it does not
       necessitate to modify mpegvideo.c. The problem comes from the
       fact they decided to store the quantized DC (which would lead
       to problems if Q could vary !) */
#if ARCH_X86 && HAVE_7REGS && HAVE_EBX_AVAILABLE
    __asm__ volatile(
        "movl %3, %%eax         \n\t"
        "shrl $1, %%eax         \n\t"
        "addl %%eax, %2         \n\t"
        "addl %%eax, %1         \n\t"
        "addl %0, %%eax         \n\t"
        "mull %4                \n\t"
        "movl %%edx, %0         \n\t"
        "movl %1, %%eax         \n\t"
        "mull %4                \n\t"
        "movl %%edx, %1         \n\t"
        "movl %2, %%eax         \n\t"
        "mull %4                \n\t"
        "movl %%edx, %2         \n\t"
        : "+b" (a), "+c" (b), "+D" (c)
        : "g" (scale), "S" (ff_inverse[scale])
        : "%eax", "%edx"
    );
#else
    /* #elif ARCH_ALPHA */
    /* Divisions are extremely costly on Alpha; optimize the most
       common case. But they are costly everywhere...
     */
    if (scale == 8) {
        a = (a + (8 >> 1)) / 8;
        b = (b + (8 >> 1)) / 8;
        c = (c + (8 >> 1)) / 8;
    } else {
        a = FASTDIV((a + (scale >> 1)), scale);
        b = FASTDIV((b + (scale >> 1)), scale);
        c = FASTDIV((c + (scale >> 1)), scale);
    }
#endif
    /* XXX: WARNING: they did not choose the same test as MPEG4. This
       is very important ! */
    if(s->msmpeg4_version>3){
        if(s->inter_intra_pred){
            uint8_t *dest;
            int wrap;

            if(n==1){
                pred=a;
                *dir_ptr = 0;
            }else if(n==2){
                pred=c;
                *dir_ptr = 1;
            }else if(n==3){
                if (abs(a - b) < abs(b - c)) {
                    pred = c;
                    *dir_ptr = 1;
                } else {
                    pred = a;
                    *dir_ptr = 0;
                }
            }else{
                if(n<4){
                    wrap= s->linesize;
                    dest= s->current_picture.f.data[0] + (((n >> 1) + 2*s->mb_y) * 8*  wrap ) + ((n & 1) + 2*s->mb_x) * 8;
                }else{
                    wrap= s->uvlinesize;
                    dest= s->current_picture.f.data[n - 3] + (s->mb_y * 8 * wrap) + s->mb_x * 8;
                }
                if(s->mb_x==0) a= (1024 + (scale>>1))/scale;
                else           a= get_dc(dest-8, wrap, scale*8);
                if(s->mb_y==0) c= (1024 + (scale>>1))/scale;
                else           c= get_dc(dest-8*wrap, wrap, scale*8);

                if (s->h263_aic_dir==0) {
                    pred= a;
                    *dir_ptr = 0;
                }else if (s->h263_aic_dir==1) {
                    if(n==0){
                        pred= c;
                        *dir_ptr = 1;
                    }else{
                        pred= a;
                        *dir_ptr = 0;
                    }
                }else if (s->h263_aic_dir==2) {
                    if(n==0){
                        pred= a;
                        *dir_ptr = 0;
                    }else{
                        pred= c;
                        *dir_ptr = 1;
                    }
                } else {
                    pred= c;
                    *dir_ptr = 1;
                }
            }
        }else{
            if (abs(a - b) < abs(b - c)) {
                pred = c;
                *dir_ptr = 1;
            } else {
                pred = a;
                *dir_ptr = 0;
            }
        }
    }else{
        if (abs(a - b) <= abs(b - c)) {
            pred = c;
            *dir_ptr = 1;
        } else {
            pred = a;
            *dir_ptr = 0;
        }
    }

    /* update predictor */
    *dc_val_ptr = &dc_val[0];
    return pred;
}
<<<<<<< HEAD

/****************************************/
/* decoding stuff */

VLC ff_mb_non_intra_vlc[4];
static VLC v2_dc_lum_vlc;
static VLC v2_dc_chroma_vlc;
static VLC v2_intra_cbpc_vlc;
static VLC v2_mb_type_vlc;
static VLC v2_mv_vlc;
VLC ff_inter_intra_vlc;

/* This is identical to h263 except that its range is multiplied by 2. */
static int msmpeg4v2_decode_motion(MpegEncContext * s, int pred, int f_code)
{
    int code, val, sign, shift;

    code = get_vlc2(&s->gb, v2_mv_vlc.table, V2_MV_VLC_BITS, 2);
    av_dlog(s, "MV code %d at %d %d pred: %d\n", code, s->mb_x,s->mb_y, pred);
    if (code < 0)
        return 0xffff;

    if (code == 0)
        return pred;
    sign = get_bits1(&s->gb);
    shift = f_code - 1;
    val = code;
    if (shift) {
        val = (val - 1) << shift;
        val |= get_bits(&s->gb, shift);
        val++;
    }
    if (sign)
        val = -val;

    val += pred;
    if (val <= -64)
        val += 64;
    else if (val >= 64)
        val -= 64;

    return val;
}

static int msmpeg4v12_decode_mb(MpegEncContext *s, int16_t block[6][64])
{
    int cbp, code, i;
    uint32_t * const mb_type_ptr = &s->current_picture.mb_type[s->mb_x + s->mb_y*s->mb_stride];

    if (s->pict_type == AV_PICTURE_TYPE_P) {
        if (s->use_skip_mb_code) {
            if (get_bits1(&s->gb)) {
                /* skip mb */
                s->mb_intra = 0;
                for(i=0;i<6;i++)
                    s->block_last_index[i] = -1;
                s->mv_dir = MV_DIR_FORWARD;
                s->mv_type = MV_TYPE_16X16;
                s->mv[0][0][0] = 0;
                s->mv[0][0][1] = 0;
                s->mb_skipped = 1;
                *mb_type_ptr = MB_TYPE_SKIP | MB_TYPE_L0 | MB_TYPE_16x16;
                return 0;
            }
        }

        if(s->msmpeg4_version==2)
            code = get_vlc2(&s->gb, v2_mb_type_vlc.table, V2_MB_TYPE_VLC_BITS, 1);
        else
            code = get_vlc2(&s->gb, ff_h263_inter_MCBPC_vlc.table, INTER_MCBPC_VLC_BITS, 2);
        if(code<0 || code>7){
            av_log(s->avctx, AV_LOG_ERROR, "cbpc %d invalid at %d %d\n", code, s->mb_x, s->mb_y);
            return -1;
        }

        s->mb_intra = code >>2;

        cbp = code & 0x3;
    } else {
        s->mb_intra = 1;
        if(s->msmpeg4_version==2)
            cbp= get_vlc2(&s->gb, v2_intra_cbpc_vlc.table, V2_INTRA_CBPC_VLC_BITS, 1);
        else
            cbp= get_vlc2(&s->gb, ff_h263_intra_MCBPC_vlc.table, INTRA_MCBPC_VLC_BITS, 1);
        if(cbp<0 || cbp>3){
            av_log(s->avctx, AV_LOG_ERROR, "cbpc %d invalid at %d %d\n", cbp, s->mb_x, s->mb_y);
            return -1;
        }
    }

    if (!s->mb_intra) {
        int mx, my, cbpy;

        cbpy= get_vlc2(&s->gb, ff_h263_cbpy_vlc.table, CBPY_VLC_BITS, 1);
        if(cbpy<0){
            av_log(s->avctx, AV_LOG_ERROR, "cbpy %d invalid at %d %d\n", cbp, s->mb_x, s->mb_y);
            return -1;
        }

        cbp|= cbpy<<2;
        if(s->msmpeg4_version==1 || (cbp&3) != 3) cbp^= 0x3C;

        ff_h263_pred_motion(s, 0, 0, &mx, &my);
        mx= msmpeg4v2_decode_motion(s, mx, 1);
        my= msmpeg4v2_decode_motion(s, my, 1);

        s->mv_dir = MV_DIR_FORWARD;
        s->mv_type = MV_TYPE_16X16;
        s->mv[0][0][0] = mx;
        s->mv[0][0][1] = my;
        *mb_type_ptr = MB_TYPE_L0 | MB_TYPE_16x16;
    } else {
        if(s->msmpeg4_version==2){
            s->ac_pred = get_bits1(&s->gb);
            cbp|= get_vlc2(&s->gb, ff_h263_cbpy_vlc.table, CBPY_VLC_BITS, 1)<<2; //FIXME check errors
        } else{
            s->ac_pred = 0;
            cbp|= get_vlc2(&s->gb, ff_h263_cbpy_vlc.table, CBPY_VLC_BITS, 1)<<2; //FIXME check errors
            if(s->pict_type==AV_PICTURE_TYPE_P) cbp^=0x3C;
        }
        *mb_type_ptr = MB_TYPE_INTRA;
    }

    s->dsp.clear_blocks(s->block[0]);
    for (i = 0; i < 6; i++) {
        if (ff_msmpeg4_decode_block(s, block[i], i, (cbp >> (5 - i)) & 1, NULL) < 0)
        {
             av_log(s->avctx, AV_LOG_ERROR, "\nerror while decoding block: %d x %d (%d)\n", s->mb_x, s->mb_y, i);
             return -1;
        }
    }
    return 0;
}

static int msmpeg4v34_decode_mb(MpegEncContext *s, int16_t block[6][64])
{
    int cbp, code, i;
    uint8_t *coded_val;
    uint32_t * const mb_type_ptr = &s->current_picture.mb_type[s->mb_x + s->mb_y*s->mb_stride];

    if (s->pict_type == AV_PICTURE_TYPE_P) {
        if (s->use_skip_mb_code) {
            if (get_bits1(&s->gb)) {
                /* skip mb */
                s->mb_intra = 0;
                for(i=0;i<6;i++)
                    s->block_last_index[i] = -1;
                s->mv_dir = MV_DIR_FORWARD;
                s->mv_type = MV_TYPE_16X16;
                s->mv[0][0][0] = 0;
                s->mv[0][0][1] = 0;
                s->mb_skipped = 1;
                *mb_type_ptr = MB_TYPE_SKIP | MB_TYPE_L0 | MB_TYPE_16x16;

                return 0;
            }
        }

        code = get_vlc2(&s->gb, ff_mb_non_intra_vlc[DEFAULT_INTER_INDEX].table, MB_NON_INTRA_VLC_BITS, 3);
        if (code < 0)
            return -1;
        //s->mb_intra = (code & 0x40) ? 0 : 1;
        s->mb_intra = (~code & 0x40) >> 6;

        cbp = code & 0x3f;
    } else {
        s->mb_intra = 1;
        code = get_vlc2(&s->gb, ff_msmp4_mb_i_vlc.table, MB_INTRA_VLC_BITS, 2);
        if (code < 0)
            return -1;
        /* predict coded block pattern */
        cbp = 0;
        for(i=0;i<6;i++) {
            int val = ((code >> (5 - i)) & 1);
            if (i < 4) {
                int pred = ff_msmpeg4_coded_block_pred(s, i, &coded_val);
                val = val ^ pred;
                *coded_val = val;
            }
            cbp |= val << (5 - i);
        }
    }

    if (!s->mb_intra) {
        int mx, my;
        if(s->per_mb_rl_table && cbp){
            s->rl_table_index = decode012(&s->gb);
            s->rl_chroma_table_index = s->rl_table_index;
        }
        ff_h263_pred_motion(s, 0, 0, &mx, &my);
        if (ff_msmpeg4_decode_motion(s, &mx, &my) < 0)
            return -1;
        s->mv_dir = MV_DIR_FORWARD;
        s->mv_type = MV_TYPE_16X16;
        s->mv[0][0][0] = mx;
        s->mv[0][0][1] = my;
        *mb_type_ptr = MB_TYPE_L0 | MB_TYPE_16x16;
    } else {
        av_dlog(s, "I at %d %d %d %06X\n", s->mb_x, s->mb_y,
                ((cbp & 3) ? 1 : 0) +((cbp & 0x3C)? 2 : 0),
                show_bits(&s->gb, 24));
        s->ac_pred = get_bits1(&s->gb);
        *mb_type_ptr = MB_TYPE_INTRA;
        if(s->inter_intra_pred){
            s->h263_aic_dir= get_vlc2(&s->gb, ff_inter_intra_vlc.table, INTER_INTRA_VLC_BITS, 1);
            av_dlog(s, "%d%d %d %d/",
                    s->ac_pred, s->h263_aic_dir, s->mb_x, s->mb_y);
        }
        if(s->per_mb_rl_table && cbp){
            s->rl_table_index = decode012(&s->gb);
            s->rl_chroma_table_index = s->rl_table_index;
        }
    }

    s->dsp.clear_blocks(s->block[0]);
    for (i = 0; i < 6; i++) {
        if (ff_msmpeg4_decode_block(s, block[i], i, (cbp >> (5 - i)) & 1, NULL) < 0)
        {
            av_log(s->avctx, AV_LOG_ERROR, "\nerror while decoding block: %d x %d (%d)\n", s->mb_x, s->mb_y, i);
            return -1;
        }
    }

    return 0;
}

/* init all vlc decoding tables */
av_cold int ff_msmpeg4_decode_init(AVCodecContext *avctx)
{
    MpegEncContext *s = avctx->priv_data;
    static volatile int done = 0;
    int i, ret;
    MVTable *mv;

    if ((ret = av_image_check_size(avctx->width, avctx->height, 0, avctx)) < 0)
        return ret;

    if (ff_h263_decode_init(avctx) < 0)
        return -1;

    ff_msmpeg4_common_init(s);

    if (!done) {
        for(i=0;i<NB_RL_TABLES;i++) {
            ff_init_rl(&ff_rl_table[i], ff_static_rl_table_store[i]);
        }
        INIT_VLC_RL(ff_rl_table[0], 642);
        INIT_VLC_RL(ff_rl_table[1], 1104);
        INIT_VLC_RL(ff_rl_table[2], 554);
        INIT_VLC_RL(ff_rl_table[3], 940);
        INIT_VLC_RL(ff_rl_table[4], 962);
        INIT_VLC_RL(ff_rl_table[5], 554);

        mv = &ff_mv_tables[0];
        INIT_VLC_STATIC(&mv->vlc, MV_VLC_BITS, mv->n + 1,
                    mv->table_mv_bits, 1, 1,
                    mv->table_mv_code, 2, 2, 3714);
        mv = &ff_mv_tables[1];
        INIT_VLC_STATIC(&mv->vlc, MV_VLC_BITS, mv->n + 1,
                    mv->table_mv_bits, 1, 1,
                    mv->table_mv_code, 2, 2, 2694);

        INIT_VLC_STATIC(&ff_msmp4_dc_luma_vlc[0], DC_VLC_BITS, 120,
                 &ff_table0_dc_lum[0][1], 8, 4,
                 &ff_table0_dc_lum[0][0], 8, 4, 1158);
        INIT_VLC_STATIC(&ff_msmp4_dc_chroma_vlc[0], DC_VLC_BITS, 120,
                 &ff_table0_dc_chroma[0][1], 8, 4,
                 &ff_table0_dc_chroma[0][0], 8, 4, 1118);
        INIT_VLC_STATIC(&ff_msmp4_dc_luma_vlc[1], DC_VLC_BITS, 120,
                 &ff_table1_dc_lum[0][1], 8, 4,
                 &ff_table1_dc_lum[0][0], 8, 4, 1476);
        INIT_VLC_STATIC(&ff_msmp4_dc_chroma_vlc[1], DC_VLC_BITS, 120,
                 &ff_table1_dc_chroma[0][1], 8, 4,
                 &ff_table1_dc_chroma[0][0], 8, 4, 1216);

        INIT_VLC_STATIC(&v2_dc_lum_vlc, DC_VLC_BITS, 512,
                 &ff_v2_dc_lum_table[0][1], 8, 4,
                 &ff_v2_dc_lum_table[0][0], 8, 4, 1472);
        INIT_VLC_STATIC(&v2_dc_chroma_vlc, DC_VLC_BITS, 512,
                 &ff_v2_dc_chroma_table[0][1], 8, 4,
                 &ff_v2_dc_chroma_table[0][0], 8, 4, 1506);

        INIT_VLC_STATIC(&v2_intra_cbpc_vlc, V2_INTRA_CBPC_VLC_BITS, 4,
                 &ff_v2_intra_cbpc[0][1], 2, 1,
                 &ff_v2_intra_cbpc[0][0], 2, 1, 8);
        INIT_VLC_STATIC(&v2_mb_type_vlc, V2_MB_TYPE_VLC_BITS, 8,
                 &ff_v2_mb_type[0][1], 2, 1,
                 &ff_v2_mb_type[0][0], 2, 1, 128);
        INIT_VLC_STATIC(&v2_mv_vlc, V2_MV_VLC_BITS, 33,
                 &ff_mvtab[0][1], 2, 1,
                 &ff_mvtab[0][0], 2, 1, 538);

        INIT_VLC_STATIC(&ff_mb_non_intra_vlc[0], MB_NON_INTRA_VLC_BITS, 128,
                     &ff_wmv2_inter_table[0][0][1], 8, 4,
                     &ff_wmv2_inter_table[0][0][0], 8, 4, 1636);
        INIT_VLC_STATIC(&ff_mb_non_intra_vlc[1], MB_NON_INTRA_VLC_BITS, 128,
                     &ff_wmv2_inter_table[1][0][1], 8, 4,
                     &ff_wmv2_inter_table[1][0][0], 8, 4, 2648);
        INIT_VLC_STATIC(&ff_mb_non_intra_vlc[2], MB_NON_INTRA_VLC_BITS, 128,
                     &ff_wmv2_inter_table[2][0][1], 8, 4,
                     &ff_wmv2_inter_table[2][0][0], 8, 4, 1532);
        INIT_VLC_STATIC(&ff_mb_non_intra_vlc[3], MB_NON_INTRA_VLC_BITS, 128,
                     &ff_wmv2_inter_table[3][0][1], 8, 4,
                     &ff_wmv2_inter_table[3][0][0], 8, 4, 2488);

        INIT_VLC_STATIC(&ff_msmp4_mb_i_vlc, MB_INTRA_VLC_BITS, 64,
                 &ff_msmp4_mb_i_table[0][1], 4, 2,
                 &ff_msmp4_mb_i_table[0][0], 4, 2, 536);

        INIT_VLC_STATIC(&ff_inter_intra_vlc, INTER_INTRA_VLC_BITS, 4,
                 &ff_table_inter_intra[0][1], 2, 1,
                 &ff_table_inter_intra[0][0], 2, 1, 8);
        done = 1;
    }

    switch(s->msmpeg4_version){
    case 1:
    case 2:
        s->decode_mb= msmpeg4v12_decode_mb;
        break;
    case 3:
    case 4:
        s->decode_mb= msmpeg4v34_decode_mb;
        break;
    case 5:
        if (CONFIG_WMV2_DECODER)
            s->decode_mb= ff_wmv2_decode_mb;
    case 6:
        //FIXME + TODO VC1 decode mb
        break;
    }

    s->slice_height= s->mb_height; //to avoid 1/0 if the first frame is not a keyframe

    return 0;
}

int ff_msmpeg4_decode_picture_header(MpegEncContext * s)
{
    int code;

    if(s->msmpeg4_version==1){
        int start_code = get_bits_long(&s->gb, 32);
        if(start_code!=0x00000100){
            av_log(s->avctx, AV_LOG_ERROR, "invalid startcode\n");
            return -1;
        }

        skip_bits(&s->gb, 5); // frame number */
    }

    s->pict_type = get_bits(&s->gb, 2) + 1;
    if (s->pict_type != AV_PICTURE_TYPE_I &&
        s->pict_type != AV_PICTURE_TYPE_P){
        av_log(s->avctx, AV_LOG_ERROR, "invalid picture type\n");
        return -1;
    }
#if 0
{
    static int had_i=0;
    if(s->pict_type == AV_PICTURE_TYPE_I) had_i=1;
    if(!had_i) return -1;
}
#endif
    s->chroma_qscale= s->qscale = get_bits(&s->gb, 5);
    if(s->qscale==0){
        av_log(s->avctx, AV_LOG_ERROR, "invalid qscale\n");
        return -1;
    }

    if (s->pict_type == AV_PICTURE_TYPE_I) {
        code = get_bits(&s->gb, 5);
        if(s->msmpeg4_version==1){
            if(code==0 || code>s->mb_height){
                av_log(s->avctx, AV_LOG_ERROR, "invalid slice height %d\n", code);
                return -1;
            }

            s->slice_height = code;
        }else{
            /* 0x17: one slice, 0x18: two slices, ... */
            if (code < 0x17){
                av_log(s->avctx, AV_LOG_ERROR, "error, slice code was %X\n", code);
                return -1;
            }

            s->slice_height = s->mb_height / (code - 0x16);
        }

        switch(s->msmpeg4_version){
        case 1:
        case 2:
            s->rl_chroma_table_index = 2;
            s->rl_table_index = 2;

            s->dc_table_index = 0; //not used
            break;
        case 3:
            s->rl_chroma_table_index = decode012(&s->gb);
            s->rl_table_index = decode012(&s->gb);

            s->dc_table_index = get_bits1(&s->gb);
            break;
        case 4:
            ff_msmpeg4_decode_ext_header(s, (2+5+5+17+7)/8);

            if(s->bit_rate > MBAC_BITRATE) s->per_mb_rl_table= get_bits1(&s->gb);
            else                           s->per_mb_rl_table= 0;

            if(!s->per_mb_rl_table){
                s->rl_chroma_table_index = decode012(&s->gb);
                s->rl_table_index = decode012(&s->gb);
            }

            s->dc_table_index = get_bits1(&s->gb);
            s->inter_intra_pred= 0;
            break;
        }
        s->no_rounding = 1;
        if(s->avctx->debug&FF_DEBUG_PICT_INFO)
            av_log(s->avctx, AV_LOG_DEBUG, "qscale:%d rlc:%d rl:%d dc:%d mbrl:%d slice:%d   \n",
                s->qscale,
                s->rl_chroma_table_index,
                s->rl_table_index,
                s->dc_table_index,
                s->per_mb_rl_table,
                s->slice_height);
    } else {
        switch(s->msmpeg4_version){
        case 1:
        case 2:
            if(s->msmpeg4_version==1)
                s->use_skip_mb_code = 1;
            else
                s->use_skip_mb_code = get_bits1(&s->gb);
            s->rl_table_index = 2;
            s->rl_chroma_table_index = s->rl_table_index;
            s->dc_table_index = 0; //not used
            s->mv_table_index = 0;
            break;
        case 3:
            s->use_skip_mb_code = get_bits1(&s->gb);
            s->rl_table_index = decode012(&s->gb);
            s->rl_chroma_table_index = s->rl_table_index;

            s->dc_table_index = get_bits1(&s->gb);

            s->mv_table_index = get_bits1(&s->gb);
            break;
        case 4:
            s->use_skip_mb_code = get_bits1(&s->gb);

            if(s->bit_rate > MBAC_BITRATE) s->per_mb_rl_table= get_bits1(&s->gb);
            else                           s->per_mb_rl_table= 0;

            if(!s->per_mb_rl_table){
                s->rl_table_index = decode012(&s->gb);
                s->rl_chroma_table_index = s->rl_table_index;
            }

            s->dc_table_index = get_bits1(&s->gb);

            s->mv_table_index = get_bits1(&s->gb);
            s->inter_intra_pred= (s->width*s->height < 320*240 && s->bit_rate<=II_BITRATE);
            break;
        }

        if(s->avctx->debug&FF_DEBUG_PICT_INFO)
            av_log(s->avctx, AV_LOG_DEBUG, "skip:%d rl:%d rlc:%d dc:%d mv:%d mbrl:%d qp:%d   \n",
                s->use_skip_mb_code,
                s->rl_table_index,
                s->rl_chroma_table_index,
                s->dc_table_index,
                s->mv_table_index,
                s->per_mb_rl_table,
                s->qscale);

        if(s->flipflop_rounding){
            s->no_rounding ^= 1;
        }else{
            s->no_rounding = 0;
        }
    }
    av_dlog(s->avctx, "%d %d %d %d %d\n", s->pict_type, s->bit_rate,
            s->inter_intra_pred, s->width, s->height);

    s->esc3_level_length= 0;
    s->esc3_run_length= 0;

    return 0;
}

int ff_msmpeg4_decode_ext_header(MpegEncContext * s, int buf_size)
{
    int left= buf_size*8 - get_bits_count(&s->gb);
    int length= s->msmpeg4_version>=3 ? 17 : 16;
    /* the alt_bitstream reader could read over the end so we need to check it */
    if(left>=length && left<length+8)
    {
        skip_bits(&s->gb, 5); /* fps */
        s->bit_rate= get_bits(&s->gb, 11)*1024;
        if(s->msmpeg4_version>=3)
            s->flipflop_rounding= get_bits1(&s->gb);
        else
            s->flipflop_rounding= 0;
    }
    else if(left<length+8)
    {
        s->flipflop_rounding= 0;
        if(s->msmpeg4_version != 2)
            av_log(s->avctx, AV_LOG_ERROR, "ext header missing, %d left\n", left);
    }
    else
    {
        av_log(s->avctx, AV_LOG_ERROR, "I frame too long, ignoring ext header\n");
    }

    return 0;
}

static int msmpeg4_decode_dc(MpegEncContext * s, int n, int *dir_ptr)
{
    int level, pred;

    if(s->msmpeg4_version<=2){
        if (n < 4) {
            level = get_vlc2(&s->gb, v2_dc_lum_vlc.table, DC_VLC_BITS, 3);
        } else {
            level = get_vlc2(&s->gb, v2_dc_chroma_vlc.table, DC_VLC_BITS, 3);
        }
        if (level < 0)
            return -1;
        level-=256;
    }else{  //FIXME optimize use unified tables & index
        if (n < 4) {
            level = get_vlc2(&s->gb, ff_msmp4_dc_luma_vlc[s->dc_table_index].table, DC_VLC_BITS, 3);
        } else {
            level = get_vlc2(&s->gb, ff_msmp4_dc_chroma_vlc[s->dc_table_index].table, DC_VLC_BITS, 3);
        }
        if (level < 0){
            av_log(s->avctx, AV_LOG_ERROR, "illegal dc vlc\n");
            return -1;
        }

        if (level == DC_MAX) {
            level = get_bits(&s->gb, 8);
            if (get_bits1(&s->gb))
                level = -level;
        } else if (level != 0) {
            if (get_bits1(&s->gb))
                level = -level;
        }
    }

    if(s->msmpeg4_version==1){
        int32_t *dc_val;
        pred = msmpeg4v1_pred_dc(s, n, &dc_val);
        level += pred;

        /* update predictor */
        *dc_val= level;
    }else{
        int16_t *dc_val;
        pred   = ff_msmpeg4_pred_dc(s, n, &dc_val, dir_ptr);
        level += pred;

        /* update predictor */
        if (n < 4) {
            *dc_val = level * s->y_dc_scale;
        } else {
            *dc_val = level * s->c_dc_scale;
        }
    }

    return level;
}

//#define ERROR_DETAILS
int ff_msmpeg4_decode_block(MpegEncContext * s, int16_t * block,
                              int n, int coded, const uint8_t *scan_table)
{
    int level, i, last, run, run_diff;
    int av_uninit(dc_pred_dir);
    RLTable *rl;
    RL_VLC_ELEM *rl_vlc;
    int qmul, qadd;

    if (s->mb_intra) {
        qmul=1;
        qadd=0;

        /* DC coef */
        level = msmpeg4_decode_dc(s, n, &dc_pred_dir);

        if (level < 0){
            av_log(s->avctx, AV_LOG_ERROR, "dc overflow- block: %d qscale: %d//\n", n, s->qscale);
            if(s->inter_intra_pred) level=0;
            else                    return -1;
        }
        if (n < 4) {
            rl = &ff_rl_table[s->rl_table_index];
            if(level > 256*s->y_dc_scale){
                av_log(s->avctx, AV_LOG_ERROR, "dc overflow+ L qscale: %d//\n", s->qscale);
                if(!s->inter_intra_pred) return -1;
            }
        } else {
            rl = &ff_rl_table[3 + s->rl_chroma_table_index];
            if(level > 256*s->c_dc_scale){
                av_log(s->avctx, AV_LOG_ERROR, "dc overflow+ C qscale: %d//\n", s->qscale);
                if(!s->inter_intra_pred) return -1;
            }
        }
        block[0] = level;

        run_diff = s->msmpeg4_version >= 4;
        i = 0;
        if (!coded) {
            goto not_coded;
        }
        if (s->ac_pred) {
            if (dc_pred_dir == 0)
                scan_table = s->intra_v_scantable.permutated; /* left */
            else
                scan_table = s->intra_h_scantable.permutated; /* top */
        } else {
            scan_table = s->intra_scantable.permutated;
        }
        rl_vlc= rl->rl_vlc[0];
    } else {
        qmul = s->qscale << 1;
        qadd = (s->qscale - 1) | 1;
        i = -1;
        rl = &ff_rl_table[3 + s->rl_table_index];

        if(s->msmpeg4_version==2)
            run_diff = 0;
        else
            run_diff = 1;

        if (!coded) {
            s->block_last_index[n] = i;
            return 0;
        }
        if(!scan_table)
            scan_table = s->inter_scantable.permutated;
        rl_vlc= rl->rl_vlc[s->qscale];
    }
  {
    OPEN_READER(re, &s->gb);
    for(;;) {
        UPDATE_CACHE(re, &s->gb);
        GET_RL_VLC(level, run, re, &s->gb, rl_vlc, TEX_VLC_BITS, 2, 0);
        if (level==0) {
            int cache;
            cache= GET_CACHE(re, &s->gb);
            /* escape */
            if (s->msmpeg4_version==1 || (cache&0x80000000)==0) {
                if (s->msmpeg4_version==1 || (cache&0x40000000)==0) {
                    /* third escape */
                    if(s->msmpeg4_version!=1) LAST_SKIP_BITS(re, &s->gb, 2);
                    UPDATE_CACHE(re, &s->gb);
                    if(s->msmpeg4_version<=3){
                        last=  SHOW_UBITS(re, &s->gb, 1); SKIP_CACHE(re, &s->gb, 1);
                        run=   SHOW_UBITS(re, &s->gb, 6); SKIP_CACHE(re, &s->gb, 6);
                        level= SHOW_SBITS(re, &s->gb, 8);
                        SKIP_COUNTER(re, &s->gb, 1+6+8);
                    }else{
                        int sign;
                        last=  SHOW_UBITS(re, &s->gb, 1); SKIP_BITS(re, &s->gb, 1);
                        if(!s->esc3_level_length){
                            int ll;
                            av_dlog(s->avctx, "ESC-3 %X at %d %d\n",
                                    show_bits(&s->gb, 24), s->mb_x, s->mb_y);
                            if(s->qscale<8){
                                ll= SHOW_UBITS(re, &s->gb, 3); SKIP_BITS(re, &s->gb, 3);
                                if(ll==0){
                                    ll= 8+SHOW_UBITS(re, &s->gb, 1); SKIP_BITS(re, &s->gb, 1);
                                }
                            }else{
                                ll=2;
                                while(ll<8 && SHOW_UBITS(re, &s->gb, 1)==0){
                                    ll++;
                                    SKIP_BITS(re, &s->gb, 1);
                                }
                                if(ll<8) SKIP_BITS(re, &s->gb, 1);
                            }

                            s->esc3_level_length= ll;
                            s->esc3_run_length= SHOW_UBITS(re, &s->gb, 2) + 3; SKIP_BITS(re, &s->gb, 2);
                            UPDATE_CACHE(re, &s->gb);
                        }
                        run=   SHOW_UBITS(re, &s->gb, s->esc3_run_length);
                        SKIP_BITS(re, &s->gb, s->esc3_run_length);

                        sign=  SHOW_UBITS(re, &s->gb, 1);
                        SKIP_BITS(re, &s->gb, 1);

                        level= SHOW_UBITS(re, &s->gb, s->esc3_level_length);
                        SKIP_BITS(re, &s->gb, s->esc3_level_length);
                        if(sign) level= -level;
                    }

#if 0 // waste of time / this will detect very few errors
                    {
                        const int abs_level= FFABS(level);
                        const int run1= run - rl->max_run[last][abs_level] - run_diff;
                        if(abs_level<=MAX_LEVEL && run<=MAX_RUN){
                            if(abs_level <= rl->max_level[last][run]){
                                av_log(s->avctx, AV_LOG_ERROR, "illegal 3. esc, vlc encoding possible\n");
                                return DECODING_AC_LOST;
                            }
                            if(abs_level <= rl->max_level[last][run]*2){
                                av_log(s->avctx, AV_LOG_ERROR, "illegal 3. esc, esc 1 encoding possible\n");
                                return DECODING_AC_LOST;
                            }
                            if(run1>=0 && abs_level <= rl->max_level[last][run1]){
                                av_log(s->avctx, AV_LOG_ERROR, "illegal 3. esc, esc 2 encoding possible\n");
                                return DECODING_AC_LOST;
                            }
                        }
                    }
#endif
                    //level = level * qmul + (level>0) * qadd - (level<=0) * qadd ;
                    if (level>0) level= level * qmul + qadd;
                    else         level= level * qmul - qadd;
#if 0 // waste of time too :(
                    if(level>2048 || level<-2048){
                        av_log(s->avctx, AV_LOG_ERROR, "|level| overflow in 3. esc\n");
                        return DECODING_AC_LOST;
                    }
#endif
                    i+= run + 1;
                    if(last) i+=192;
#ifdef ERROR_DETAILS
                if(run==66)
                    av_log(s->avctx, AV_LOG_ERROR, "illegal vlc code in ESC3 level=%d\n", level);
                else if((i>62 && i<192) || i>192+63)
                    av_log(s->avctx, AV_LOG_ERROR, "run overflow in ESC3 i=%d run=%d level=%d\n", i, run, level);
#endif
                } else {
                    /* second escape */
                    SKIP_BITS(re, &s->gb, 2);
                    GET_RL_VLC(level, run, re, &s->gb, rl_vlc, TEX_VLC_BITS, 2, 1);
                    i+= run + rl->max_run[run>>7][level/qmul] + run_diff; //FIXME opt indexing
                    level = (level ^ SHOW_SBITS(re, &s->gb, 1)) - SHOW_SBITS(re, &s->gb, 1);
                    LAST_SKIP_BITS(re, &s->gb, 1);
#ifdef ERROR_DETAILS
                if(run==66)
                    av_log(s->avctx, AV_LOG_ERROR, "illegal vlc code in ESC2 level=%d\n", level);
                else if((i>62 && i<192) || i>192+63)
                    av_log(s->avctx, AV_LOG_ERROR, "run overflow in ESC2 i=%d run=%d level=%d\n", i, run, level);
#endif
                }
            } else {
                /* first escape */
                SKIP_BITS(re, &s->gb, 1);
                GET_RL_VLC(level, run, re, &s->gb, rl_vlc, TEX_VLC_BITS, 2, 1);
                i+= run;
                level = level + rl->max_level[run>>7][(run-1)&63] * qmul;//FIXME opt indexing
                level = (level ^ SHOW_SBITS(re, &s->gb, 1)) - SHOW_SBITS(re, &s->gb, 1);
                LAST_SKIP_BITS(re, &s->gb, 1);
#ifdef ERROR_DETAILS
                if(run==66)
                    av_log(s->avctx, AV_LOG_ERROR, "illegal vlc code in ESC1 level=%d\n", level);
                else if((i>62 && i<192) || i>192+63)
                    av_log(s->avctx, AV_LOG_ERROR, "run overflow in ESC1 i=%d run=%d level=%d\n", i, run, level);
#endif
            }
        } else {
            i+= run;
            level = (level ^ SHOW_SBITS(re, &s->gb, 1)) - SHOW_SBITS(re, &s->gb, 1);
            LAST_SKIP_BITS(re, &s->gb, 1);
#ifdef ERROR_DETAILS
                if(run==66)
                    av_log(s->avctx, AV_LOG_ERROR, "illegal vlc code level=%d\n", level);
                else if((i>62 && i<192) || i>192+63)
                    av_log(s->avctx, AV_LOG_ERROR, "run overflow i=%d run=%d level=%d\n", i, run, level);
#endif
        }
        if (i > 62){
            i-= 192;
            if(i&(~63)){
                const int left= get_bits_left(&s->gb);
                if(((i+192 == 64 && level/qmul==-1) || !(s->err_recognition&(AV_EF_BITSTREAM|AV_EF_COMPLIANT))) && left>=0){
                    av_log(s->avctx, AV_LOG_ERROR, "ignoring overflow at %d %d\n", s->mb_x, s->mb_y);
                    i = 63;
                    break;
                }else{
                    av_log(s->avctx, AV_LOG_ERROR, "ac-tex damaged at %d %d\n", s->mb_x, s->mb_y);
                    return -1;
                }
            }

            block[scan_table[i]] = level;
            break;
        }

        block[scan_table[i]] = level;
    }
    CLOSE_READER(re, &s->gb);
  }
 not_coded:
    if (s->mb_intra) {
        ff_mpeg4_pred_ac(s, block, n, dc_pred_dir);
        if (s->ac_pred) {
            i = 63; /* XXX: not optimal */
        }
    }
    if(s->msmpeg4_version>=4 && i>0) i=63; //FIXME/XXX optimize
    s->block_last_index[n] = i;

    return 0;
}

int ff_msmpeg4_decode_motion(MpegEncContext * s,
                                 int *mx_ptr, int *my_ptr)
{
    MVTable *mv;
    int code, mx, my;

    mv = &ff_mv_tables[s->mv_table_index];

    code = get_vlc2(&s->gb, mv->vlc.table, MV_VLC_BITS, 2);
    if (code < 0){
        av_log(s->avctx, AV_LOG_ERROR, "illegal MV code at %d %d\n", s->mb_x, s->mb_y);
        return -1;
    }
    if (code == mv->n) {
        mx = get_bits(&s->gb, 6);
        my = get_bits(&s->gb, 6);
    } else {
        mx = mv->table_mvx[code];
        my = mv->table_mvy[code];
    }

    mx += *mx_ptr - 32;
    my += *my_ptr - 32;
    /* WARNING : they do not do exactly modulo encoding */
    if (mx <= -64)
        mx += 64;
    else if (mx >= 64)
        mx -= 64;

    if (my <= -64)
        my += 64;
    else if (my >= 64)
        my -= 64;
    *mx_ptr = mx;
    *my_ptr = my;
    return 0;
}

AVCodec ff_msmpeg4v1_decoder = {
    .name           = "msmpeg4v1",
    .type           = AVMEDIA_TYPE_VIDEO,
    .id             = AV_CODEC_ID_MSMPEG4V1,
    .priv_data_size = sizeof(MpegEncContext),
    .init           = ff_msmpeg4_decode_init,
    .close          = ff_h263_decode_end,
    .decode         = ff_h263_decode_frame,
    .capabilities   = CODEC_CAP_DRAW_HORIZ_BAND | CODEC_CAP_DR1,
    .max_lowres     = 3,
    .long_name      = NULL_IF_CONFIG_SMALL("MPEG-4 part 2 Microsoft variant version 1"),
    .pix_fmts       = ff_pixfmt_list_420,
};

AVCodec ff_msmpeg4v2_decoder = {
    .name           = "msmpeg4v2",
    .type           = AVMEDIA_TYPE_VIDEO,
    .id             = AV_CODEC_ID_MSMPEG4V2,
    .priv_data_size = sizeof(MpegEncContext),
    .init           = ff_msmpeg4_decode_init,
    .close          = ff_h263_decode_end,
    .decode         = ff_h263_decode_frame,
    .capabilities   = CODEC_CAP_DRAW_HORIZ_BAND | CODEC_CAP_DR1,
    .max_lowres     = 3,
    .long_name      = NULL_IF_CONFIG_SMALL("MPEG-4 part 2 Microsoft variant version 2"),
    .pix_fmts       = ff_pixfmt_list_420,
};

AVCodec ff_msmpeg4v3_decoder = {
    .name           = "msmpeg4",
    .type           = AVMEDIA_TYPE_VIDEO,
    .id             = AV_CODEC_ID_MSMPEG4V3,
    .priv_data_size = sizeof(MpegEncContext),
    .init           = ff_msmpeg4_decode_init,
    .close          = ff_h263_decode_end,
    .decode         = ff_h263_decode_frame,
    .capabilities   = CODEC_CAP_DRAW_HORIZ_BAND | CODEC_CAP_DR1,
    .max_lowres     = 3,
    .long_name      = NULL_IF_CONFIG_SMALL("MPEG-4 part 2 Microsoft variant version 3"),
    .pix_fmts       = ff_pixfmt_list_420,
};

AVCodec ff_wmv1_decoder = {
    .name           = "wmv1",
    .type           = AVMEDIA_TYPE_VIDEO,
    .id             = AV_CODEC_ID_WMV1,
    .priv_data_size = sizeof(MpegEncContext),
    .init           = ff_msmpeg4_decode_init,
    .close          = ff_h263_decode_end,
    .decode         = ff_h263_decode_frame,
    .capabilities   = CODEC_CAP_DRAW_HORIZ_BAND | CODEC_CAP_DR1,
    .max_lowres     = 3,
    .long_name      = NULL_IF_CONFIG_SMALL("Windows Media Video 7"),
    .pix_fmts       = ff_pixfmt_list_420,
};
=======
>>>>>>> b4d24b47
<|MERGE_RESOLUTION|>--- conflicted
+++ resolved
@@ -336,913 +336,3 @@
     *dc_val_ptr = &dc_val[0];
     return pred;
 }
-<<<<<<< HEAD
-
-/****************************************/
-/* decoding stuff */
-
-VLC ff_mb_non_intra_vlc[4];
-static VLC v2_dc_lum_vlc;
-static VLC v2_dc_chroma_vlc;
-static VLC v2_intra_cbpc_vlc;
-static VLC v2_mb_type_vlc;
-static VLC v2_mv_vlc;
-VLC ff_inter_intra_vlc;
-
-/* This is identical to h263 except that its range is multiplied by 2. */
-static int msmpeg4v2_decode_motion(MpegEncContext * s, int pred, int f_code)
-{
-    int code, val, sign, shift;
-
-    code = get_vlc2(&s->gb, v2_mv_vlc.table, V2_MV_VLC_BITS, 2);
-    av_dlog(s, "MV code %d at %d %d pred: %d\n", code, s->mb_x,s->mb_y, pred);
-    if (code < 0)
-        return 0xffff;
-
-    if (code == 0)
-        return pred;
-    sign = get_bits1(&s->gb);
-    shift = f_code - 1;
-    val = code;
-    if (shift) {
-        val = (val - 1) << shift;
-        val |= get_bits(&s->gb, shift);
-        val++;
-    }
-    if (sign)
-        val = -val;
-
-    val += pred;
-    if (val <= -64)
-        val += 64;
-    else if (val >= 64)
-        val -= 64;
-
-    return val;
-}
-
-static int msmpeg4v12_decode_mb(MpegEncContext *s, int16_t block[6][64])
-{
-    int cbp, code, i;
-    uint32_t * const mb_type_ptr = &s->current_picture.mb_type[s->mb_x + s->mb_y*s->mb_stride];
-
-    if (s->pict_type == AV_PICTURE_TYPE_P) {
-        if (s->use_skip_mb_code) {
-            if (get_bits1(&s->gb)) {
-                /* skip mb */
-                s->mb_intra = 0;
-                for(i=0;i<6;i++)
-                    s->block_last_index[i] = -1;
-                s->mv_dir = MV_DIR_FORWARD;
-                s->mv_type = MV_TYPE_16X16;
-                s->mv[0][0][0] = 0;
-                s->mv[0][0][1] = 0;
-                s->mb_skipped = 1;
-                *mb_type_ptr = MB_TYPE_SKIP | MB_TYPE_L0 | MB_TYPE_16x16;
-                return 0;
-            }
-        }
-
-        if(s->msmpeg4_version==2)
-            code = get_vlc2(&s->gb, v2_mb_type_vlc.table, V2_MB_TYPE_VLC_BITS, 1);
-        else
-            code = get_vlc2(&s->gb, ff_h263_inter_MCBPC_vlc.table, INTER_MCBPC_VLC_BITS, 2);
-        if(code<0 || code>7){
-            av_log(s->avctx, AV_LOG_ERROR, "cbpc %d invalid at %d %d\n", code, s->mb_x, s->mb_y);
-            return -1;
-        }
-
-        s->mb_intra = code >>2;
-
-        cbp = code & 0x3;
-    } else {
-        s->mb_intra = 1;
-        if(s->msmpeg4_version==2)
-            cbp= get_vlc2(&s->gb, v2_intra_cbpc_vlc.table, V2_INTRA_CBPC_VLC_BITS, 1);
-        else
-            cbp= get_vlc2(&s->gb, ff_h263_intra_MCBPC_vlc.table, INTRA_MCBPC_VLC_BITS, 1);
-        if(cbp<0 || cbp>3){
-            av_log(s->avctx, AV_LOG_ERROR, "cbpc %d invalid at %d %d\n", cbp, s->mb_x, s->mb_y);
-            return -1;
-        }
-    }
-
-    if (!s->mb_intra) {
-        int mx, my, cbpy;
-
-        cbpy= get_vlc2(&s->gb, ff_h263_cbpy_vlc.table, CBPY_VLC_BITS, 1);
-        if(cbpy<0){
-            av_log(s->avctx, AV_LOG_ERROR, "cbpy %d invalid at %d %d\n", cbp, s->mb_x, s->mb_y);
-            return -1;
-        }
-
-        cbp|= cbpy<<2;
-        if(s->msmpeg4_version==1 || (cbp&3) != 3) cbp^= 0x3C;
-
-        ff_h263_pred_motion(s, 0, 0, &mx, &my);
-        mx= msmpeg4v2_decode_motion(s, mx, 1);
-        my= msmpeg4v2_decode_motion(s, my, 1);
-
-        s->mv_dir = MV_DIR_FORWARD;
-        s->mv_type = MV_TYPE_16X16;
-        s->mv[0][0][0] = mx;
-        s->mv[0][0][1] = my;
-        *mb_type_ptr = MB_TYPE_L0 | MB_TYPE_16x16;
-    } else {
-        if(s->msmpeg4_version==2){
-            s->ac_pred = get_bits1(&s->gb);
-            cbp|= get_vlc2(&s->gb, ff_h263_cbpy_vlc.table, CBPY_VLC_BITS, 1)<<2; //FIXME check errors
-        } else{
-            s->ac_pred = 0;
-            cbp|= get_vlc2(&s->gb, ff_h263_cbpy_vlc.table, CBPY_VLC_BITS, 1)<<2; //FIXME check errors
-            if(s->pict_type==AV_PICTURE_TYPE_P) cbp^=0x3C;
-        }
-        *mb_type_ptr = MB_TYPE_INTRA;
-    }
-
-    s->dsp.clear_blocks(s->block[0]);
-    for (i = 0; i < 6; i++) {
-        if (ff_msmpeg4_decode_block(s, block[i], i, (cbp >> (5 - i)) & 1, NULL) < 0)
-        {
-             av_log(s->avctx, AV_LOG_ERROR, "\nerror while decoding block: %d x %d (%d)\n", s->mb_x, s->mb_y, i);
-             return -1;
-        }
-    }
-    return 0;
-}
-
-static int msmpeg4v34_decode_mb(MpegEncContext *s, int16_t block[6][64])
-{
-    int cbp, code, i;
-    uint8_t *coded_val;
-    uint32_t * const mb_type_ptr = &s->current_picture.mb_type[s->mb_x + s->mb_y*s->mb_stride];
-
-    if (s->pict_type == AV_PICTURE_TYPE_P) {
-        if (s->use_skip_mb_code) {
-            if (get_bits1(&s->gb)) {
-                /* skip mb */
-                s->mb_intra = 0;
-                for(i=0;i<6;i++)
-                    s->block_last_index[i] = -1;
-                s->mv_dir = MV_DIR_FORWARD;
-                s->mv_type = MV_TYPE_16X16;
-                s->mv[0][0][0] = 0;
-                s->mv[0][0][1] = 0;
-                s->mb_skipped = 1;
-                *mb_type_ptr = MB_TYPE_SKIP | MB_TYPE_L0 | MB_TYPE_16x16;
-
-                return 0;
-            }
-        }
-
-        code = get_vlc2(&s->gb, ff_mb_non_intra_vlc[DEFAULT_INTER_INDEX].table, MB_NON_INTRA_VLC_BITS, 3);
-        if (code < 0)
-            return -1;
-        //s->mb_intra = (code & 0x40) ? 0 : 1;
-        s->mb_intra = (~code & 0x40) >> 6;
-
-        cbp = code & 0x3f;
-    } else {
-        s->mb_intra = 1;
-        code = get_vlc2(&s->gb, ff_msmp4_mb_i_vlc.table, MB_INTRA_VLC_BITS, 2);
-        if (code < 0)
-            return -1;
-        /* predict coded block pattern */
-        cbp = 0;
-        for(i=0;i<6;i++) {
-            int val = ((code >> (5 - i)) & 1);
-            if (i < 4) {
-                int pred = ff_msmpeg4_coded_block_pred(s, i, &coded_val);
-                val = val ^ pred;
-                *coded_val = val;
-            }
-            cbp |= val << (5 - i);
-        }
-    }
-
-    if (!s->mb_intra) {
-        int mx, my;
-        if(s->per_mb_rl_table && cbp){
-            s->rl_table_index = decode012(&s->gb);
-            s->rl_chroma_table_index = s->rl_table_index;
-        }
-        ff_h263_pred_motion(s, 0, 0, &mx, &my);
-        if (ff_msmpeg4_decode_motion(s, &mx, &my) < 0)
-            return -1;
-        s->mv_dir = MV_DIR_FORWARD;
-        s->mv_type = MV_TYPE_16X16;
-        s->mv[0][0][0] = mx;
-        s->mv[0][0][1] = my;
-        *mb_type_ptr = MB_TYPE_L0 | MB_TYPE_16x16;
-    } else {
-        av_dlog(s, "I at %d %d %d %06X\n", s->mb_x, s->mb_y,
-                ((cbp & 3) ? 1 : 0) +((cbp & 0x3C)? 2 : 0),
-                show_bits(&s->gb, 24));
-        s->ac_pred = get_bits1(&s->gb);
-        *mb_type_ptr = MB_TYPE_INTRA;
-        if(s->inter_intra_pred){
-            s->h263_aic_dir= get_vlc2(&s->gb, ff_inter_intra_vlc.table, INTER_INTRA_VLC_BITS, 1);
-            av_dlog(s, "%d%d %d %d/",
-                    s->ac_pred, s->h263_aic_dir, s->mb_x, s->mb_y);
-        }
-        if(s->per_mb_rl_table && cbp){
-            s->rl_table_index = decode012(&s->gb);
-            s->rl_chroma_table_index = s->rl_table_index;
-        }
-    }
-
-    s->dsp.clear_blocks(s->block[0]);
-    for (i = 0; i < 6; i++) {
-        if (ff_msmpeg4_decode_block(s, block[i], i, (cbp >> (5 - i)) & 1, NULL) < 0)
-        {
-            av_log(s->avctx, AV_LOG_ERROR, "\nerror while decoding block: %d x %d (%d)\n", s->mb_x, s->mb_y, i);
-            return -1;
-        }
-    }
-
-    return 0;
-}
-
-/* init all vlc decoding tables */
-av_cold int ff_msmpeg4_decode_init(AVCodecContext *avctx)
-{
-    MpegEncContext *s = avctx->priv_data;
-    static volatile int done = 0;
-    int i, ret;
-    MVTable *mv;
-
-    if ((ret = av_image_check_size(avctx->width, avctx->height, 0, avctx)) < 0)
-        return ret;
-
-    if (ff_h263_decode_init(avctx) < 0)
-        return -1;
-
-    ff_msmpeg4_common_init(s);
-
-    if (!done) {
-        for(i=0;i<NB_RL_TABLES;i++) {
-            ff_init_rl(&ff_rl_table[i], ff_static_rl_table_store[i]);
-        }
-        INIT_VLC_RL(ff_rl_table[0], 642);
-        INIT_VLC_RL(ff_rl_table[1], 1104);
-        INIT_VLC_RL(ff_rl_table[2], 554);
-        INIT_VLC_RL(ff_rl_table[3], 940);
-        INIT_VLC_RL(ff_rl_table[4], 962);
-        INIT_VLC_RL(ff_rl_table[5], 554);
-
-        mv = &ff_mv_tables[0];
-        INIT_VLC_STATIC(&mv->vlc, MV_VLC_BITS, mv->n + 1,
-                    mv->table_mv_bits, 1, 1,
-                    mv->table_mv_code, 2, 2, 3714);
-        mv = &ff_mv_tables[1];
-        INIT_VLC_STATIC(&mv->vlc, MV_VLC_BITS, mv->n + 1,
-                    mv->table_mv_bits, 1, 1,
-                    mv->table_mv_code, 2, 2, 2694);
-
-        INIT_VLC_STATIC(&ff_msmp4_dc_luma_vlc[0], DC_VLC_BITS, 120,
-                 &ff_table0_dc_lum[0][1], 8, 4,
-                 &ff_table0_dc_lum[0][0], 8, 4, 1158);
-        INIT_VLC_STATIC(&ff_msmp4_dc_chroma_vlc[0], DC_VLC_BITS, 120,
-                 &ff_table0_dc_chroma[0][1], 8, 4,
-                 &ff_table0_dc_chroma[0][0], 8, 4, 1118);
-        INIT_VLC_STATIC(&ff_msmp4_dc_luma_vlc[1], DC_VLC_BITS, 120,
-                 &ff_table1_dc_lum[0][1], 8, 4,
-                 &ff_table1_dc_lum[0][0], 8, 4, 1476);
-        INIT_VLC_STATIC(&ff_msmp4_dc_chroma_vlc[1], DC_VLC_BITS, 120,
-                 &ff_table1_dc_chroma[0][1], 8, 4,
-                 &ff_table1_dc_chroma[0][0], 8, 4, 1216);
-
-        INIT_VLC_STATIC(&v2_dc_lum_vlc, DC_VLC_BITS, 512,
-                 &ff_v2_dc_lum_table[0][1], 8, 4,
-                 &ff_v2_dc_lum_table[0][0], 8, 4, 1472);
-        INIT_VLC_STATIC(&v2_dc_chroma_vlc, DC_VLC_BITS, 512,
-                 &ff_v2_dc_chroma_table[0][1], 8, 4,
-                 &ff_v2_dc_chroma_table[0][0], 8, 4, 1506);
-
-        INIT_VLC_STATIC(&v2_intra_cbpc_vlc, V2_INTRA_CBPC_VLC_BITS, 4,
-                 &ff_v2_intra_cbpc[0][1], 2, 1,
-                 &ff_v2_intra_cbpc[0][0], 2, 1, 8);
-        INIT_VLC_STATIC(&v2_mb_type_vlc, V2_MB_TYPE_VLC_BITS, 8,
-                 &ff_v2_mb_type[0][1], 2, 1,
-                 &ff_v2_mb_type[0][0], 2, 1, 128);
-        INIT_VLC_STATIC(&v2_mv_vlc, V2_MV_VLC_BITS, 33,
-                 &ff_mvtab[0][1], 2, 1,
-                 &ff_mvtab[0][0], 2, 1, 538);
-
-        INIT_VLC_STATIC(&ff_mb_non_intra_vlc[0], MB_NON_INTRA_VLC_BITS, 128,
-                     &ff_wmv2_inter_table[0][0][1], 8, 4,
-                     &ff_wmv2_inter_table[0][0][0], 8, 4, 1636);
-        INIT_VLC_STATIC(&ff_mb_non_intra_vlc[1], MB_NON_INTRA_VLC_BITS, 128,
-                     &ff_wmv2_inter_table[1][0][1], 8, 4,
-                     &ff_wmv2_inter_table[1][0][0], 8, 4, 2648);
-        INIT_VLC_STATIC(&ff_mb_non_intra_vlc[2], MB_NON_INTRA_VLC_BITS, 128,
-                     &ff_wmv2_inter_table[2][0][1], 8, 4,
-                     &ff_wmv2_inter_table[2][0][0], 8, 4, 1532);
-        INIT_VLC_STATIC(&ff_mb_non_intra_vlc[3], MB_NON_INTRA_VLC_BITS, 128,
-                     &ff_wmv2_inter_table[3][0][1], 8, 4,
-                     &ff_wmv2_inter_table[3][0][0], 8, 4, 2488);
-
-        INIT_VLC_STATIC(&ff_msmp4_mb_i_vlc, MB_INTRA_VLC_BITS, 64,
-                 &ff_msmp4_mb_i_table[0][1], 4, 2,
-                 &ff_msmp4_mb_i_table[0][0], 4, 2, 536);
-
-        INIT_VLC_STATIC(&ff_inter_intra_vlc, INTER_INTRA_VLC_BITS, 4,
-                 &ff_table_inter_intra[0][1], 2, 1,
-                 &ff_table_inter_intra[0][0], 2, 1, 8);
-        done = 1;
-    }
-
-    switch(s->msmpeg4_version){
-    case 1:
-    case 2:
-        s->decode_mb= msmpeg4v12_decode_mb;
-        break;
-    case 3:
-    case 4:
-        s->decode_mb= msmpeg4v34_decode_mb;
-        break;
-    case 5:
-        if (CONFIG_WMV2_DECODER)
-            s->decode_mb= ff_wmv2_decode_mb;
-    case 6:
-        //FIXME + TODO VC1 decode mb
-        break;
-    }
-
-    s->slice_height= s->mb_height; //to avoid 1/0 if the first frame is not a keyframe
-
-    return 0;
-}
-
-int ff_msmpeg4_decode_picture_header(MpegEncContext * s)
-{
-    int code;
-
-    if(s->msmpeg4_version==1){
-        int start_code = get_bits_long(&s->gb, 32);
-        if(start_code!=0x00000100){
-            av_log(s->avctx, AV_LOG_ERROR, "invalid startcode\n");
-            return -1;
-        }
-
-        skip_bits(&s->gb, 5); // frame number */
-    }
-
-    s->pict_type = get_bits(&s->gb, 2) + 1;
-    if (s->pict_type != AV_PICTURE_TYPE_I &&
-        s->pict_type != AV_PICTURE_TYPE_P){
-        av_log(s->avctx, AV_LOG_ERROR, "invalid picture type\n");
-        return -1;
-    }
-#if 0
-{
-    static int had_i=0;
-    if(s->pict_type == AV_PICTURE_TYPE_I) had_i=1;
-    if(!had_i) return -1;
-}
-#endif
-    s->chroma_qscale= s->qscale = get_bits(&s->gb, 5);
-    if(s->qscale==0){
-        av_log(s->avctx, AV_LOG_ERROR, "invalid qscale\n");
-        return -1;
-    }
-
-    if (s->pict_type == AV_PICTURE_TYPE_I) {
-        code = get_bits(&s->gb, 5);
-        if(s->msmpeg4_version==1){
-            if(code==0 || code>s->mb_height){
-                av_log(s->avctx, AV_LOG_ERROR, "invalid slice height %d\n", code);
-                return -1;
-            }
-
-            s->slice_height = code;
-        }else{
-            /* 0x17: one slice, 0x18: two slices, ... */
-            if (code < 0x17){
-                av_log(s->avctx, AV_LOG_ERROR, "error, slice code was %X\n", code);
-                return -1;
-            }
-
-            s->slice_height = s->mb_height / (code - 0x16);
-        }
-
-        switch(s->msmpeg4_version){
-        case 1:
-        case 2:
-            s->rl_chroma_table_index = 2;
-            s->rl_table_index = 2;
-
-            s->dc_table_index = 0; //not used
-            break;
-        case 3:
-            s->rl_chroma_table_index = decode012(&s->gb);
-            s->rl_table_index = decode012(&s->gb);
-
-            s->dc_table_index = get_bits1(&s->gb);
-            break;
-        case 4:
-            ff_msmpeg4_decode_ext_header(s, (2+5+5+17+7)/8);
-
-            if(s->bit_rate > MBAC_BITRATE) s->per_mb_rl_table= get_bits1(&s->gb);
-            else                           s->per_mb_rl_table= 0;
-
-            if(!s->per_mb_rl_table){
-                s->rl_chroma_table_index = decode012(&s->gb);
-                s->rl_table_index = decode012(&s->gb);
-            }
-
-            s->dc_table_index = get_bits1(&s->gb);
-            s->inter_intra_pred= 0;
-            break;
-        }
-        s->no_rounding = 1;
-        if(s->avctx->debug&FF_DEBUG_PICT_INFO)
-            av_log(s->avctx, AV_LOG_DEBUG, "qscale:%d rlc:%d rl:%d dc:%d mbrl:%d slice:%d   \n",
-                s->qscale,
-                s->rl_chroma_table_index,
-                s->rl_table_index,
-                s->dc_table_index,
-                s->per_mb_rl_table,
-                s->slice_height);
-    } else {
-        switch(s->msmpeg4_version){
-        case 1:
-        case 2:
-            if(s->msmpeg4_version==1)
-                s->use_skip_mb_code = 1;
-            else
-                s->use_skip_mb_code = get_bits1(&s->gb);
-            s->rl_table_index = 2;
-            s->rl_chroma_table_index = s->rl_table_index;
-            s->dc_table_index = 0; //not used
-            s->mv_table_index = 0;
-            break;
-        case 3:
-            s->use_skip_mb_code = get_bits1(&s->gb);
-            s->rl_table_index = decode012(&s->gb);
-            s->rl_chroma_table_index = s->rl_table_index;
-
-            s->dc_table_index = get_bits1(&s->gb);
-
-            s->mv_table_index = get_bits1(&s->gb);
-            break;
-        case 4:
-            s->use_skip_mb_code = get_bits1(&s->gb);
-
-            if(s->bit_rate > MBAC_BITRATE) s->per_mb_rl_table= get_bits1(&s->gb);
-            else                           s->per_mb_rl_table= 0;
-
-            if(!s->per_mb_rl_table){
-                s->rl_table_index = decode012(&s->gb);
-                s->rl_chroma_table_index = s->rl_table_index;
-            }
-
-            s->dc_table_index = get_bits1(&s->gb);
-
-            s->mv_table_index = get_bits1(&s->gb);
-            s->inter_intra_pred= (s->width*s->height < 320*240 && s->bit_rate<=II_BITRATE);
-            break;
-        }
-
-        if(s->avctx->debug&FF_DEBUG_PICT_INFO)
-            av_log(s->avctx, AV_LOG_DEBUG, "skip:%d rl:%d rlc:%d dc:%d mv:%d mbrl:%d qp:%d   \n",
-                s->use_skip_mb_code,
-                s->rl_table_index,
-                s->rl_chroma_table_index,
-                s->dc_table_index,
-                s->mv_table_index,
-                s->per_mb_rl_table,
-                s->qscale);
-
-        if(s->flipflop_rounding){
-            s->no_rounding ^= 1;
-        }else{
-            s->no_rounding = 0;
-        }
-    }
-    av_dlog(s->avctx, "%d %d %d %d %d\n", s->pict_type, s->bit_rate,
-            s->inter_intra_pred, s->width, s->height);
-
-    s->esc3_level_length= 0;
-    s->esc3_run_length= 0;
-
-    return 0;
-}
-
-int ff_msmpeg4_decode_ext_header(MpegEncContext * s, int buf_size)
-{
-    int left= buf_size*8 - get_bits_count(&s->gb);
-    int length= s->msmpeg4_version>=3 ? 17 : 16;
-    /* the alt_bitstream reader could read over the end so we need to check it */
-    if(left>=length && left<length+8)
-    {
-        skip_bits(&s->gb, 5); /* fps */
-        s->bit_rate= get_bits(&s->gb, 11)*1024;
-        if(s->msmpeg4_version>=3)
-            s->flipflop_rounding= get_bits1(&s->gb);
-        else
-            s->flipflop_rounding= 0;
-    }
-    else if(left<length+8)
-    {
-        s->flipflop_rounding= 0;
-        if(s->msmpeg4_version != 2)
-            av_log(s->avctx, AV_LOG_ERROR, "ext header missing, %d left\n", left);
-    }
-    else
-    {
-        av_log(s->avctx, AV_LOG_ERROR, "I frame too long, ignoring ext header\n");
-    }
-
-    return 0;
-}
-
-static int msmpeg4_decode_dc(MpegEncContext * s, int n, int *dir_ptr)
-{
-    int level, pred;
-
-    if(s->msmpeg4_version<=2){
-        if (n < 4) {
-            level = get_vlc2(&s->gb, v2_dc_lum_vlc.table, DC_VLC_BITS, 3);
-        } else {
-            level = get_vlc2(&s->gb, v2_dc_chroma_vlc.table, DC_VLC_BITS, 3);
-        }
-        if (level < 0)
-            return -1;
-        level-=256;
-    }else{  //FIXME optimize use unified tables & index
-        if (n < 4) {
-            level = get_vlc2(&s->gb, ff_msmp4_dc_luma_vlc[s->dc_table_index].table, DC_VLC_BITS, 3);
-        } else {
-            level = get_vlc2(&s->gb, ff_msmp4_dc_chroma_vlc[s->dc_table_index].table, DC_VLC_BITS, 3);
-        }
-        if (level < 0){
-            av_log(s->avctx, AV_LOG_ERROR, "illegal dc vlc\n");
-            return -1;
-        }
-
-        if (level == DC_MAX) {
-            level = get_bits(&s->gb, 8);
-            if (get_bits1(&s->gb))
-                level = -level;
-        } else if (level != 0) {
-            if (get_bits1(&s->gb))
-                level = -level;
-        }
-    }
-
-    if(s->msmpeg4_version==1){
-        int32_t *dc_val;
-        pred = msmpeg4v1_pred_dc(s, n, &dc_val);
-        level += pred;
-
-        /* update predictor */
-        *dc_val= level;
-    }else{
-        int16_t *dc_val;
-        pred   = ff_msmpeg4_pred_dc(s, n, &dc_val, dir_ptr);
-        level += pred;
-
-        /* update predictor */
-        if (n < 4) {
-            *dc_val = level * s->y_dc_scale;
-        } else {
-            *dc_val = level * s->c_dc_scale;
-        }
-    }
-
-    return level;
-}
-
-//#define ERROR_DETAILS
-int ff_msmpeg4_decode_block(MpegEncContext * s, int16_t * block,
-                              int n, int coded, const uint8_t *scan_table)
-{
-    int level, i, last, run, run_diff;
-    int av_uninit(dc_pred_dir);
-    RLTable *rl;
-    RL_VLC_ELEM *rl_vlc;
-    int qmul, qadd;
-
-    if (s->mb_intra) {
-        qmul=1;
-        qadd=0;
-
-        /* DC coef */
-        level = msmpeg4_decode_dc(s, n, &dc_pred_dir);
-
-        if (level < 0){
-            av_log(s->avctx, AV_LOG_ERROR, "dc overflow- block: %d qscale: %d//\n", n, s->qscale);
-            if(s->inter_intra_pred) level=0;
-            else                    return -1;
-        }
-        if (n < 4) {
-            rl = &ff_rl_table[s->rl_table_index];
-            if(level > 256*s->y_dc_scale){
-                av_log(s->avctx, AV_LOG_ERROR, "dc overflow+ L qscale: %d//\n", s->qscale);
-                if(!s->inter_intra_pred) return -1;
-            }
-        } else {
-            rl = &ff_rl_table[3 + s->rl_chroma_table_index];
-            if(level > 256*s->c_dc_scale){
-                av_log(s->avctx, AV_LOG_ERROR, "dc overflow+ C qscale: %d//\n", s->qscale);
-                if(!s->inter_intra_pred) return -1;
-            }
-        }
-        block[0] = level;
-
-        run_diff = s->msmpeg4_version >= 4;
-        i = 0;
-        if (!coded) {
-            goto not_coded;
-        }
-        if (s->ac_pred) {
-            if (dc_pred_dir == 0)
-                scan_table = s->intra_v_scantable.permutated; /* left */
-            else
-                scan_table = s->intra_h_scantable.permutated; /* top */
-        } else {
-            scan_table = s->intra_scantable.permutated;
-        }
-        rl_vlc= rl->rl_vlc[0];
-    } else {
-        qmul = s->qscale << 1;
-        qadd = (s->qscale - 1) | 1;
-        i = -1;
-        rl = &ff_rl_table[3 + s->rl_table_index];
-
-        if(s->msmpeg4_version==2)
-            run_diff = 0;
-        else
-            run_diff = 1;
-
-        if (!coded) {
-            s->block_last_index[n] = i;
-            return 0;
-        }
-        if(!scan_table)
-            scan_table = s->inter_scantable.permutated;
-        rl_vlc= rl->rl_vlc[s->qscale];
-    }
-  {
-    OPEN_READER(re, &s->gb);
-    for(;;) {
-        UPDATE_CACHE(re, &s->gb);
-        GET_RL_VLC(level, run, re, &s->gb, rl_vlc, TEX_VLC_BITS, 2, 0);
-        if (level==0) {
-            int cache;
-            cache= GET_CACHE(re, &s->gb);
-            /* escape */
-            if (s->msmpeg4_version==1 || (cache&0x80000000)==0) {
-                if (s->msmpeg4_version==1 || (cache&0x40000000)==0) {
-                    /* third escape */
-                    if(s->msmpeg4_version!=1) LAST_SKIP_BITS(re, &s->gb, 2);
-                    UPDATE_CACHE(re, &s->gb);
-                    if(s->msmpeg4_version<=3){
-                        last=  SHOW_UBITS(re, &s->gb, 1); SKIP_CACHE(re, &s->gb, 1);
-                        run=   SHOW_UBITS(re, &s->gb, 6); SKIP_CACHE(re, &s->gb, 6);
-                        level= SHOW_SBITS(re, &s->gb, 8);
-                        SKIP_COUNTER(re, &s->gb, 1+6+8);
-                    }else{
-                        int sign;
-                        last=  SHOW_UBITS(re, &s->gb, 1); SKIP_BITS(re, &s->gb, 1);
-                        if(!s->esc3_level_length){
-                            int ll;
-                            av_dlog(s->avctx, "ESC-3 %X at %d %d\n",
-                                    show_bits(&s->gb, 24), s->mb_x, s->mb_y);
-                            if(s->qscale<8){
-                                ll= SHOW_UBITS(re, &s->gb, 3); SKIP_BITS(re, &s->gb, 3);
-                                if(ll==0){
-                                    ll= 8+SHOW_UBITS(re, &s->gb, 1); SKIP_BITS(re, &s->gb, 1);
-                                }
-                            }else{
-                                ll=2;
-                                while(ll<8 && SHOW_UBITS(re, &s->gb, 1)==0){
-                                    ll++;
-                                    SKIP_BITS(re, &s->gb, 1);
-                                }
-                                if(ll<8) SKIP_BITS(re, &s->gb, 1);
-                            }
-
-                            s->esc3_level_length= ll;
-                            s->esc3_run_length= SHOW_UBITS(re, &s->gb, 2) + 3; SKIP_BITS(re, &s->gb, 2);
-                            UPDATE_CACHE(re, &s->gb);
-                        }
-                        run=   SHOW_UBITS(re, &s->gb, s->esc3_run_length);
-                        SKIP_BITS(re, &s->gb, s->esc3_run_length);
-
-                        sign=  SHOW_UBITS(re, &s->gb, 1);
-                        SKIP_BITS(re, &s->gb, 1);
-
-                        level= SHOW_UBITS(re, &s->gb, s->esc3_level_length);
-                        SKIP_BITS(re, &s->gb, s->esc3_level_length);
-                        if(sign) level= -level;
-                    }
-
-#if 0 // waste of time / this will detect very few errors
-                    {
-                        const int abs_level= FFABS(level);
-                        const int run1= run - rl->max_run[last][abs_level] - run_diff;
-                        if(abs_level<=MAX_LEVEL && run<=MAX_RUN){
-                            if(abs_level <= rl->max_level[last][run]){
-                                av_log(s->avctx, AV_LOG_ERROR, "illegal 3. esc, vlc encoding possible\n");
-                                return DECODING_AC_LOST;
-                            }
-                            if(abs_level <= rl->max_level[last][run]*2){
-                                av_log(s->avctx, AV_LOG_ERROR, "illegal 3. esc, esc 1 encoding possible\n");
-                                return DECODING_AC_LOST;
-                            }
-                            if(run1>=0 && abs_level <= rl->max_level[last][run1]){
-                                av_log(s->avctx, AV_LOG_ERROR, "illegal 3. esc, esc 2 encoding possible\n");
-                                return DECODING_AC_LOST;
-                            }
-                        }
-                    }
-#endif
-                    //level = level * qmul + (level>0) * qadd - (level<=0) * qadd ;
-                    if (level>0) level= level * qmul + qadd;
-                    else         level= level * qmul - qadd;
-#if 0 // waste of time too :(
-                    if(level>2048 || level<-2048){
-                        av_log(s->avctx, AV_LOG_ERROR, "|level| overflow in 3. esc\n");
-                        return DECODING_AC_LOST;
-                    }
-#endif
-                    i+= run + 1;
-                    if(last) i+=192;
-#ifdef ERROR_DETAILS
-                if(run==66)
-                    av_log(s->avctx, AV_LOG_ERROR, "illegal vlc code in ESC3 level=%d\n", level);
-                else if((i>62 && i<192) || i>192+63)
-                    av_log(s->avctx, AV_LOG_ERROR, "run overflow in ESC3 i=%d run=%d level=%d\n", i, run, level);
-#endif
-                } else {
-                    /* second escape */
-                    SKIP_BITS(re, &s->gb, 2);
-                    GET_RL_VLC(level, run, re, &s->gb, rl_vlc, TEX_VLC_BITS, 2, 1);
-                    i+= run + rl->max_run[run>>7][level/qmul] + run_diff; //FIXME opt indexing
-                    level = (level ^ SHOW_SBITS(re, &s->gb, 1)) - SHOW_SBITS(re, &s->gb, 1);
-                    LAST_SKIP_BITS(re, &s->gb, 1);
-#ifdef ERROR_DETAILS
-                if(run==66)
-                    av_log(s->avctx, AV_LOG_ERROR, "illegal vlc code in ESC2 level=%d\n", level);
-                else if((i>62 && i<192) || i>192+63)
-                    av_log(s->avctx, AV_LOG_ERROR, "run overflow in ESC2 i=%d run=%d level=%d\n", i, run, level);
-#endif
-                }
-            } else {
-                /* first escape */
-                SKIP_BITS(re, &s->gb, 1);
-                GET_RL_VLC(level, run, re, &s->gb, rl_vlc, TEX_VLC_BITS, 2, 1);
-                i+= run;
-                level = level + rl->max_level[run>>7][(run-1)&63] * qmul;//FIXME opt indexing
-                level = (level ^ SHOW_SBITS(re, &s->gb, 1)) - SHOW_SBITS(re, &s->gb, 1);
-                LAST_SKIP_BITS(re, &s->gb, 1);
-#ifdef ERROR_DETAILS
-                if(run==66)
-                    av_log(s->avctx, AV_LOG_ERROR, "illegal vlc code in ESC1 level=%d\n", level);
-                else if((i>62 && i<192) || i>192+63)
-                    av_log(s->avctx, AV_LOG_ERROR, "run overflow in ESC1 i=%d run=%d level=%d\n", i, run, level);
-#endif
-            }
-        } else {
-            i+= run;
-            level = (level ^ SHOW_SBITS(re, &s->gb, 1)) - SHOW_SBITS(re, &s->gb, 1);
-            LAST_SKIP_BITS(re, &s->gb, 1);
-#ifdef ERROR_DETAILS
-                if(run==66)
-                    av_log(s->avctx, AV_LOG_ERROR, "illegal vlc code level=%d\n", level);
-                else if((i>62 && i<192) || i>192+63)
-                    av_log(s->avctx, AV_LOG_ERROR, "run overflow i=%d run=%d level=%d\n", i, run, level);
-#endif
-        }
-        if (i > 62){
-            i-= 192;
-            if(i&(~63)){
-                const int left= get_bits_left(&s->gb);
-                if(((i+192 == 64 && level/qmul==-1) || !(s->err_recognition&(AV_EF_BITSTREAM|AV_EF_COMPLIANT))) && left>=0){
-                    av_log(s->avctx, AV_LOG_ERROR, "ignoring overflow at %d %d\n", s->mb_x, s->mb_y);
-                    i = 63;
-                    break;
-                }else{
-                    av_log(s->avctx, AV_LOG_ERROR, "ac-tex damaged at %d %d\n", s->mb_x, s->mb_y);
-                    return -1;
-                }
-            }
-
-            block[scan_table[i]] = level;
-            break;
-        }
-
-        block[scan_table[i]] = level;
-    }
-    CLOSE_READER(re, &s->gb);
-  }
- not_coded:
-    if (s->mb_intra) {
-        ff_mpeg4_pred_ac(s, block, n, dc_pred_dir);
-        if (s->ac_pred) {
-            i = 63; /* XXX: not optimal */
-        }
-    }
-    if(s->msmpeg4_version>=4 && i>0) i=63; //FIXME/XXX optimize
-    s->block_last_index[n] = i;
-
-    return 0;
-}
-
-int ff_msmpeg4_decode_motion(MpegEncContext * s,
-                                 int *mx_ptr, int *my_ptr)
-{
-    MVTable *mv;
-    int code, mx, my;
-
-    mv = &ff_mv_tables[s->mv_table_index];
-
-    code = get_vlc2(&s->gb, mv->vlc.table, MV_VLC_BITS, 2);
-    if (code < 0){
-        av_log(s->avctx, AV_LOG_ERROR, "illegal MV code at %d %d\n", s->mb_x, s->mb_y);
-        return -1;
-    }
-    if (code == mv->n) {
-        mx = get_bits(&s->gb, 6);
-        my = get_bits(&s->gb, 6);
-    } else {
-        mx = mv->table_mvx[code];
-        my = mv->table_mvy[code];
-    }
-
-    mx += *mx_ptr - 32;
-    my += *my_ptr - 32;
-    /* WARNING : they do not do exactly modulo encoding */
-    if (mx <= -64)
-        mx += 64;
-    else if (mx >= 64)
-        mx -= 64;
-
-    if (my <= -64)
-        my += 64;
-    else if (my >= 64)
-        my -= 64;
-    *mx_ptr = mx;
-    *my_ptr = my;
-    return 0;
-}
-
-AVCodec ff_msmpeg4v1_decoder = {
-    .name           = "msmpeg4v1",
-    .type           = AVMEDIA_TYPE_VIDEO,
-    .id             = AV_CODEC_ID_MSMPEG4V1,
-    .priv_data_size = sizeof(MpegEncContext),
-    .init           = ff_msmpeg4_decode_init,
-    .close          = ff_h263_decode_end,
-    .decode         = ff_h263_decode_frame,
-    .capabilities   = CODEC_CAP_DRAW_HORIZ_BAND | CODEC_CAP_DR1,
-    .max_lowres     = 3,
-    .long_name      = NULL_IF_CONFIG_SMALL("MPEG-4 part 2 Microsoft variant version 1"),
-    .pix_fmts       = ff_pixfmt_list_420,
-};
-
-AVCodec ff_msmpeg4v2_decoder = {
-    .name           = "msmpeg4v2",
-    .type           = AVMEDIA_TYPE_VIDEO,
-    .id             = AV_CODEC_ID_MSMPEG4V2,
-    .priv_data_size = sizeof(MpegEncContext),
-    .init           = ff_msmpeg4_decode_init,
-    .close          = ff_h263_decode_end,
-    .decode         = ff_h263_decode_frame,
-    .capabilities   = CODEC_CAP_DRAW_HORIZ_BAND | CODEC_CAP_DR1,
-    .max_lowres     = 3,
-    .long_name      = NULL_IF_CONFIG_SMALL("MPEG-4 part 2 Microsoft variant version 2"),
-    .pix_fmts       = ff_pixfmt_list_420,
-};
-
-AVCodec ff_msmpeg4v3_decoder = {
-    .name           = "msmpeg4",
-    .type           = AVMEDIA_TYPE_VIDEO,
-    .id             = AV_CODEC_ID_MSMPEG4V3,
-    .priv_data_size = sizeof(MpegEncContext),
-    .init           = ff_msmpeg4_decode_init,
-    .close          = ff_h263_decode_end,
-    .decode         = ff_h263_decode_frame,
-    .capabilities   = CODEC_CAP_DRAW_HORIZ_BAND | CODEC_CAP_DR1,
-    .max_lowres     = 3,
-    .long_name      = NULL_IF_CONFIG_SMALL("MPEG-4 part 2 Microsoft variant version 3"),
-    .pix_fmts       = ff_pixfmt_list_420,
-};
-
-AVCodec ff_wmv1_decoder = {
-    .name           = "wmv1",
-    .type           = AVMEDIA_TYPE_VIDEO,
-    .id             = AV_CODEC_ID_WMV1,
-    .priv_data_size = sizeof(MpegEncContext),
-    .init           = ff_msmpeg4_decode_init,
-    .close          = ff_h263_decode_end,
-    .decode         = ff_h263_decode_frame,
-    .capabilities   = CODEC_CAP_DRAW_HORIZ_BAND | CODEC_CAP_DR1,
-    .max_lowres     = 3,
-    .long_name      = NULL_IF_CONFIG_SMALL("Windows Media Video 7"),
-    .pix_fmts       = ff_pixfmt_list_420,
-};
-=======
->>>>>>> b4d24b47
