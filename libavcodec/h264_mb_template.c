--- conflicted
+++ resolved
@@ -96,12 +96,8 @@
     }
 
     if (!SIMPLE && IS_INTRA_PCM(mb_type)) {
-        const int bit_depth = h->sps.bit_depth_luma;
+        const int bit_depth = h->ps.sps->bit_depth_luma;
         if (PIXEL_SHIFT) {
-<<<<<<< HEAD
-=======
-            const int bit_depth = h->ps.sps->bit_depth_luma;
->>>>>>> 3176217c
             int j;
             GetBitContext gb;
             init_get_bits(&gb, sl->intra_pcm_ptr,
@@ -138,17 +134,10 @@
             for (i = 0; i < 16; i++)
                 memcpy(dest_y + i * linesize, sl->intra_pcm_ptr + i * 16, 16);
             if (SIMPLE || !CONFIG_GRAY || !(h->flags & AV_CODEC_FLAG_GRAY)) {
-<<<<<<< HEAD
-                if (!h->sps.chroma_format_idc) {
+                if (!h->ps.sps->chroma_format_idc) {
                     for (i = 0; i < 8; i++) {
                         memset(dest_cb + i * uvlinesize, 1 << (bit_depth - 1), 8);
                         memset(dest_cr + i * uvlinesize, 1 << (bit_depth - 1), 8);
-=======
-                if (!h->ps.sps->chroma_format_idc) {
-                    for (i = 0; i < block_h; i++) {
-                        memset(dest_cb + i * uvlinesize, 128, 8);
-                        memset(dest_cr + i * uvlinesize, 128, 8);
->>>>>>> 3176217c
                     }
                 } else {
                     const uint8_t *src_cb = sl->intra_pcm_ptr + 256;
