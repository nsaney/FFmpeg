/*
 * Duck/ON2 TrueMotion 2 Decoder
 * Copyright (c) 2005 Konstantin Shishkov
 *
 * This file is part of FFmpeg.
 *
 * FFmpeg is free software; you can redistribute it and/or
 * modify it under the terms of the GNU Lesser General Public
 * License as published by the Free Software Foundation; either
 * version 2.1 of the License, or (at your option) any later version.
 *
 * FFmpeg is distributed in the hope that it will be useful,
 * but WITHOUT ANY WARRANTY; without even the implied warranty of
 * MERCHANTABILITY or FITNESS FOR A PARTICULAR PURPOSE.  See the GNU
 * Lesser General Public License for more details.
 *
 * You should have received a copy of the GNU Lesser General Public
 * License along with FFmpeg; if not, write to the Free Software
 * Foundation, Inc., 51 Franklin Street, Fifth Floor, Boston, MA 02110-1301 USA
 */

/**
 * @file
 * Duck TrueMotion2 decoder.
 */

#include <inttypes.h>

#include "avcodec.h"
#include "bswapdsp.h"
#include "bytestream.h"
#include "get_bits.h"
#include "internal.h"

#define TM2_ESCAPE 0x80000000
#define TM2_DELTAS 64

/* Huffman-coded streams of different types of blocks */
enum TM2_STREAMS {
    TM2_C_HI = 0,
    TM2_C_LO,
    TM2_L_HI,
    TM2_L_LO,
    TM2_UPD,
    TM2_MOT,
    TM2_TYPE,
    TM2_NUM_STREAMS
};

/* Block types */
enum TM2_BLOCKS {
    TM2_HI_RES = 0,
    TM2_MED_RES,
    TM2_LOW_RES,
    TM2_NULL_RES,
    TM2_UPDATE,
    TM2_STILL,
    TM2_MOTION
};

typedef struct TM2Context {
    AVCodecContext *avctx;
    AVFrame *pic;

    GetBitContext gb;
    BswapDSPContext bdsp;

    uint8_t *buffer;
    int buffer_size;

    /* TM2 streams */
    int *tokens[TM2_NUM_STREAMS];
    int tok_lens[TM2_NUM_STREAMS];
    int tok_ptrs[TM2_NUM_STREAMS];
    int deltas[TM2_NUM_STREAMS][TM2_DELTAS];
    /* for blocks decoding */
    int D[4];
    int CD[4];
    int *last;
    int *clast;

    /* data for current and previous frame */
    int *Y1_base, *U1_base, *V1_base, *Y2_base, *U2_base, *V2_base;
    int *Y1, *U1, *V1, *Y2, *U2, *V2;
    int y_stride, uv_stride;
    int cur;
} TM2Context;

/**
* Huffman codes for each of streams
*/
typedef struct TM2Codes {
    VLC vlc; ///< table for FFmpeg bitstream reader
    int bits;
    int *recode; ///< table for converting from code indexes to values
    int length;
} TM2Codes;

/**
* structure for gathering Huffman codes information
*/
typedef struct TM2Huff {
    int val_bits; ///< length of literal
    int max_bits; ///< maximum length of code
    int min_bits; ///< minimum length of code
    int nodes; ///< total number of nodes in tree
    int num; ///< current number filled
    int max_num; ///< total number of codes
    int *nums; ///< literals
    uint32_t *bits; ///< codes
    int *lens; ///< codelengths
} TM2Huff;

static int tm2_read_tree(TM2Context *ctx, uint32_t prefix, int length, TM2Huff *huff)
{
    int ret;
    if (length > huff->max_bits) {
        av_log(ctx->avctx, AV_LOG_ERROR, "Tree exceeded its given depth (%i)\n",
               huff->max_bits);
        return AVERROR_INVALIDDATA;
    }

    if (!get_bits1(&ctx->gb)) { /* literal */
        if (length == 0) {
            length = 1;
        }
        if (huff->num >= huff->max_num) {
            av_log(ctx->avctx, AV_LOG_DEBUG, "Too many literals\n");
            return AVERROR_INVALIDDATA;
        }
        huff->nums[huff->num] = get_bits_long(&ctx->gb, huff->val_bits);
        huff->bits[huff->num] = prefix;
        huff->lens[huff->num] = length;
        huff->num++;
        return 0;
    } else { /* non-terminal node */
        if ((ret = tm2_read_tree(ctx, prefix << 1, length + 1, huff)) < 0)
            return ret;
        if ((ret = tm2_read_tree(ctx, (prefix << 1) | 1, length + 1, huff)) < 0)
            return ret;
    }
    return 0;
}

static int tm2_build_huff_table(TM2Context *ctx, TM2Codes *code)
{
    TM2Huff huff;
    int res = 0;

    huff.val_bits = get_bits(&ctx->gb, 5);
    huff.max_bits = get_bits(&ctx->gb, 5);
    huff.min_bits = get_bits(&ctx->gb, 5);
    huff.nodes    = get_bits_long(&ctx->gb, 17);
    huff.num      = 0;

    /* check for correct codes parameters */
    if ((huff.val_bits < 1) || (huff.val_bits > 32) ||
        (huff.max_bits < 0) || (huff.max_bits > 25)) {
        av_log(ctx->avctx, AV_LOG_ERROR, "Incorrect tree parameters - literal "
               "length: %i, max code length: %i\n", huff.val_bits, huff.max_bits);
        return AVERROR_INVALIDDATA;
    }
    if ((huff.nodes <= 0) || (huff.nodes > 0x10000)) {
        av_log(ctx->avctx, AV_LOG_ERROR, "Incorrect number of Huffman tree "
               "nodes: %i\n", huff.nodes);
        return AVERROR_INVALIDDATA;
    }
    /* one-node tree */
    if (huff.max_bits == 0)
        huff.max_bits = 1;

    /* allocate space for codes - it is exactly ceil(nodes / 2) entries */
    huff.max_num = (huff.nodes + 1) >> 1;
    huff.nums    = av_calloc(huff.max_num, sizeof(int));
    huff.bits    = av_calloc(huff.max_num, sizeof(uint32_t));
    huff.lens    = av_calloc(huff.max_num, sizeof(int));

    if (!huff.nums || !huff.bits || !huff.lens) {
        res = AVERROR(ENOMEM);
        goto fail;
    }

    res = tm2_read_tree(ctx, 0, 0, &huff);

    if (huff.num != huff.max_num) {
        av_log(ctx->avctx, AV_LOG_ERROR, "Got less codes than expected: %i of %i\n",
               huff.num, huff.max_num);
        res = AVERROR_INVALIDDATA;
    }

    /* convert codes to vlc_table */
    if (res >= 0) {
        int i;

        res = init_vlc(&code->vlc, huff.max_bits, huff.max_num,
                       huff.lens, sizeof(int), sizeof(int),
                       huff.bits, sizeof(uint32_t), sizeof(uint32_t), 0);
        if (res < 0)
            av_log(ctx->avctx, AV_LOG_ERROR, "Cannot build VLC table\n");
        else {
            code->bits = huff.max_bits;
            code->length = huff.max_num;
            code->recode = av_malloc_array(code->length, sizeof(int));
            if (!code->recode) {
                res = AVERROR(ENOMEM);
                goto fail;
            }
            for (i = 0; i < code->length; i++)
                code->recode[i] = huff.nums[i];
        }
    }
fail:
    /* free allocated memory */
    av_free(huff.nums);
    av_free(huff.bits);
    av_free(huff.lens);

    return res;
}

static void tm2_free_codes(TM2Codes *code)
{
    av_free(code->recode);
    if (code->vlc.table)
        ff_free_vlc(&code->vlc);
}

static inline int tm2_get_token(GetBitContext *gb, TM2Codes *code)
{
    int val;
    val = get_vlc2(gb, code->vlc.table, code->bits, 1);
    if(val<0)
        return -1;
    return code->recode[val];
}

#define TM2_OLD_HEADER_MAGIC 0x00000100
#define TM2_NEW_HEADER_MAGIC 0x00000101

static inline int tm2_read_header(TM2Context *ctx, const uint8_t *buf)
{
    uint32_t magic = AV_RL32(buf);

    switch (magic) {
    case TM2_OLD_HEADER_MAGIC:
        avpriv_request_sample(ctx->avctx, "Old TM2 header");
        return 0;
    case TM2_NEW_HEADER_MAGIC:
        return 0;
    default:
        av_log(ctx->avctx, AV_LOG_ERROR, "Not a TM2 header: 0x%08"PRIX32"\n",
               magic);
        return AVERROR_INVALIDDATA;
    }
}

static int tm2_read_deltas(TM2Context *ctx, int stream_id)
{
    int d, mb;
    int i, v;

    d  = get_bits(&ctx->gb, 9);
    mb = get_bits(&ctx->gb, 5);

    av_assert2(mb < 32);
    if ((d < 1) || (d > TM2_DELTAS) || (mb < 1)) {
        av_log(ctx->avctx, AV_LOG_ERROR, "Incorrect delta table: %i deltas x %i bits\n", d, mb);
        return AVERROR_INVALIDDATA;
    }

    for (i = 0; i < d; i++) {
        v = get_bits_long(&ctx->gb, mb);
        if (v & (1 << (mb - 1)))
            ctx->deltas[stream_id][i] = v - (1 << mb);
        else
            ctx->deltas[stream_id][i] = v;
    }
    for (; i < TM2_DELTAS; i++)
        ctx->deltas[stream_id][i] = 0;

    return 0;
}

static int tm2_read_stream(TM2Context *ctx, const uint8_t *buf, int stream_id, int buf_size)
{
    int i, ret;
    int skip = 0;
    int len, toks, pos;
    TM2Codes codes;
    GetByteContext gb;

    if (buf_size < 4) {
        av_log(ctx->avctx, AV_LOG_ERROR, "not enough space for len left\n");
        return AVERROR_INVALIDDATA;
    }

    /* get stream length in dwords */
    bytestream2_init(&gb, buf, buf_size);
    len  = bytestream2_get_be32(&gb);
    skip = len * 4 + 4;

    if (len == 0)
        return 4;

    if (len >= INT_MAX/4-1 || len < 0 || skip > buf_size) {
        av_log(ctx->avctx, AV_LOG_ERROR, "invalid stream size\n");
        return AVERROR_INVALIDDATA;
    }

    toks = bytestream2_get_be32(&gb);
    if (toks & 1) {
        len = bytestream2_get_be32(&gb);
        if (len == TM2_ESCAPE) {
            len = bytestream2_get_be32(&gb);
        }
        if (len > 0) {
            pos = bytestream2_tell(&gb);
            if (skip <= pos)
                return AVERROR_INVALIDDATA;
            init_get_bits(&ctx->gb, buf + pos, (skip - pos) * 8);
            if ((ret = tm2_read_deltas(ctx, stream_id)) < 0)
                return ret;
            bytestream2_skip(&gb, ((get_bits_count(&ctx->gb) + 31) >> 5) << 2);
        }
    }
    /* skip unused fields */
    len = bytestream2_get_be32(&gb);
    if (len == TM2_ESCAPE) { /* some unknown length - could be escaped too */
        bytestream2_skip(&gb, 8); /* unused by decoder */
    } else {
        bytestream2_skip(&gb, 4); /* unused by decoder */
    }

    pos = bytestream2_tell(&gb);
    if (skip <= pos)
        return AVERROR_INVALIDDATA;
    init_get_bits(&ctx->gb, buf + pos, (skip - pos) * 8);
    if ((ret = tm2_build_huff_table(ctx, &codes)) < 0)
        return ret;
    bytestream2_skip(&gb, ((get_bits_count(&ctx->gb) + 31) >> 5) << 2);

    toks >>= 1;
    /* check if we have sane number of tokens */
    if ((toks < 0) || (toks > 0xFFFFFF)) {
        av_log(ctx->avctx, AV_LOG_ERROR, "Incorrect number of tokens: %i\n", toks);
        tm2_free_codes(&codes);
        return AVERROR_INVALIDDATA;
    }
    ret = av_reallocp_array(&ctx->tokens[stream_id], toks, sizeof(int));
    if (ret < 0) {
        ctx->tok_lens[stream_id] = 0;
        return ret;
    }
    ctx->tok_lens[stream_id] = toks;
    len = bytestream2_get_be32(&gb);
    if (len > 0) {
        pos = bytestream2_tell(&gb);
        if (skip <= pos)
            return AVERROR_INVALIDDATA;
        init_get_bits(&ctx->gb, buf + pos, (skip - pos) * 8);
        for (i = 0; i < toks; i++) {
            if (get_bits_left(&ctx->gb) <= 0) {
                av_log(ctx->avctx, AV_LOG_ERROR, "Incorrect number of tokens: %i\n", toks);
                return AVERROR_INVALIDDATA;
            }
            ctx->tokens[stream_id][i] = tm2_get_token(&ctx->gb, &codes);
            if (stream_id <= TM2_MOT && ctx->tokens[stream_id][i] >= TM2_DELTAS || ctx->tokens[stream_id][i]<0) {
                av_log(ctx->avctx, AV_LOG_ERROR, "Invalid delta token index %d for type %d, n=%d\n",
                       ctx->tokens[stream_id][i], stream_id, i);
                return AVERROR_INVALIDDATA;
            }
        }
    } else {
        for (i = 0; i < toks; i++) {
            ctx->tokens[stream_id][i] = codes.recode[0];
            if (stream_id <= TM2_MOT && ctx->tokens[stream_id][i] >= TM2_DELTAS) {
                av_log(ctx->avctx, AV_LOG_ERROR, "Invalid delta token index %d for type %d, n=%d\n",
                       ctx->tokens[stream_id][i], stream_id, i);
                return AVERROR_INVALIDDATA;
            }
        }
    }
    tm2_free_codes(&codes);

    return skip;
}

static inline int GET_TOK(TM2Context *ctx,int type)
{
    if (ctx->tok_ptrs[type] >= ctx->tok_lens[type]) {
        av_log(ctx->avctx, AV_LOG_ERROR, "Read token from stream %i out of bounds (%i>=%i)\n", type, ctx->tok_ptrs[type], ctx->tok_lens[type]);
        return 0;
    }
    if (type <= TM2_MOT) {
        if (ctx->tokens[type][ctx->tok_ptrs[type]] >= TM2_DELTAS) {
            av_log(ctx->avctx, AV_LOG_ERROR, "token %d is too large\n", ctx->tokens[type][ctx->tok_ptrs[type]]);
            return 0;
        }
        return ctx->deltas[type][ctx->tokens[type][ctx->tok_ptrs[type]++]];
    }
    return ctx->tokens[type][ctx->tok_ptrs[type]++];
}

/* blocks decoding routines */

/* common Y, U, V pointers initialisation */
#define TM2_INIT_POINTERS() \
    int *last, *clast; \
    int *Y, *U, *V;\
    int Ystride, Ustride, Vstride;\
\
    Ystride = ctx->y_stride;\
    Vstride = ctx->uv_stride;\
    Ustride = ctx->uv_stride;\
    Y = (ctx->cur?ctx->Y2:ctx->Y1) + by * 4 * Ystride + bx * 4;\
    V = (ctx->cur?ctx->V2:ctx->V1) + by * 2 * Vstride + bx * 2;\
    U = (ctx->cur?ctx->U2:ctx->U1) + by * 2 * Ustride + bx * 2;\
    last = ctx->last + bx * 4;\
    clast = ctx->clast + bx * 4;

#define TM2_INIT_POINTERS_2() \
    int *Yo, *Uo, *Vo;\
    int oYstride, oUstride, oVstride;\
\
    TM2_INIT_POINTERS();\
    oYstride = Ystride;\
    oVstride = Vstride;\
    oUstride = Ustride;\
    Yo = (ctx->cur?ctx->Y1:ctx->Y2) + by * 4 * oYstride + bx * 4;\
    Vo = (ctx->cur?ctx->V1:ctx->V2) + by * 2 * oVstride + bx * 2;\
    Uo = (ctx->cur?ctx->U1:ctx->U2) + by * 2 * oUstride + bx * 2;

/* recalculate last and delta values for next blocks */
#define TM2_RECALC_BLOCK(CHR, stride, last, CD) {\
    CD[0] = CHR[1] - last[1];\
    CD[1] = (int)CHR[stride + 1] - (int)CHR[1];\
    last[0] = (int)CHR[stride + 0];\
    last[1] = (int)CHR[stride + 1];}

/* common operations - add deltas to 4x4 block of luma or 2x2 blocks of chroma */
static inline void tm2_apply_deltas(TM2Context *ctx, int* Y, int stride, int *deltas, int *last)
{
    int ct, d;
    int i, j;

    for (j = 0; j < 4; j++){
        ct = ctx->D[j];
        for (i = 0; i < 4; i++){
            d        = deltas[i + j * 4];
            ct      += d;
            last[i] += ct;
            Y[i]     = av_clip_uint8(last[i]);
        }
        Y        += stride;
        ctx->D[j] = ct;
    }
}

static inline void tm2_high_chroma(int *data, int stride, int *last, int *CD, int *deltas)
{
    int i, j;
    for (j = 0; j < 2; j++) {
        for (i = 0; i < 2; i++)  {
            CD[j]   += deltas[i + j * 2];
            last[i] += CD[j];
            data[i]  = last[i];
        }
        data += stride;
    }
}

static inline void tm2_low_chroma(int *data, int stride, int *clast, int *CD, int *deltas, int bx)
{
    int t;
    int l;
    int prev;

    if (bx > 0)
        prev = clast[-3];
    else
        prev = 0;
    t        = (CD[0] + CD[1]) >> 1;
    l        = (prev - CD[0] - CD[1] + clast[1]) >> 1;
    CD[1]    = CD[0] + CD[1] - t;
    CD[0]    = t;
    clast[0] = l;

    tm2_high_chroma(data, stride, clast, CD, deltas);
}

static inline void tm2_hi_res_block(TM2Context *ctx, AVFrame *pic, int bx, int by)
{
    int i;
    int deltas[16];
    TM2_INIT_POINTERS();

    /* hi-res chroma */
    for (i = 0; i < 4; i++) {
        deltas[i]     = GET_TOK(ctx, TM2_C_HI);
        deltas[i + 4] = GET_TOK(ctx, TM2_C_HI);
    }
    tm2_high_chroma(U, Ustride, clast,     ctx->CD,     deltas);
    tm2_high_chroma(V, Vstride, clast + 2, ctx->CD + 2, deltas + 4);

    /* hi-res luma */
    for (i = 0; i < 16; i++)
        deltas[i] = GET_TOK(ctx, TM2_L_HI);

    tm2_apply_deltas(ctx, Y, Ystride, deltas, last);
}

static inline void tm2_med_res_block(TM2Context *ctx, AVFrame *pic, int bx, int by)
{
    int i;
    int deltas[16];
    TM2_INIT_POINTERS();

    /* low-res chroma */
    deltas[0] = GET_TOK(ctx, TM2_C_LO);
    deltas[1] = deltas[2] = deltas[3] = 0;
    tm2_low_chroma(U, Ustride, clast, ctx->CD, deltas, bx);

    deltas[0] = GET_TOK(ctx, TM2_C_LO);
    deltas[1] = deltas[2] = deltas[3] = 0;
    tm2_low_chroma(V, Vstride, clast + 2, ctx->CD + 2, deltas, bx);

    /* hi-res luma */
    for (i = 0; i < 16; i++)
        deltas[i] = GET_TOK(ctx, TM2_L_HI);

    tm2_apply_deltas(ctx, Y, Ystride, deltas, last);
}

static inline void tm2_low_res_block(TM2Context *ctx, AVFrame *pic, int bx, int by)
{
    int i;
    int t1, t2;
    int deltas[16];
    TM2_INIT_POINTERS();

    /* low-res chroma */
    deltas[0] = GET_TOK(ctx, TM2_C_LO);
    deltas[1] = deltas[2] = deltas[3] = 0;
    tm2_low_chroma(U, Ustride, clast, ctx->CD, deltas, bx);

    deltas[0] = GET_TOK(ctx, TM2_C_LO);
    deltas[1] = deltas[2] = deltas[3] = 0;
    tm2_low_chroma(V, Vstride, clast + 2, ctx->CD + 2, deltas, bx);

    /* low-res luma */
    for (i = 0; i < 16; i++)
        deltas[i] = 0;

    deltas[ 0] = GET_TOK(ctx, TM2_L_LO);
    deltas[ 2] = GET_TOK(ctx, TM2_L_LO);
    deltas[ 8] = GET_TOK(ctx, TM2_L_LO);
    deltas[10] = GET_TOK(ctx, TM2_L_LO);

    if (bx > 0)
        last[0] = (last[-1] - ctx->D[0] - ctx->D[1] - ctx->D[2] - ctx->D[3] + last[1]) >> 1;
    else
        last[0] = (last[1]  - ctx->D[0] - ctx->D[1] - ctx->D[2] - ctx->D[3])>> 1;
    last[2] = (last[1] + last[3]) >> 1;

    t1 = ctx->D[0] + ctx->D[1];
    ctx->D[0] = t1 >> 1;
    ctx->D[1] = t1 - (t1 >> 1);
    t2 = ctx->D[2] + ctx->D[3];
    ctx->D[2] = t2 >> 1;
    ctx->D[3] = t2 - (t2 >> 1);

    tm2_apply_deltas(ctx, Y, Ystride, deltas, last);
}

static inline void tm2_null_res_block(TM2Context *ctx, AVFrame *pic, int bx, int by)
{
    int i;
    int ct;
    int left, right, diff;
    int deltas[16];
    TM2_INIT_POINTERS();

    /* null chroma */
    deltas[0] = deltas[1] = deltas[2] = deltas[3] = 0;
    tm2_low_chroma(U, Ustride, clast, ctx->CD, deltas, bx);

    deltas[0] = deltas[1] = deltas[2] = deltas[3] = 0;
    tm2_low_chroma(V, Vstride, clast + 2, ctx->CD + 2, deltas, bx);

    /* null luma */
    for (i = 0; i < 16; i++)
        deltas[i] = 0;

    ct = ctx->D[0] + ctx->D[1] + ctx->D[2] + ctx->D[3];

    if (bx > 0)
        left = last[-1] - ct;
    else
        left = 0;

    right   = last[3];
    diff    = right - left;
    last[0] = left + (diff >> 2);
    last[1] = left + (diff >> 1);
    last[2] = right - (diff >> 2);
    last[3] = right;
    {
        int tp = left;

        ctx->D[0] = (tp + (ct >> 2)) - left;
        left     += ctx->D[0];
        ctx->D[1] = (tp + (ct >> 1)) - left;
        left     += ctx->D[1];
        ctx->D[2] = ((tp + ct) - (ct >> 2)) - left;
        left     += ctx->D[2];
        ctx->D[3] = (tp + ct) - left;
    }
    tm2_apply_deltas(ctx, Y, Ystride, deltas, last);
}

static inline void tm2_still_block(TM2Context *ctx, AVFrame *pic, int bx, int by)
{
    int i, j;
    TM2_INIT_POINTERS_2();

    /* update chroma */
    for (j = 0; j < 2; j++) {
        for (i = 0; i < 2; i++){
            U[i] = Uo[i];
            V[i] = Vo[i];
        }
        U  += Ustride; V += Vstride;
        Uo += oUstride; Vo += oVstride;
    }
    U -= Ustride * 2;
    V -= Vstride * 2;
    TM2_RECALC_BLOCK(U, Ustride, clast, ctx->CD);
    TM2_RECALC_BLOCK(V, Vstride, (clast + 2), (ctx->CD + 2));

    /* update deltas */
    ctx->D[0] = Yo[3] - last[3];
    ctx->D[1] = Yo[3 + oYstride] - Yo[3];
    ctx->D[2] = Yo[3 + oYstride * 2] - Yo[3 + oYstride];
    ctx->D[3] = Yo[3 + oYstride * 3] - Yo[3 + oYstride * 2];

    for (j = 0; j < 4; j++) {
        for (i = 0; i < 4; i++) {
            Y[i]    = Yo[i];
            last[i] = Yo[i];
        }
        Y  += Ystride;
        Yo += oYstride;
    }
}

static inline void tm2_update_block(TM2Context *ctx, AVFrame *pic, int bx, int by)
{
    int i, j;
    int d;
    TM2_INIT_POINTERS_2();

    /* update chroma */
    for (j = 0; j < 2; j++) {
        for (i = 0; i < 2; i++) {
            U[i] = Uo[i] + GET_TOK(ctx, TM2_UPD);
            V[i] = Vo[i] + GET_TOK(ctx, TM2_UPD);
        }
        U  += Ustride;
        V  += Vstride;
        Uo += oUstride;
        Vo += oVstride;
    }
    U -= Ustride * 2;
    V -= Vstride * 2;
    TM2_RECALC_BLOCK(U, Ustride, clast, ctx->CD);
    TM2_RECALC_BLOCK(V, Vstride, (clast + 2), (ctx->CD + 2));

    /* update deltas */
    ctx->D[0] = Yo[3] - last[3];
    ctx->D[1] = Yo[3 + oYstride] - Yo[3];
    ctx->D[2] = Yo[3 + oYstride * 2] - Yo[3 + oYstride];
    ctx->D[3] = Yo[3 + oYstride * 3] - Yo[3 + oYstride * 2];

    for (j = 0; j < 4; j++) {
        d = last[3];
        for (i = 0; i < 4; i++) {
            Y[i]    = Yo[i] + GET_TOK(ctx, TM2_UPD);
            last[i] = Y[i];
        }
        ctx->D[j] = last[3] - d;
        Y  += Ystride;
        Yo += oYstride;
    }
}

static inline void tm2_motion_block(TM2Context *ctx, AVFrame *pic, int bx, int by)
{
    int i, j;
    int mx, my;
    TM2_INIT_POINTERS_2();

    mx = GET_TOK(ctx, TM2_MOT);
    my = GET_TOK(ctx, TM2_MOT);
    mx = av_clip(mx, -(bx * 4 + 4), ctx->avctx->width  - bx * 4);
    my = av_clip(my, -(by * 4 + 4), ctx->avctx->height - by * 4);

    if (4*bx+mx<0 || 4*by+my<0 || 4*bx+mx+4 > ctx->avctx->width || 4*by+my+4 > ctx->avctx->height) {
        av_log(ctx->avctx, AV_LOG_ERROR, "MV out of picture\n");
        return;
    }

    Yo += my * oYstride + mx;
    Uo += (my >> 1) * oUstride + (mx >> 1);
    Vo += (my >> 1) * oVstride + (mx >> 1);

    /* copy chroma */
    for (j = 0; j < 2; j++) {
        for (i = 0; i < 2; i++) {
            U[i] = Uo[i];
            V[i] = Vo[i];
        }
        U  += Ustride;
        V  += Vstride;
        Uo += oUstride;
        Vo += oVstride;
    }
    U -= Ustride * 2;
    V -= Vstride * 2;
    TM2_RECALC_BLOCK(U, Ustride, clast, ctx->CD);
    TM2_RECALC_BLOCK(V, Vstride, (clast + 2), (ctx->CD + 2));

    /* copy luma */
    for (j = 0; j < 4; j++) {
        for (i = 0; i < 4; i++) {
            Y[i] = Yo[i];
        }
        Y  += Ystride;
        Yo += oYstride;
    }
    /* calculate deltas */
    Y -= Ystride * 4;
    ctx->D[0] = Y[3] - last[3];
    ctx->D[1] = Y[3 + Ystride] - Y[3];
    ctx->D[2] = Y[3 + Ystride * 2] - Y[3 + Ystride];
    ctx->D[3] = Y[3 + Ystride * 3] - Y[3 + Ystride * 2];
    for (i = 0; i < 4; i++)
        last[i] = Y[i + Ystride * 3];
}

static int tm2_decode_blocks(TM2Context *ctx, AVFrame *p)
{
    int i, j;
    int w = ctx->avctx->width, h = ctx->avctx->height, bw = w >> 2, bh = h >> 2, cw = w >> 1;
    int type;
    int keyframe = 1;
    int *Y, *U, *V;
    uint8_t *dst;

    for (i = 0; i < TM2_NUM_STREAMS; i++)
        ctx->tok_ptrs[i] = 0;

    if (ctx->tok_lens[TM2_TYPE]<bw*bh) {
        av_log(ctx->avctx,AV_LOG_ERROR,"Got %i tokens for %i blocks\n",ctx->tok_lens[TM2_TYPE],bw*bh);
        return AVERROR_INVALIDDATA;
    }

    memset(ctx->last, 0, 4 * bw * sizeof(int));
    memset(ctx->clast, 0, 4 * bw * sizeof(int));

    for (j = 0; j < bh; j++) {
        memset(ctx->D, 0, 4 * sizeof(int));
        memset(ctx->CD, 0, 4 * sizeof(int));
        for (i = 0; i < bw; i++) {
            type = GET_TOK(ctx, TM2_TYPE);
            switch(type) {
            case TM2_HI_RES:
                tm2_hi_res_block(ctx, p, i, j);
                break;
            case TM2_MED_RES:
                tm2_med_res_block(ctx, p, i, j);
                break;
            case TM2_LOW_RES:
                tm2_low_res_block(ctx, p, i, j);
                break;
            case TM2_NULL_RES:
                tm2_null_res_block(ctx, p, i, j);
                break;
            case TM2_UPDATE:
                tm2_update_block(ctx, p, i, j);
                keyframe = 0;
                break;
            case TM2_STILL:
                tm2_still_block(ctx, p, i, j);
                keyframe = 0;
                break;
            case TM2_MOTION:
                tm2_motion_block(ctx, p, i, j);
                keyframe = 0;
                break;
            default:
                av_log(ctx->avctx, AV_LOG_ERROR, "Skipping unknown block type %i\n", type);
            }
        }
    }

    /* copy data from our buffer to AVFrame */
    Y = (ctx->cur?ctx->Y2:ctx->Y1);
    U = (ctx->cur?ctx->U2:ctx->U1);
    V = (ctx->cur?ctx->V2:ctx->V1);
    dst = p->data[0];
    for (j = 0; j < h; j++) {
        for (i = 0; i < w; i++) {
            int y = Y[i], u = U[i >> 1], v = V[i >> 1];
            dst[3*i+0] = av_clip_uint8(y + v);
            dst[3*i+1] = av_clip_uint8(y);
            dst[3*i+2] = av_clip_uint8(y + u);
        }

        /* horizontal edge extension */
        Y[-4]    = Y[-3]    = Y[-2]    = Y[-1] = Y[0];
        Y[w + 3] = Y[w + 2] = Y[w + 1] = Y[w]  = Y[w - 1];

        /* vertical edge extension */
        if (j == 0) {
            memcpy(Y - 4 - 1 * ctx->y_stride, Y - 4, ctx->y_stride);
            memcpy(Y - 4 - 2 * ctx->y_stride, Y - 4, ctx->y_stride);
            memcpy(Y - 4 - 3 * ctx->y_stride, Y - 4, ctx->y_stride);
            memcpy(Y - 4 - 4 * ctx->y_stride, Y - 4, ctx->y_stride);
        } else if (j == h - 1) {
            memcpy(Y - 4 + 1 * ctx->y_stride, Y - 4, ctx->y_stride);
            memcpy(Y - 4 + 2 * ctx->y_stride, Y - 4, ctx->y_stride);
            memcpy(Y - 4 + 3 * ctx->y_stride, Y - 4, ctx->y_stride);
            memcpy(Y - 4 + 4 * ctx->y_stride, Y - 4, ctx->y_stride);
        }

        Y += ctx->y_stride;
        if (j & 1) {
            /* horizontal edge extension */
            U[-2]     = U[-1] = U[0];
            V[-2]     = V[-1] = V[0];
            U[cw + 1] = U[cw] = U[cw - 1];
            V[cw + 1] = V[cw] = V[cw - 1];

            /* vertical edge extension */
            if (j == 1) {
                memcpy(U - 2 - 1 * ctx->uv_stride, U - 2, ctx->uv_stride);
                memcpy(V - 2 - 1 * ctx->uv_stride, V - 2, ctx->uv_stride);
                memcpy(U - 2 - 2 * ctx->uv_stride, U - 2, ctx->uv_stride);
                memcpy(V - 2 - 2 * ctx->uv_stride, V - 2, ctx->uv_stride);
            } else if (j == h - 1) {
                memcpy(U - 2 + 1 * ctx->uv_stride, U - 2, ctx->uv_stride);
                memcpy(V - 2 + 1 * ctx->uv_stride, V - 2, ctx->uv_stride);
                memcpy(U - 2 + 2 * ctx->uv_stride, U - 2, ctx->uv_stride);
                memcpy(V - 2 + 2 * ctx->uv_stride, V - 2, ctx->uv_stride);
            }

            U += ctx->uv_stride;
            V += ctx->uv_stride;
        }
        dst += p->linesize[0];
    }

    return keyframe;
}

static const int tm2_stream_order[TM2_NUM_STREAMS] = {
    TM2_C_HI, TM2_C_LO, TM2_L_HI, TM2_L_LO, TM2_UPD, TM2_MOT, TM2_TYPE
};

#define TM2_HEADER_SIZE 40

static int decode_frame(AVCodecContext *avctx,
                        void *data, int *got_frame,
                        AVPacket *avpkt)
{
    TM2Context * const l = avctx->priv_data;
    const uint8_t *buf   = avpkt->data;
    int buf_size         = avpkt->size & ~3;
    AVFrame * const p    = l->pic;
    int offset           = TM2_HEADER_SIZE;
    int i, t, ret;

    av_fast_padded_malloc(&l->buffer, &l->buffer_size, buf_size);
    if (!l->buffer) {
        av_log(avctx, AV_LOG_ERROR, "Cannot allocate temporary buffer\n");
        return AVERROR(ENOMEM);
    }

    if ((ret = ff_reget_buffer(avctx, p)) < 0)
        return ret;

<<<<<<< HEAD
    l->dsp.bswap_buf((uint32_t*)l->buffer, (const uint32_t*)buf, buf_size >> 2);
=======
    l->bdsp.bswap_buf((uint32_t *) swbuf, (const uint32_t *) buf,
                      buf_size >> 2);
>>>>>>> c67b449b

    if ((ret = tm2_read_header(l, l->buffer)) < 0) {
        return ret;
    }

    for (i = 0; i < TM2_NUM_STREAMS; i++) {
        if (offset >= buf_size) {
            av_log(avctx, AV_LOG_ERROR, "no space for tm2_read_stream\n");
            return AVERROR_INVALIDDATA;
        }

        t = tm2_read_stream(l, l->buffer + offset, tm2_stream_order[i],
                            buf_size - offset);
        if (t < 0) {
            int j = tm2_stream_order[i];
            memset(l->tokens[j], 0, sizeof(**l->tokens) * l->tok_lens[j]);
            return t;
        }
        offset += t;
    }
    p->key_frame = tm2_decode_blocks(l, p);
    if (p->key_frame)
        p->pict_type = AV_PICTURE_TYPE_I;
    else
        p->pict_type = AV_PICTURE_TYPE_P;

    l->cur = !l->cur;
    *got_frame      = 1;
    ret = av_frame_ref(data, l->pic);

    return (ret < 0) ? ret : buf_size;
}

static av_cold int decode_init(AVCodecContext *avctx)
{
    TM2Context * const l = avctx->priv_data;
    int i, w = avctx->width, h = avctx->height;

    if ((avctx->width & 3) || (avctx->height & 3)) {
        av_log(avctx, AV_LOG_ERROR, "Width and height must be multiple of 4\n");
        return AVERROR(EINVAL);
    }

    l->avctx       = avctx;
    avctx->pix_fmt = AV_PIX_FMT_BGR24;

    l->pic = av_frame_alloc();
    if (!l->pic)
        return AVERROR(ENOMEM);

    ff_bswapdsp_init(&l->bdsp);

    l->last  = av_malloc_array(w >> 2, 4 * sizeof(*l->last) );
    l->clast = av_malloc_array(w >> 2, 4 * sizeof(*l->clast));

    for (i = 0; i < TM2_NUM_STREAMS; i++) {
        l->tokens[i] = NULL;
        l->tok_lens[i] = 0;
    }

    w += 8;
    h += 8;
    l->Y1_base = av_calloc(w * h, sizeof(*l->Y1_base));
    l->Y2_base = av_calloc(w * h, sizeof(*l->Y2_base));
    l->y_stride = w;
    w = (w + 1) >> 1;
    h = (h + 1) >> 1;
    l->U1_base = av_calloc(w * h, sizeof(*l->U1_base));
    l->V1_base = av_calloc(w * h, sizeof(*l->V1_base));
    l->U2_base = av_calloc(w * h, sizeof(*l->U2_base));
    l->V2_base = av_calloc(w * h, sizeof(*l->V1_base));
    l->uv_stride = w;
    l->cur = 0;
    if (!l->Y1_base || !l->Y2_base || !l->U1_base ||
        !l->V1_base || !l->U2_base || !l->V2_base ||
        !l->last    || !l->clast) {
        av_freep(&l->Y1_base);
        av_freep(&l->Y2_base);
        av_freep(&l->U1_base);
        av_freep(&l->U2_base);
        av_freep(&l->V1_base);
        av_freep(&l->V2_base);
        av_freep(&l->last);
        av_freep(&l->clast);
        av_frame_free(&l->pic);
        return AVERROR(ENOMEM);
    }
    l->Y1 = l->Y1_base + l->y_stride  * 4 + 4;
    l->Y2 = l->Y2_base + l->y_stride  * 4 + 4;
    l->U1 = l->U1_base + l->uv_stride * 2 + 2;
    l->U2 = l->U2_base + l->uv_stride * 2 + 2;
    l->V1 = l->V1_base + l->uv_stride * 2 + 2;
    l->V2 = l->V2_base + l->uv_stride * 2 + 2;

    return 0;
}

static av_cold int decode_end(AVCodecContext *avctx)
{
    TM2Context * const l = avctx->priv_data;
    int i;

    av_free(l->last);
    av_free(l->clast);
    for (i = 0; i < TM2_NUM_STREAMS; i++)
        av_free(l->tokens[i]);
    if (l->Y1) {
        av_free(l->Y1_base);
        av_free(l->U1_base);
        av_free(l->V1_base);
        av_free(l->Y2_base);
        av_free(l->U2_base);
        av_free(l->V2_base);
    }
    av_freep(&l->buffer);
    l->buffer_size = 0;

    av_frame_free(&l->pic);

    return 0;
}

AVCodec ff_truemotion2_decoder = {
    .name           = "truemotion2",
    .long_name      = NULL_IF_CONFIG_SMALL("Duck TrueMotion 2.0"),
    .type           = AVMEDIA_TYPE_VIDEO,
    .id             = AV_CODEC_ID_TRUEMOTION2,
    .priv_data_size = sizeof(TM2Context),
    .init           = decode_init,
    .close          = decode_end,
    .decode         = decode_frame,
    .capabilities   = CODEC_CAP_DR1,
};<|MERGE_RESOLUTION|>--- conflicted
+++ resolved
@@ -889,12 +889,8 @@
     if ((ret = ff_reget_buffer(avctx, p)) < 0)
         return ret;
 
-<<<<<<< HEAD
-    l->dsp.bswap_buf((uint32_t*)l->buffer, (const uint32_t*)buf, buf_size >> 2);
-=======
-    l->bdsp.bswap_buf((uint32_t *) swbuf, (const uint32_t *) buf,
+    l->bdsp.bswap_buf((uint32_t *) l->buffer, (const uint32_t *) buf,
                       buf_size >> 2);
->>>>>>> c67b449b
 
     if ((ret = tm2_read_header(l, l->buffer)) < 0) {
         return ret;
