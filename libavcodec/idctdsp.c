/*
 * This file is part of FFmpeg.
 *
 * FFmpeg is free software; you can redistribute it and/or
 * modify it under the terms of the GNU Lesser General Public
 * License as published by the Free Software Foundation; either
 * version 2.1 of the License, or (at your option) any later version.
 *
 * FFmpeg is distributed in the hope that it will be useful,
 * but WITHOUT ANY WARRANTY; without even the implied warranty of
 * MERCHANTABILITY or FITNESS FOR A PARTICULAR PURPOSE.  See the GNU
 * Lesser General Public License for more details.
 *
 * You should have received a copy of the GNU Lesser General Public
 * License along with FFmpeg; if not, write to the Free Software
 * Foundation, Inc., 51 Franklin Street, Fifth Floor, Boston, MA 02110-1301 USA
 */

#include "config.h"
#include "libavutil/attributes.h"
#include "libavutil/common.h"
#include "avcodec.h"
#include "dct.h"
#include "faanidct.h"
#include "idctdsp.h"
#include "simple_idct.h"
#include "xvididct.h"

av_cold void ff_init_scantable(uint8_t *permutation, ScanTable *st,
                               const uint8_t *src_scantable)
{
    int i, end;

    st->scantable = src_scantable;

    for (i = 0; i < 64; i++) {
        int j = src_scantable[i];
        st->permutated[i] = permutation[j];
    }

    end = -1;
    for (i = 0; i < 64; i++) {
        int j = st->permutated[i];
        if (j > end)
            end = j;
        st->raster_end[i] = end;
    }
}

av_cold void ff_init_scantable_permutation(uint8_t *idct_permutation,
                                           enum idct_permutation_type perm_type)
{
    int i;

    if (ARCH_X86)
        if (ff_init_scantable_permutation_x86(idct_permutation,
                                              perm_type))
            return;

    switch (perm_type) {
    case FF_IDCT_PERM_NONE:
        for (i = 0; i < 64; i++)
            idct_permutation[i] = i;
        break;
    case FF_IDCT_PERM_LIBMPEG2:
        for (i = 0; i < 64; i++)
            idct_permutation[i] = (i & 0x38) | ((i & 6) >> 1) | ((i & 1) << 2);
        break;
    case FF_IDCT_PERM_TRANSPOSE:
        for (i = 0; i < 64; i++)
            idct_permutation[i] = ((i & 7) << 3) | (i >> 3);
        break;
    case FF_IDCT_PERM_PARTTRANS:
        for (i = 0; i < 64; i++)
            idct_permutation[i] = (i & 0x24) | ((i & 3) << 3) | ((i >> 3) & 3);
        break;
    default:
        av_log(NULL, AV_LOG_ERROR,
               "Internal error, IDCT permutation not set\n");
    }
}

static void put_pixels_clamped_c(const int16_t *block, uint8_t *av_restrict pixels,
                                 int line_size)
{
    int i;

    /* read the pixels */
    for (i = 0; i < 8; i++) {
        pixels[0] = av_clip_uint8(block[0]);
        pixels[1] = av_clip_uint8(block[1]);
        pixels[2] = av_clip_uint8(block[2]);
        pixels[3] = av_clip_uint8(block[3]);
        pixels[4] = av_clip_uint8(block[4]);
        pixels[5] = av_clip_uint8(block[5]);
        pixels[6] = av_clip_uint8(block[6]);
        pixels[7] = av_clip_uint8(block[7]);

        pixels += line_size;
        block  += 8;
    }
}

static void put_pixels_clamped4_c(const int16_t *block, uint8_t *av_restrict pixels,
                                 int line_size)
{
    int i;

    /* read the pixels */
    for(i=0;i<4;i++) {
        pixels[0] = av_clip_uint8(block[0]);
        pixels[1] = av_clip_uint8(block[1]);
        pixels[2] = av_clip_uint8(block[2]);
        pixels[3] = av_clip_uint8(block[3]);

        pixels += line_size;
        block += 8;
    }
}

static void put_pixels_clamped2_c(const int16_t *block, uint8_t *av_restrict pixels,
                                 int line_size)
{
    int i;

    /* read the pixels */
    for(i=0;i<2;i++) {
        pixels[0] = av_clip_uint8(block[0]);
        pixels[1] = av_clip_uint8(block[1]);

        pixels += line_size;
        block += 8;
    }
}

static void put_signed_pixels_clamped_c(const int16_t *block,
                                        uint8_t *av_restrict pixels,
                                        int line_size)
{
    int i, j;

    for (i = 0; i < 8; i++) {
        for (j = 0; j < 8; j++) {
            if (*block < -128)
                *pixels = 0;
            else if (*block > 127)
                *pixels = 255;
            else
                *pixels = (uint8_t) (*block + 128);
            block++;
            pixels++;
        }
        pixels += (line_size - 8);
    }
}

static void add_pixels_clamped_c(const int16_t *block, uint8_t *av_restrict pixels,
                                 int line_size)
{
    int i;

    /* read the pixels */
    for (i = 0; i < 8; i++) {
        pixels[0] = av_clip_uint8(pixels[0] + block[0]);
        pixels[1] = av_clip_uint8(pixels[1] + block[1]);
        pixels[2] = av_clip_uint8(pixels[2] + block[2]);
        pixels[3] = av_clip_uint8(pixels[3] + block[3]);
        pixels[4] = av_clip_uint8(pixels[4] + block[4]);
        pixels[5] = av_clip_uint8(pixels[5] + block[5]);
        pixels[6] = av_clip_uint8(pixels[6] + block[6]);
        pixels[7] = av_clip_uint8(pixels[7] + block[7]);
        pixels   += line_size;
        block    += 8;
    }
}

static void add_pixels_clamped4_c(const int16_t *block, uint8_t *av_restrict pixels,
                          int line_size)
{
    int i;

    /* read the pixels */
    for(i=0;i<4;i++) {
        pixels[0] = av_clip_uint8(pixels[0] + block[0]);
        pixels[1] = av_clip_uint8(pixels[1] + block[1]);
        pixels[2] = av_clip_uint8(pixels[2] + block[2]);
        pixels[3] = av_clip_uint8(pixels[3] + block[3]);
        pixels += line_size;
        block += 8;
    }
}

static void add_pixels_clamped2_c(const int16_t *block, uint8_t *av_restrict pixels,
                          int line_size)
{
    int i;

    /* read the pixels */
    for(i=0;i<2;i++) {
        pixels[0] = av_clip_uint8(pixels[0] + block[0]);
        pixels[1] = av_clip_uint8(pixels[1] + block[1]);
        pixels += line_size;
        block += 8;
    }
}

static void jref_idct_put(uint8_t *dest, int line_size, int16_t *block)
{
    ff_j_rev_dct(block);
    put_pixels_clamped_c(block, dest, line_size);
}

static void jref_idct_add(uint8_t *dest, int line_size, int16_t *block)
{
    ff_j_rev_dct(block);
    add_pixels_clamped_c(block, dest, line_size);
}
static void ff_jref_idct4_put(uint8_t *dest, int line_size, int16_t *block)
{
    ff_j_rev_dct4 (block);
    put_pixels_clamped4_c(block, dest, line_size);
}
static void ff_jref_idct4_add(uint8_t *dest, int line_size, int16_t *block)
{
    ff_j_rev_dct4 (block);
    add_pixels_clamped4_c(block, dest, line_size);
}

static void ff_jref_idct2_put(uint8_t *dest, int line_size, int16_t *block)
{
    ff_j_rev_dct2 (block);
    put_pixels_clamped2_c(block, dest, line_size);
}
static void ff_jref_idct2_add(uint8_t *dest, int line_size, int16_t *block)
{
    ff_j_rev_dct2 (block);
    add_pixels_clamped2_c(block, dest, line_size);
}

static void ff_jref_idct1_put(uint8_t *dest, int line_size, int16_t *block)
{
    dest[0] = av_clip_uint8((block[0] + 4)>>3);
}
static void ff_jref_idct1_add(uint8_t *dest, int line_size, int16_t *block)
{
    dest[0] = av_clip_uint8(dest[0] + ((block[0] + 4)>>3));
}

av_cold void ff_idctdsp_init(IDCTDSPContext *c, AVCodecContext *avctx)
{
    const unsigned high_bit_depth = avctx->bits_per_raw_sample > 8;

    if (avctx->lowres==1) {
        c->idct_put  = ff_jref_idct4_put;
        c->idct_add  = ff_jref_idct4_add;
        c->idct      = ff_j_rev_dct4;
        c->perm_type = FF_IDCT_PERM_NONE;
    } else if (avctx->lowres==2) {
        c->idct_put  = ff_jref_idct2_put;
        c->idct_add  = ff_jref_idct2_add;
        c->idct      = ff_j_rev_dct2;
        c->perm_type = FF_IDCT_PERM_NONE;
    } else if (avctx->lowres==3) {
        c->idct_put  = ff_jref_idct1_put;
        c->idct_add  = ff_jref_idct1_add;
        c->idct      = ff_j_rev_dct1;
        c->perm_type = FF_IDCT_PERM_NONE;
<<<<<<< HEAD
    } else {
        if (avctx->bits_per_raw_sample == 10) {
            c->idct_put              = ff_simple_idct_put_10;
            c->idct_add              = ff_simple_idct_add_10;
            c->idct                  = ff_simple_idct_10;
            c->perm_type             = FF_IDCT_PERM_NONE;
        } else if (avctx->bits_per_raw_sample == 12) {
            c->idct_put              = ff_simple_idct_put_12;
            c->idct_add              = ff_simple_idct_add_12;
            c->idct                  = ff_simple_idct_12;
            c->perm_type             = FF_IDCT_PERM_NONE;
        } else {
        if (avctx->idct_algo == FF_IDCT_INT) {
            c->idct_put  = jref_idct_put;
            c->idct_add  = jref_idct_add;
            c->idct      = ff_j_rev_dct;
            c->perm_type = FF_IDCT_PERM_LIBMPEG2;
        } else if (avctx->idct_algo == FF_IDCT_FAAN) {
            c->idct_put  = ff_faanidct_put;
            c->idct_add  = ff_faanidct_add;
            c->idct      = ff_faanidct;
            c->perm_type = FF_IDCT_PERM_NONE;
        } else { // accurate/default
            c->idct_put  = ff_simple_idct_put_8;
            c->idct_add  = ff_simple_idct_add_8;
            c->idct      = ff_simple_idct_8;
            c->perm_type = FF_IDCT_PERM_NONE;
        }
        }
=======
    } else if (avctx->idct_algo == FF_IDCT_INT) {
        c->idct_put  = jref_idct_put;
        c->idct_add  = jref_idct_add;
        c->idct      = ff_j_rev_dct;
        c->perm_type = FF_IDCT_PERM_LIBMPEG2;
    } else if (avctx->idct_algo == FF_IDCT_FAAN) {
        c->idct_put  = ff_faanidct_put;
        c->idct_add  = ff_faanidct_add;
        c->idct      = ff_faanidct;
        c->perm_type = FF_IDCT_PERM_NONE;
    } else { // accurate/default
        c->idct_put  = ff_simple_idct_put_8;
        c->idct_add  = ff_simple_idct_add_8;
        c->idct      = ff_simple_idct_8;
        c->perm_type = FF_IDCT_PERM_NONE;
>>>>>>> 6f1960ab
    }

    c->put_pixels_clamped        = put_pixels_clamped_c;
    c->put_signed_pixels_clamped = put_signed_pixels_clamped_c;
    c->add_pixels_clamped        = add_pixels_clamped_c;

    if (CONFIG_MPEG4_DECODER && avctx->idct_algo == FF_IDCT_XVIDMMX)
        ff_xvididct_init(c, avctx);

    if (ARCH_ALPHA)
        ff_idctdsp_init_alpha(c, avctx, high_bit_depth);
    if (ARCH_ARM)
        ff_idctdsp_init_arm(c, avctx, high_bit_depth);
    if (ARCH_PPC)
        ff_idctdsp_init_ppc(c, avctx, high_bit_depth);
    if (ARCH_X86)
        ff_idctdsp_init_x86(c, avctx, high_bit_depth);

    ff_init_scantable_permutation(c->idct_permutation,
                                  c->perm_type);
}<|MERGE_RESOLUTION|>--- conflicted
+++ resolved
@@ -265,7 +265,6 @@
         c->idct_add  = ff_jref_idct1_add;
         c->idct      = ff_j_rev_dct1;
         c->perm_type = FF_IDCT_PERM_NONE;
-<<<<<<< HEAD
     } else {
         if (avctx->bits_per_raw_sample == 10) {
             c->idct_put              = ff_simple_idct_put_10;
@@ -278,40 +277,23 @@
             c->idct                  = ff_simple_idct_12;
             c->perm_type             = FF_IDCT_PERM_NONE;
         } else {
-        if (avctx->idct_algo == FF_IDCT_INT) {
-            c->idct_put  = jref_idct_put;
-            c->idct_add  = jref_idct_add;
-            c->idct      = ff_j_rev_dct;
-            c->perm_type = FF_IDCT_PERM_LIBMPEG2;
-        } else if (avctx->idct_algo == FF_IDCT_FAAN) {
-            c->idct_put  = ff_faanidct_put;
-            c->idct_add  = ff_faanidct_add;
-            c->idct      = ff_faanidct;
-            c->perm_type = FF_IDCT_PERM_NONE;
-        } else { // accurate/default
-            c->idct_put  = ff_simple_idct_put_8;
-            c->idct_add  = ff_simple_idct_add_8;
-            c->idct      = ff_simple_idct_8;
-            c->perm_type = FF_IDCT_PERM_NONE;
+            if (avctx->idct_algo == FF_IDCT_INT) {
+                c->idct_put  = jref_idct_put;
+                c->idct_add  = jref_idct_add;
+                c->idct      = ff_j_rev_dct;
+                c->perm_type = FF_IDCT_PERM_LIBMPEG2;
+            } else if (avctx->idct_algo == FF_IDCT_FAAN) {
+                c->idct_put  = ff_faanidct_put;
+                c->idct_add  = ff_faanidct_add;
+                c->idct      = ff_faanidct;
+                c->perm_type = FF_IDCT_PERM_NONE;
+            } else { // accurate/default
+                c->idct_put  = ff_simple_idct_put_8;
+                c->idct_add  = ff_simple_idct_add_8;
+                c->idct      = ff_simple_idct_8;
+                c->perm_type = FF_IDCT_PERM_NONE;
+            }
         }
-        }
-=======
-    } else if (avctx->idct_algo == FF_IDCT_INT) {
-        c->idct_put  = jref_idct_put;
-        c->idct_add  = jref_idct_add;
-        c->idct      = ff_j_rev_dct;
-        c->perm_type = FF_IDCT_PERM_LIBMPEG2;
-    } else if (avctx->idct_algo == FF_IDCT_FAAN) {
-        c->idct_put  = ff_faanidct_put;
-        c->idct_add  = ff_faanidct_add;
-        c->idct      = ff_faanidct;
-        c->perm_type = FF_IDCT_PERM_NONE;
-    } else { // accurate/default
-        c->idct_put  = ff_simple_idct_put_8;
-        c->idct_add  = ff_simple_idct_add_8;
-        c->idct      = ff_simple_idct_8;
-        c->perm_type = FF_IDCT_PERM_NONE;
->>>>>>> 6f1960ab
     }
 
     c->put_pixels_clamped        = put_pixels_clamped_c;
