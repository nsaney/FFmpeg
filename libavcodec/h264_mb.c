--- conflicted
+++ resolved
@@ -216,11 +216,7 @@
     const int mx      = sl->mv_cache[list][scan8[n]][0] + src_x_offset * 8;
     int my            = sl->mv_cache[list][scan8[n]][1] + src_y_offset * 8;
     const int luma_xy = (mx & 3) + ((my & 3) << 2);
-<<<<<<< HEAD
-    ptrdiff_t offset  = (mx >> 2) * (1 << pixel_shift) + (my >> 2) * h->mb_linesize;
-=======
-    ptrdiff_t offset  = ((mx >> 2) << pixel_shift) + (my >> 2) * sl->mb_linesize;
->>>>>>> 5f390eef
+    ptrdiff_t offset  = (mx >> 2) * (1 << pixel_shift) + (my >> 2) * sl->mb_linesize;
     uint8_t *src_y    = pic->f.data[0] + offset;
     uint8_t *src_cb, *src_cr;
     int extra_width  = 0;
@@ -295,17 +291,10 @@
         emu |= (my >> 3) < 0 || (my >> 3) + 8 >= (pic_height >> 1);
     }
 
-<<<<<<< HEAD
     src_cb = pic->f.data[1] + ((mx >> 3) * (1 << pixel_shift)) +
-             (my >> ysh) * h->mb_uvlinesize;
+             (my >> ysh) * sl->mb_uvlinesize;
     src_cr = pic->f.data[2] + ((mx >> 3) * (1 << pixel_shift)) +
-             (my >> ysh) * h->mb_uvlinesize;
-=======
-    src_cb = pic->f.data[1] + ((mx >> 3) << pixel_shift) +
              (my >> ysh) * sl->mb_uvlinesize;
-    src_cr = pic->f.data[2] + ((mx >> 3) << pixel_shift) +
-             (my >> ysh) * sl->mb_uvlinesize;
->>>>>>> 5f390eef
 
     if (emu) {
         h->vdsp.emulated_edge_mc(h->edge_emu_buffer, src_cb,
@@ -325,13 +314,8 @@
                                  pic_width >> 1, pic_height >> (chroma_idc == 1 /* yuv420 */));
         src_cr = h->edge_emu_buffer;
     }
-<<<<<<< HEAD
-    chroma_op(dest_cr, src_cr, h->mb_uvlinesize, height >> (chroma_idc == 1 /* yuv420 */),
+    chroma_op(dest_cr, src_cr, sl->mb_uvlinesize, height >> (chroma_idc == 1 /* yuv420 */),
               mx & 7, ((unsigned)my << (chroma_idc == 2 /* yuv422 */)) & 7);
-=======
-    chroma_op(dest_cr, src_cr, sl->mb_uvlinesize, height >> (chroma_idc == 1 /* yuv420 */),
-              mx & 7, (my << (chroma_idc == 2 /* yuv422 */)) & 7);
->>>>>>> 5f390eef
 }
 
 static av_always_inline void mc_part_std(H264Context *h, H264SliceContext *sl,
@@ -441,19 +425,12 @@
             int weight1 = 64 - weight0;
             luma_weight_avg(dest_y, tmp_y, sl->mb_linesize,
                             height, 5, weight0, weight1, 0);
-<<<<<<< HEAD
             if (!CONFIG_GRAY || !(h->flags & CODEC_FLAG_GRAY)) {
-                chroma_weight_avg(dest_cb, tmp_cb, h->mb_uvlinesize,
+                chroma_weight_avg(dest_cb, tmp_cb, sl->mb_uvlinesize,
                                   chroma_height, 5, weight0, weight1, 0);
-                chroma_weight_avg(dest_cr, tmp_cr, h->mb_uvlinesize,
+                chroma_weight_avg(dest_cr, tmp_cr, sl->mb_uvlinesize,
                                   chroma_height, 5, weight0, weight1, 0);
             }
-=======
-            chroma_weight_avg(dest_cb, tmp_cb, sl->mb_uvlinesize,
-                              chroma_height, 5, weight0, weight1, 0);
-            chroma_weight_avg(dest_cr, tmp_cr, sl->mb_uvlinesize,
-                              chroma_height, 5, weight0, weight1, 0);
->>>>>>> 5f390eef
         } else {
             luma_weight_avg(dest_y, tmp_y, sl->mb_linesize, height,
                             sl->luma_log2_weight_denom,
@@ -461,35 +438,20 @@
                             sl->luma_weight[refn1][1][0],
                             sl->luma_weight[refn0][0][1] +
                             sl->luma_weight[refn1][1][1]);
-<<<<<<< HEAD
             if (!CONFIG_GRAY || !(h->flags & CODEC_FLAG_GRAY)) {
-                chroma_weight_avg(dest_cb, tmp_cb, h->mb_uvlinesize, chroma_height,
+                chroma_weight_avg(dest_cb, tmp_cb, sl->mb_uvlinesize, chroma_height,
                                   sl->chroma_log2_weight_denom,
                                   sl->chroma_weight[refn0][0][0][0],
                                   sl->chroma_weight[refn1][1][0][0],
                                   sl->chroma_weight[refn0][0][0][1] +
                                   sl->chroma_weight[refn1][1][0][1]);
-                chroma_weight_avg(dest_cr, tmp_cr, h->mb_uvlinesize, chroma_height,
+                chroma_weight_avg(dest_cr, tmp_cr, sl->mb_uvlinesize, chroma_height,
                                   sl->chroma_log2_weight_denom,
                                   sl->chroma_weight[refn0][0][1][0],
                                   sl->chroma_weight[refn1][1][1][0],
                                   sl->chroma_weight[refn0][0][1][1] +
                                   sl->chroma_weight[refn1][1][1][1]);
             }
-=======
-            chroma_weight_avg(dest_cb, tmp_cb, sl->mb_uvlinesize, chroma_height,
-                              sl->chroma_log2_weight_denom,
-                              sl->chroma_weight[refn0][0][0][0],
-                              sl->chroma_weight[refn1][1][0][0],
-                              sl->chroma_weight[refn0][0][0][1] +
-                              sl->chroma_weight[refn1][1][0][1]);
-            chroma_weight_avg(dest_cr, tmp_cr, sl->mb_uvlinesize, chroma_height,
-                              sl->chroma_log2_weight_denom,
-                              sl->chroma_weight[refn0][0][1][0],
-                              sl->chroma_weight[refn1][1][1][0],
-                              sl->chroma_weight[refn0][0][1][1] +
-                              sl->chroma_weight[refn1][1][1][1]);
->>>>>>> 5f390eef
         }
     } else {
         int list     = list1 ? 1 : 0;
@@ -503,29 +465,17 @@
                        sl->luma_log2_weight_denom,
                        sl->luma_weight[refn][list][0],
                        sl->luma_weight[refn][list][1]);
-<<<<<<< HEAD
         if (!CONFIG_GRAY || !(h->flags & CODEC_FLAG_GRAY)) {
             if (sl->use_weight_chroma) {
-                chroma_weight_op(dest_cb, h->mb_uvlinesize, chroma_height,
+                chroma_weight_op(dest_cb, sl->mb_uvlinesize, chroma_height,
                                  sl->chroma_log2_weight_denom,
                                  sl->chroma_weight[refn][list][0][0],
                                  sl->chroma_weight[refn][list][0][1]);
-                chroma_weight_op(dest_cr, h->mb_uvlinesize, chroma_height,
+                chroma_weight_op(dest_cr, sl->mb_uvlinesize, chroma_height,
                                  sl->chroma_log2_weight_denom,
                                  sl->chroma_weight[refn][list][1][0],
                                  sl->chroma_weight[refn][list][1][1]);
             }
-=======
-        if (sl->use_weight_chroma) {
-            chroma_weight_op(dest_cb, sl->mb_uvlinesize, chroma_height,
-                             sl->chroma_log2_weight_denom,
-                             sl->chroma_weight[refn][list][0][0],
-                             sl->chroma_weight[refn][list][0][1]);
-            chroma_weight_op(dest_cr, sl->mb_uvlinesize, chroma_height,
-                             sl->chroma_log2_weight_denom,
-                             sl->chroma_weight[refn][list][1][0],
-                             sl->chroma_weight[refn][list][1][1]);
->>>>>>> 5f390eef
         }
     }
 }
@@ -541,13 +491,8 @@
         const int mx  = (sl->mv_cache[list][scan8[0]][0] >> 2) + 16 * h->mb_x + 8;
         const int my  = (sl->mv_cache[list][scan8[0]][1] >> 2) + 16 * h->mb_y;
         uint8_t **src = h->ref_list[list][refn].f.data;
-<<<<<<< HEAD
         int off       =  mx * (1<< pixel_shift) +
-                        (my + (h->mb_x & 3) * 4) * h->mb_linesize +
-=======
-        int off       = (mx << pixel_shift) +
                         (my + (h->mb_x & 3) * 4) * sl->mb_linesize +
->>>>>>> 5f390eef
                         (64 << pixel_shift);
         h->vdsp.prefetch(src[0] + off, h->linesize, 4);
         if (chroma_idc == 3 /* yuv444 */) {
