--- conflicted
+++ resolved
@@ -270,15 +270,9 @@
 
 void dsputil_init_alpha(DSPContext* c, AVCodecContext *avctx)
 {
-<<<<<<< HEAD
-    const int h264_high_depth = avctx->codec_id == CODEC_ID_H264 && avctx->bits_per_raw_sample > 8;
-
-    if (!h264_high_depth) {
-=======
     const int high_bit_depth = avctx->codec_id == CODEC_ID_H264 && avctx->bits_per_raw_sample > 8;
 
     if (!high_bit_depth) {
->>>>>>> b6675279
     c->put_pixels_tab[0][0] = put_pixels16_axp_asm;
     c->put_pixels_tab[0][1] = put_pixels16_x2_axp;
     c->put_pixels_tab[0][2] = put_pixels16_y2_axp;
