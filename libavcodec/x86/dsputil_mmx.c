--- conflicted
+++ resolved
@@ -2655,15 +2655,9 @@
 void ff_vp3_idct_add_sse2(uint8_t *dest, int line_size, DCTELEM *block);
 
 int32_t ff_scalarproduct_int16_mmx2(const int16_t *v1, const int16_t *v2,
-<<<<<<< HEAD
-                                    int len);
-int32_t ff_scalarproduct_int16_sse2(const int16_t *v1, const int16_t *v2,
-                                    int len);
-=======
                                     int order);
 int32_t ff_scalarproduct_int16_sse2(const int16_t *v1, const int16_t *v2,
                                     int order);
->>>>>>> 0becb078
 int32_t ff_scalarproduct_and_madd_int16_mmx2(int16_t *v1, const int16_t *v2,
                                              const int16_t *v3,
                                              int order, int mul);
