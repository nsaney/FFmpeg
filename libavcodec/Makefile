include $(SUBDIR)../config.mak

NAME = avcodec

HEADERS = avcodec.h                                                     \
          avdct.h                                                       \
          avfft.h                                                       \
          d3d11va.h                                                     \
          dirac.h                                                       \
          dv_profile.h                                                  \
          dxva2.h                                                       \
          jni.h                                                         \
          mediacodec.h                                                  \
          qsv.h                                                         \
          vaapi.h                                                       \
          vda.h                                                         \
          vdpau.h                                                       \
          version.h                                                     \
          videotoolbox.h                                                \
          vorbis_parser.h                                               \
          xvmc.h                                                        \

OBJS = allcodecs.o                                                      \
       audioconvert.o                                                   \
       avdct.o                                                          \
       avpacket.o                                                       \
       avpicture.o                                                      \
       bitstream.o                                                      \
       bitstream_filter.o                                               \
       bitstream_filters.o                                              \
       bsf.o                                                            \
       codec_desc.o                                                     \
       d3d11va.o                                                        \
       decode.o                                                         \
       dirac.o                                                          \
       dv_profile.o                                                     \
       encode.o                                                         \
       imgconvert.o                                                     \
       jni.o                                                            \
       mathtables.o                                                     \
       mediacodec.o                                                     \
       mpeg12framerate.o                                                \
       options.o                                                        \
       mjpegenc_huffman.o                                               \
       parser.o                                                         \
       profiles.o                                                       \
       qsv_api.o                                                        \
       raw.o                                                            \
       resample.o                                                       \
       resample2.o                                                      \
       utils.o                                                          \
       vorbis_parser.o                                                  \
       xiph.o                                                           \

# subsystems
OBJS-$(CONFIG_AANDCTTABLES)            += aandcttab.o
OBJS-$(CONFIG_AC3DSP)                  += ac3dsp.o
OBJS-$(CONFIG_AUDIO_FRAME_QUEUE)       += audio_frame_queue.o
OBJS-$(CONFIG_AUDIODSP)                += audiodsp.o
OBJS-$(CONFIG_BLOCKDSP)                += blockdsp.o
OBJS-$(CONFIG_BSWAPDSP)                += bswapdsp.o
OBJS-$(CONFIG_CABAC)                   += cabac.o
OBJS-$(CONFIG_CRYSTALHD)               += crystalhd.o
OBJS-$(CONFIG_DCT)                     += dct.o dct32_fixed.o dct32_float.o
OBJS-$(CONFIG_ERROR_RESILIENCE)        += error_resilience.o
OBJS-$(CONFIG_EXIF)                    += exif.o tiff_common.o
OBJS-$(CONFIG_FAANDCT)                 += faandct.o
OBJS-$(CONFIG_FAANIDCT)                += faanidct.o
OBJS-$(CONFIG_FDCTDSP)                 += fdctdsp.o jfdctfst.o jfdctint.o
FFT-OBJS-$(CONFIG_HARDCODED_TABLES)    += cos_tables.o cos_fixed_tables.o
OBJS-$(CONFIG_FFT)                     += avfft.o fft_fixed.o fft_float.o \
                                          fft_fixed_32.o fft_init_table.o \
                                          $(FFT-OBJS-yes)
OBJS-$(CONFIG_FLACDSP)                 += flacdsp.o
OBJS-$(CONFIG_FMTCONVERT)              += fmtconvert.o
OBJS-$(CONFIG_GOLOMB)                  += golomb.o
OBJS-$(CONFIG_H263DSP)                 += h263dsp.o
OBJS-$(CONFIG_H264CHROMA)              += h264chroma.o
OBJS-$(CONFIG_H264DSP)                 += h264dsp.o h264idct.o
OBJS-$(CONFIG_H264PARSE)               += h264_parse.o h2645_parse.o h264_ps.o
OBJS-$(CONFIG_H264PRED)                += h264pred.o
OBJS-$(CONFIG_H264QPEL)                += h264qpel.o
OBJS-$(CONFIG_HEVCPARSE)               += hevc_parse.o h2645_parse.o hevc_ps.o
OBJS-$(CONFIG_HPELDSP)                 += hpeldsp.o
OBJS-$(CONFIG_HUFFMAN)                 += huffman.o
OBJS-$(CONFIG_HUFFYUVDSP)              += huffyuvdsp.o
OBJS-$(CONFIG_HUFFYUVENCDSP)           += huffyuvencdsp.o
OBJS-$(CONFIG_IDCTDSP)                 += idctdsp.o simple_idct.o jrevdct.o
OBJS-$(CONFIG_IIRFILTER)               += iirfilter.o
OBJS-$(CONFIG_MDCT15)                  += mdct15.o
OBJS-$(CONFIG_INTRAX8)                 += intrax8.o intrax8dsp.o
OBJS-$(CONFIG_IVIDSP)                  += ivi_dsp.o
OBJS-$(CONFIG_JNI)                     += ffjni.o jni.o
OBJS-$(CONFIG_JPEGTABLES)              += jpegtables.o
OBJS-$(CONFIG_LIBXVID)                 += libxvid_rc.o
OBJS-$(CONFIG_LLAUDDSP)                += lossless_audiodsp.o
OBJS-$(CONFIG_LLVIDDSP)                += lossless_videodsp.o
OBJS-$(CONFIG_LLVIDENCDSP)             += lossless_videoencdsp.o
OBJS-$(CONFIG_LPC)                     += lpc.o
OBJS-$(CONFIG_LSP)                     += lsp.o
OBJS-$(CONFIG_LZF)                     += lzf.o
OBJS-$(CONFIG_MDCT)                    += mdct_fixed.o mdct_float.o mdct_fixed_32.o
OBJS-$(CONFIG_ME_CMP)                  += me_cmp.o
OBJS-$(CONFIG_MEDIACODEC)              += mediacodecdec_common.o mediacodec_surface.o mediacodec_wrapper.o mediacodec_sw_buffer.o
OBJS-$(CONFIG_MPEG_ER)                 += mpeg_er.o
OBJS-$(CONFIG_MPEGAUDIO)               += mpegaudio.o
OBJS-$(CONFIG_MPEGAUDIODSP)            += mpegaudiodsp.o                \
                                          mpegaudiodsp_data.o           \
                                          mpegaudiodsp_fixed.o          \
                                          mpegaudiodsp_float.o
OBJS-$(CONFIG_MPEGAUDIOHEADER)         += mpegaudiodecheader.o mpegaudiodata.o
OBJS-$(CONFIG_MPEGVIDEO)               += mpegvideo.o mpegvideodsp.o rl.o \
                                          mpegvideo_motion.o mpegutils.o \
                                          mpegvideodata.o mpegpicture.o
OBJS-$(CONFIG_MPEGVIDEOENC)            += mpegvideo_enc.o mpeg12data.o  \
                                          motion_est.o ratecontrol.o    \
                                          mpegvideoencdsp.o
OBJS-$(CONFIG_MSS34DSP)                += mss34dsp.o
OBJS-$(CONFIG_NVENC)                   += nvenc.o
OBJS-$(CONFIG_PIXBLOCKDSP)             += pixblockdsp.o
OBJS-$(CONFIG_QPELDSP)                 += qpeldsp.o
OBJS-$(CONFIG_QSV)                     += qsv.o
OBJS-$(CONFIG_QSVDEC)                  += qsvdec.o
OBJS-$(CONFIG_QSVENC)                  += qsvenc.o
OBJS-$(CONFIG_RANGECODER)              += rangecoder.o
RDFT-OBJS-$(CONFIG_HARDCODED_TABLES)   += sin_tables.o
OBJS-$(CONFIG_RDFT)                    += rdft.o $(RDFT-OBJS-yes)
OBJS-$(CONFIG_RV34DSP)                 += rv34dsp.o
OBJS-$(CONFIG_SHARED)                  += log2_tab.o reverse.o
OBJS-$(CONFIG_SINEWIN)                 += sinewin.o sinewin_fixed.o
OBJS-$(CONFIG_SNAPPY)                  += snappy.o
OBJS-$(CONFIG_STARTCODE)               += startcode.o
OBJS-$(CONFIG_TEXTUREDSP)              += texturedsp.o
OBJS-$(CONFIG_TEXTUREDSPENC)           += texturedspenc.o
OBJS-$(CONFIG_TPELDSP)                 += tpeldsp.o
OBJS-$(CONFIG_VAAPI_ENCODE)            += vaapi_encode.o
OBJS-$(CONFIG_VC1DSP)                  += vc1dsp.o
OBJS-$(CONFIG_VIDEODSP)                += videodsp.o
OBJS-$(CONFIG_VP3DSP)                  += vp3dsp.o
OBJS-$(CONFIG_VP56DSP)                 += vp56dsp.o
OBJS-$(CONFIG_VP8DSP)                  += vp8dsp.o
OBJS-$(CONFIG_WMA_FREQS)               += wma_freqs.o
OBJS-$(CONFIG_WMV2DSP)                 += wmv2dsp.o

# decoders/encoders
OBJS-$(CONFIG_ZERO12V_DECODER)         += 012v.o
OBJS-$(CONFIG_A64MULTI_ENCODER)        += a64multienc.o elbg.o
OBJS-$(CONFIG_A64MULTI5_ENCODER)       += a64multienc.o elbg.o
OBJS-$(CONFIG_AAC_DECODER)             += aacdec.o aactab.o aacsbr.o aacps_float.o \
                                          aacadtsdec.o mpeg4audio.o kbdwin.o \
                                          sbrdsp.o aacpsdsp_float.o cbrt_data.o
OBJS-$(CONFIG_AAC_FIXED_DECODER)       += aacdec_fixed.o aactab.o aacsbr_fixed.o aacps_fixed.o \
                                          aacadtsdec.o mpeg4audio.o kbdwin.o \
                                          sbrdsp_fixed.o aacpsdsp_fixed.o cbrt_data_fixed.o
OBJS-$(CONFIG_AAC_ENCODER)             += aacenc.o aaccoder.o aacenctab.o    \
                                          aacpsy.o aactab.o      \
                                          aacenc_is.o \
                                          aacenc_tns.o \
                                          aacenc_ltp.o \
                                          aacenc_pred.o \
                                          psymodel.o mpeg4audio.o kbdwin.o cbrt_data.o
OBJS-$(CONFIG_AASC_DECODER)            += aasc.o msrledec.o
OBJS-$(CONFIG_AC3_DECODER)             += ac3dec_float.o ac3dec_data.o ac3.o kbdwin.o
OBJS-$(CONFIG_AC3_FIXED_DECODER)       += ac3dec_fixed.o ac3dec_data.o ac3.o kbdwin.o
OBJS-$(CONFIG_AC3_ENCODER)             += ac3enc_float.o ac3enc.o ac3tab.o \
                                          ac3.o kbdwin.o
OBJS-$(CONFIG_AC3_FIXED_ENCODER)       += ac3enc_fixed.o ac3enc.o ac3tab.o ac3.o
OBJS-$(CONFIG_AIC_DECODER)             += aic.o
OBJS-$(CONFIG_ALAC_DECODER)            += alac.o alac_data.o alacdsp.o
OBJS-$(CONFIG_ALAC_ENCODER)            += alacenc.o alac_data.o
OBJS-$(CONFIG_ALIAS_PIX_DECODER)       += aliaspixdec.o
OBJS-$(CONFIG_ALIAS_PIX_ENCODER)       += aliaspixenc.o
OBJS-$(CONFIG_ALS_DECODER)             += alsdec.o bgmc.o mlz.o mpeg4audio.o
OBJS-$(CONFIG_AMRNB_DECODER)           += amrnbdec.o celp_filters.o   \
                                          celp_math.o acelp_filters.o \
                                          acelp_vectors.o             \
                                          acelp_pitch_delay.o
OBJS-$(CONFIG_AMRWB_DECODER)           += amrwbdec.o celp_filters.o   \
                                          celp_math.o acelp_filters.o \
                                          acelp_vectors.o             \
                                          acelp_pitch_delay.o
OBJS-$(CONFIG_AMV_ENCODER)             += mjpegenc.o mjpegenc_common.o \
                                          mjpegenc_huffman.o
OBJS-$(CONFIG_ANM_DECODER)             += anm.o
OBJS-$(CONFIG_ANSI_DECODER)            += ansi.o cga_data.o
OBJS-$(CONFIG_APE_DECODER)             += apedec.o
OBJS-$(CONFIG_APNG_DECODER)            += png.o pngdec.o pngdsp.o
OBJS-$(CONFIG_APNG_ENCODER)            += png.o pngenc.o
OBJS-$(CONFIG_SSA_DECODER)             += assdec.o ass.o
OBJS-$(CONFIG_SSA_ENCODER)             += assenc.o ass.o
OBJS-$(CONFIG_ASS_DECODER)             += assdec.o ass.o
OBJS-$(CONFIG_ASS_ENCODER)             += assenc.o ass.o
OBJS-$(CONFIG_ASV1_DECODER)            += asvdec.o asv.o mpeg12data.o
OBJS-$(CONFIG_ASV1_ENCODER)            += asvenc.o asv.o mpeg12data.o
OBJS-$(CONFIG_ASV2_DECODER)            += asvdec.o asv.o mpeg12data.o
OBJS-$(CONFIG_ASV2_ENCODER)            += asvenc.o asv.o mpeg12data.o
OBJS-$(CONFIG_ATRAC1_DECODER)          += atrac1.o atrac.o
OBJS-$(CONFIG_ATRAC3_DECODER)          += atrac3.o atrac.o
OBJS-$(CONFIG_ATRAC3AL_DECODER)        += atrac3.o atrac.o
OBJS-$(CONFIG_ATRAC3P_DECODER)         += atrac3plusdec.o atrac3plus.o \
                                          atrac3plusdsp.o atrac.o
OBJS-$(CONFIG_ATRAC3PAL_DECODER)       += atrac3plusdec.o atrac3plus.o \
                                          atrac3plusdsp.o atrac.o
OBJS-$(CONFIG_AURA_DECODER)            += cyuv.o
OBJS-$(CONFIG_AURA2_DECODER)           += aura.o
OBJS-$(CONFIG_AVRN_DECODER)            += avrndec.o mjpegdec.o
OBJS-$(CONFIG_AVRP_DECODER)            += r210dec.o
OBJS-$(CONFIG_AVRP_ENCODER)            += r210enc.o
OBJS-$(CONFIG_AVS_DECODER)             += avs.o
OBJS-$(CONFIG_AVUI_DECODER)            += avuidec.o
OBJS-$(CONFIG_AVUI_ENCODER)            += avuienc.o
OBJS-$(CONFIG_AYUV_DECODER)            += v408dec.o
OBJS-$(CONFIG_AYUV_ENCODER)            += v408enc.o
OBJS-$(CONFIG_BETHSOFTVID_DECODER)     += bethsoftvideo.o
OBJS-$(CONFIG_BFI_DECODER)             += bfi.o
OBJS-$(CONFIG_BINK_DECODER)            += bink.o binkdsp.o
OBJS-$(CONFIG_BINKAUDIO_DCT_DECODER)   += binkaudio.o
OBJS-$(CONFIG_BINKAUDIO_RDFT_DECODER)  += binkaudio.o
OBJS-$(CONFIG_BINTEXT_DECODER)         += bintext.o cga_data.o
OBJS-$(CONFIG_BITPACKED_DECODER)       += bitpacked.o
OBJS-$(CONFIG_BMP_DECODER)             += bmp.o msrledec.o
OBJS-$(CONFIG_BMP_ENCODER)             += bmpenc.o
OBJS-$(CONFIG_BMV_AUDIO_DECODER)       += bmvaudio.o
OBJS-$(CONFIG_BMV_VIDEO_DECODER)       += bmvvideo.o
OBJS-$(CONFIG_BRENDER_PIX_DECODER)     += brenderpix.o
OBJS-$(CONFIG_C93_DECODER)             += c93.o
OBJS-$(CONFIG_CAVS_DECODER)            += cavs.o cavsdec.o cavsdsp.o \
                                          cavsdata.o
OBJS-$(CONFIG_CCAPTION_DECODER)        += ccaption_dec.o
OBJS-$(CONFIG_CDGRAPHICS_DECODER)      += cdgraphics.o
OBJS-$(CONFIG_CDXL_DECODER)            += cdxl.o
OBJS-$(CONFIG_CFHD_DECODER)            += cfhd.o cfhddata.o
OBJS-$(CONFIG_CINEPAK_DECODER)         += cinepak.o
OBJS-$(CONFIG_CINEPAK_ENCODER)         += cinepakenc.o elbg.o
OBJS-$(CONFIG_CLEARVIDEO_DECODER)      += clearvideo.o
OBJS-$(CONFIG_CLJR_DECODER)            += cljrdec.o
OBJS-$(CONFIG_CLJR_ENCODER)            += cljrenc.o
OBJS-$(CONFIG_CLLC_DECODER)            += cllc.o canopus.o
OBJS-$(CONFIG_COMFORTNOISE_DECODER)    += cngdec.o celp_filters.o
OBJS-$(CONFIG_COMFORTNOISE_ENCODER)    += cngenc.o
OBJS-$(CONFIG_COOK_DECODER)            += cook.o
OBJS-$(CONFIG_CPIA_DECODER)            += cpia.o
OBJS-$(CONFIG_CSCD_DECODER)            += cscd.o
OBJS-$(CONFIG_CYUV_DECODER)            += cyuv.o
OBJS-$(CONFIG_DCA_DECODER)             += dcadec.o dca.o dcadata.o dcahuff.o \
                                          dca_core.o dca_exss.o dca_xll.o dca_lbr.o \
                                          dcadsp.o dcadct.o synth_filter.o
OBJS-$(CONFIG_DCA_ENCODER)             += dcaenc.o dca.o dcadata.o dcahuff.o
OBJS-$(CONFIG_DDS_DECODER)             += dds.o
OBJS-$(CONFIG_DIRAC_DECODER)           += diracdec.o dirac.o diracdsp.o diractab.o \
                                          dirac_arith.o dirac_dwt.o dirac_vlc.o
OBJS-$(CONFIG_DFA_DECODER)             += dfa.o
OBJS-$(CONFIG_DNXHD_DECODER)           += dnxhddec.o dnxhddata.o
OBJS-$(CONFIG_DNXHD_ENCODER)           += dnxhdenc.o dnxhddata.o
OBJS-$(CONFIG_DPX_DECODER)             += dpx.o
OBJS-$(CONFIG_DPX_ENCODER)             += dpxenc.o
OBJS-$(CONFIG_DSD_LSBF_DECODER)        += dsddec.o dsd.o
OBJS-$(CONFIG_DSD_MSBF_DECODER)        += dsddec.o dsd.o
OBJS-$(CONFIG_DSD_LSBF_PLANAR_DECODER) += dsddec.o dsd.o
OBJS-$(CONFIG_DSD_MSBF_PLANAR_DECODER) += dsddec.o dsd.o
OBJS-$(CONFIG_DSICINAUDIO_DECODER)     += dsicinaudio.o
OBJS-$(CONFIG_DSICINVIDEO_DECODER)     += dsicinvideo.o
OBJS-$(CONFIG_DSS_SP_DECODER)          += dss_sp.o
OBJS-$(CONFIG_DST_DECODER)             += dstdec.o dsd.o
OBJS-$(CONFIG_DVBSUB_DECODER)          += dvbsubdec.o
OBJS-$(CONFIG_DVBSUB_ENCODER)          += dvbsub.o
OBJS-$(CONFIG_DVDSUB_DECODER)          += dvdsubdec.o
OBJS-$(CONFIG_DVDSUB_ENCODER)          += dvdsubenc.o
OBJS-$(CONFIG_DVAUDIO_DECODER)         += dvaudiodec.o
OBJS-$(CONFIG_DVVIDEO_DECODER)         += dvdec.o dv.o dvdata.o
OBJS-$(CONFIG_DVVIDEO_ENCODER)         += dvenc.o dv.o dvdata.o
OBJS-$(CONFIG_DXA_DECODER)             += dxa.o
OBJS-$(CONFIG_DXTORY_DECODER)          += dxtory.o
OBJS-$(CONFIG_DXV_DECODER)             += dxv.o
OBJS-$(CONFIG_EAC3_DECODER)            += eac3_data.o
OBJS-$(CONFIG_EAC3_ENCODER)            += eac3enc.o eac3_data.o
OBJS-$(CONFIG_EACMV_DECODER)           += eacmv.o
OBJS-$(CONFIG_EAMAD_DECODER)           += eamad.o eaidct.o mpeg12.o \
                                          mpeg12data.o
OBJS-$(CONFIG_EATGQ_DECODER)           += eatgq.o eaidct.o
OBJS-$(CONFIG_EATGV_DECODER)           += eatgv.o
OBJS-$(CONFIG_EATQI_DECODER)           += eatqi.o eaidct.o mpeg12.o mpeg12data.o mpegvideodata.o rl.o
OBJS-$(CONFIG_EIGHTBPS_DECODER)        += 8bps.o
OBJS-$(CONFIG_EIGHTSVX_EXP_DECODER)    += 8svx.o
OBJS-$(CONFIG_EIGHTSVX_FIB_DECODER)    += 8svx.o
OBJS-$(CONFIG_ESCAPE124_DECODER)       += escape124.o
OBJS-$(CONFIG_ESCAPE130_DECODER)       += escape130.o
OBJS-$(CONFIG_EVRC_DECODER)            += evrcdec.o acelp_vectors.o lsp.o
OBJS-$(CONFIG_EXR_DECODER)             += exr.o
OBJS-$(CONFIG_FFV1_DECODER)            += ffv1dec.o ffv1.o
OBJS-$(CONFIG_FFV1_ENCODER)            += ffv1enc.o ffv1.o
OBJS-$(CONFIG_FFWAVESYNTH_DECODER)     += ffwavesynth.o
OBJS-$(CONFIG_FIC_DECODER)             += fic.o
OBJS-$(CONFIG_FLAC_DECODER)            += flacdec.o flacdata.o flac.o
OBJS-$(CONFIG_FLAC_ENCODER)            += flacenc.o flacdata.o flac.o vorbis_data.o
OBJS-$(CONFIG_FLASHSV_DECODER)         += flashsv.o
OBJS-$(CONFIG_FLASHSV_ENCODER)         += flashsvenc.o
OBJS-$(CONFIG_FLASHSV2_ENCODER)        += flashsv2enc.o
OBJS-$(CONFIG_FLASHSV2_DECODER)        += flashsv.o
OBJS-$(CONFIG_FLIC_DECODER)            += flicvideo.o
OBJS-$(CONFIG_FMVC_DECODER)            += fmvc.o
OBJS-$(CONFIG_FOURXM_DECODER)          += 4xm.o
OBJS-$(CONFIG_FRAPS_DECODER)           += fraps.o
OBJS-$(CONFIG_FRWU_DECODER)            += frwu.o
OBJS-$(CONFIG_G2M_DECODER)             += g2meet.o elsdec.o
OBJS-$(CONFIG_G723_1_DECODER)          += g723_1dec.o g723_1.o \
                                          acelp_vectors.o celp_filters.o celp_math.o
OBJS-$(CONFIG_G723_1_ENCODER)          += g723_1enc.o g723_1.o \
                                          acelp_vectors.o celp_filters.o celp_math.o
OBJS-$(CONFIG_G729_DECODER)            += g729dec.o lsp.o celp_math.o celp_filters.o acelp_filters.o acelp_pitch_delay.o acelp_vectors.o g729postfilter.o
OBJS-$(CONFIG_GIF_DECODER)             += gifdec.o lzw.o
OBJS-$(CONFIG_GIF_ENCODER)             += gif.o lzwenc.o
OBJS-$(CONFIG_GSM_DECODER)             += gsmdec.o gsmdec_data.o msgsmdec.o
OBJS-$(CONFIG_GSM_MS_DECODER)          += gsmdec.o gsmdec_data.o msgsmdec.o
OBJS-$(CONFIG_H261_DECODER)            += h261dec.o h261data.o h261.o
OBJS-$(CONFIG_H261_ENCODER)            += h261enc.o h261data.o h261.o
OBJS-$(CONFIG_H263_DECODER)            += h263dec.o h263.o ituh263dec.o        \
                                          mpeg4video.o mpeg4videodec.o flvdec.o\
                                          intelh263dec.o h263data.o
OBJS-$(CONFIG_H263_ENCODER)            += mpeg4videoenc.o mpeg4video.o  \
                                          h263.o ituh263enc.o flvenc.o h263data.o
OBJS-$(CONFIG_H264_DECODER)            += h264dec.o h264_cabac.o h264_cavlc.o \
                                          h264_direct.o h264_loopfilter.o  \
                                          h264_mb.o h264_picture.o \
                                          h264_refs.o h264_sei.o \
                                          h264_slice.o h264data.o
OBJS-$(CONFIG_H264_CUVID_DECODER)      += cuvid.o
OBJS-$(CONFIG_H264_MEDIACODEC_DECODER) += mediacodecdec.o
OBJS-$(CONFIG_H264_MMAL_DECODER)       += mmaldec.o
OBJS-$(CONFIG_H264_NVENC_ENCODER)      += nvenc_h264.o
OBJS-$(CONFIG_NVENC_ENCODER)           += nvenc_h264.o
OBJS-$(CONFIG_NVENC_H264_ENCODER)      += nvenc_h264.o
OBJS-$(CONFIG_H264_VDA_DECODER)        += vda_h264_dec.o
OBJS-$(CONFIG_H264_OMX_ENCODER)        += omx.o
OBJS-$(CONFIG_H264_QSV_DECODER)        += qsvdec_h2645.o
OBJS-$(CONFIG_H264_QSV_ENCODER)        += qsvenc_h264.o
OBJS-$(CONFIG_H264_VAAPI_ENCODER)      += vaapi_encode_h264.o vaapi_encode_h26x.o
OBJS-$(CONFIG_H264_VIDEOTOOLBOX_ENCODER) += videotoolboxenc.o
OBJS-$(CONFIG_HAP_DECODER)             += hapdec.o hap.o
OBJS-$(CONFIG_HAP_ENCODER)             += hapenc.o hap.o
OBJS-$(CONFIG_HEVC_DECODER)            += hevcdec.o hevc_mvs.o hevc_sei.o \
                                          hevc_cabac.o hevc_refs.o hevcpred.o    \
                                          hevcdsp.o hevc_filter.o hevc_data.o
OBJS-$(CONFIG_HEVC_CUVID_DECODER)      += cuvid.o
OBJS-$(CONFIG_HEVC_MEDIACODEC_DECODER) += mediacodecdec.o
OBJS-$(CONFIG_HEVC_NVENC_ENCODER)      += nvenc_hevc.o
OBJS-$(CONFIG_NVENC_HEVC_ENCODER)      += nvenc_hevc.o
OBJS-$(CONFIG_HEVC_QSV_DECODER)        += qsvdec_h2645.o
OBJS-$(CONFIG_HEVC_QSV_ENCODER)        += qsvenc_hevc.o hevc_ps_enc.o       \
                                          hevc_data.o
OBJS-$(CONFIG_HEVC_VAAPI_ENCODER)      += vaapi_encode_h265.o vaapi_encode_h26x.o
OBJS-$(CONFIG_HNM4_VIDEO_DECODER)      += hnm4video.o
OBJS-$(CONFIG_HQ_HQA_DECODER)          += hq_hqa.o hq_hqadata.o hq_hqadsp.o \
                                          canopus.o
OBJS-$(CONFIG_HQX_DECODER)             += hqx.o hqxvlc.o hqxdsp.o canopus.o
OBJS-$(CONFIG_HUFFYUV_DECODER)         += huffyuv.o huffyuvdec.o
OBJS-$(CONFIG_HUFFYUV_ENCODER)         += huffyuv.o huffyuvenc.o
OBJS-$(CONFIG_IDCIN_DECODER)           += idcinvideo.o
OBJS-$(CONFIG_IDF_DECODER)             += bintext.o cga_data.o
OBJS-$(CONFIG_IFF_ILBM_DECODER)        += iff.o
OBJS-$(CONFIG_IMC_DECODER)             += imc.o
OBJS-$(CONFIG_INDEO2_DECODER)          += indeo2.o
OBJS-$(CONFIG_INDEO3_DECODER)          += indeo3.o
OBJS-$(CONFIG_INDEO4_DECODER)          += indeo4.o ivi.o
OBJS-$(CONFIG_INDEO5_DECODER)          += indeo5.o ivi.o
OBJS-$(CONFIG_INTERPLAY_ACM_DECODER)   += interplayacm.o
OBJS-$(CONFIG_INTERPLAY_DPCM_DECODER)  += dpcm.o
OBJS-$(CONFIG_INTERPLAY_VIDEO_DECODER) += interplayvideo.o
OBJS-$(CONFIG_JACOSUB_DECODER)         += jacosubdec.o ass.o
OBJS-$(CONFIG_JPEG2000_ENCODER)        += j2kenc.o mqcenc.o mqc.o jpeg2000.o \
                                          jpeg2000dwt.o
OBJS-$(CONFIG_JPEG2000_DECODER)        += jpeg2000dec.o jpeg2000.o jpeg2000dsp.o \
                                          jpeg2000dwt.o mqcdec.o mqc.o
OBJS-$(CONFIG_JPEGLS_DECODER)          += jpeglsdec.o jpegls.o
OBJS-$(CONFIG_JPEGLS_ENCODER)          += jpeglsenc.o jpegls.o
OBJS-$(CONFIG_JV_DECODER)              += jvdec.o
OBJS-$(CONFIG_KGV1_DECODER)            += kgv1dec.o
OBJS-$(CONFIG_KMVC_DECODER)            += kmvc.o
OBJS-$(CONFIG_LAGARITH_DECODER)        += lagarith.o lagarithrac.o
OBJS-$(CONFIG_LJPEG_ENCODER)           += ljpegenc.o mjpegenc_common.o
OBJS-$(CONFIG_LOCO_DECODER)            += loco.o
OBJS-$(CONFIG_M101_DECODER)            += m101.o
OBJS-$(CONFIG_MACE3_DECODER)           += mace.o
OBJS-$(CONFIG_MACE6_DECODER)           += mace.o
OBJS-$(CONFIG_MAGICYUV_DECODER)        += magicyuv.o
OBJS-$(CONFIG_MDEC_DECODER)            += mdec.o mpeg12.o mpeg12data.o
OBJS-$(CONFIG_METASOUND_DECODER)       += metasound.o metasound_data.o \
                                          twinvq.o
OBJS-$(CONFIG_MICRODVD_DECODER)        += microdvddec.o ass.o
OBJS-$(CONFIG_MIMIC_DECODER)           += mimic.o
OBJS-$(CONFIG_MJPEG_DECODER)           += mjpegdec.o
OBJS-$(CONFIG_MJPEG_ENCODER)           += mjpegenc.o mjpegenc_common.o \
                                          mjpegenc_huffman.o
OBJS-$(CONFIG_MJPEGB_DECODER)          += mjpegbdec.o
OBJS-$(CONFIG_MJPEG_VAAPI_ENCODER)     += vaapi_encode_mjpeg.o
OBJS-$(CONFIG_MLP_DECODER)             += mlpdec.o mlpdsp.o
OBJS-$(CONFIG_MLP_ENCODER)             += mlpenc.o mlp.o
OBJS-$(CONFIG_MMVIDEO_DECODER)         += mmvideo.o
OBJS-$(CONFIG_MOTIONPIXELS_DECODER)    += motionpixels.o
OBJS-$(CONFIG_MOVTEXT_DECODER)         += movtextdec.o ass.o
OBJS-$(CONFIG_MOVTEXT_ENCODER)         += movtextenc.o ass_split.o
OBJS-$(CONFIG_MP1_DECODER)             += mpegaudiodec_fixed.o
OBJS-$(CONFIG_MP1FLOAT_DECODER)        += mpegaudiodec_float.o
OBJS-$(CONFIG_MP2_DECODER)             += mpegaudiodec_fixed.o
OBJS-$(CONFIG_MP2_ENCODER)             += mpegaudioenc_float.o mpegaudio.o \
                                          mpegaudiodata.o mpegaudiodsp_data.o
OBJS-$(CONFIG_MP2FIXED_ENCODER)        += mpegaudioenc_fixed.o mpegaudio.o \
                                          mpegaudiodata.o mpegaudiodsp_data.o
OBJS-$(CONFIG_MP2FLOAT_DECODER)        += mpegaudiodec_float.o
OBJS-$(CONFIG_MP3_DECODER)             += mpegaudiodec_fixed.o
OBJS-$(CONFIG_MP3ADU_DECODER)          += mpegaudiodec_fixed.o
OBJS-$(CONFIG_MP3ADUFLOAT_DECODER)     += mpegaudiodec_float.o
OBJS-$(CONFIG_MP3FLOAT_DECODER)        += mpegaudiodec_float.o
OBJS-$(CONFIG_MP3ON4_DECODER)          += mpegaudiodec_fixed.o mpeg4audio.o
OBJS-$(CONFIG_MP3ON4FLOAT_DECODER)     += mpegaudiodec_float.o mpeg4audio.o
OBJS-$(CONFIG_MPC7_DECODER)            += mpc7.o mpc.o
OBJS-$(CONFIG_MPC8_DECODER)            += mpc8.o mpc.o
OBJS-$(CONFIG_MPEGVIDEO_DECODER)       += mpeg12dec.o mpeg12.o mpeg12data.o
OBJS-$(CONFIG_MPEG1VIDEO_DECODER)      += mpeg12dec.o mpeg12.o mpeg12data.o
OBJS-$(CONFIG_MPEG1VIDEO_ENCODER)      += mpeg12enc.o mpeg12.o
OBJS-$(CONFIG_MPEG2_MMAL_DECODER)      += mmaldec.o
OBJS-$(CONFIG_MPEG2_QSV_DECODER)       += qsvdec_other.o
OBJS-$(CONFIG_MPEG2_QSV_ENCODER)       += qsvenc_mpeg2.o
OBJS-$(CONFIG_MPEG2VIDEO_DECODER)      += mpeg12dec.o mpeg12.o mpeg12data.o
OBJS-$(CONFIG_MPEG2VIDEO_ENCODER)      += mpeg12enc.o mpeg12.o
OBJS-$(CONFIG_MPEG2_VAAPI_ENCODER)     += vaapi_encode_mpeg2.o
OBJS-$(CONFIG_MPEG4_DECODER)           += xvididct.o
OBJS-$(CONFIG_MPEG4_MEDIACODEC_DECODER) += mediacodecdec.o
OBJS-$(CONFIG_MPEG4_OMX_ENCODER)       += omx.o
OBJS-$(CONFIG_MPL2_DECODER)            += mpl2dec.o ass.o
OBJS-$(CONFIG_MSA1_DECODER)            += mss3.o
OBJS-$(CONFIG_MSCC_DECODER)            += mscc.o
OBJS-$(CONFIG_MSMPEG4V1_DECODER)       += msmpeg4dec.o msmpeg4.o msmpeg4data.o
OBJS-$(CONFIG_MSMPEG4V2_DECODER)       += msmpeg4dec.o msmpeg4.o msmpeg4data.o
OBJS-$(CONFIG_MSMPEG4V2_ENCODER)       += msmpeg4enc.o msmpeg4.o msmpeg4data.o
OBJS-$(CONFIG_MSMPEG4V3_DECODER)       += msmpeg4dec.o msmpeg4.o msmpeg4data.o
OBJS-$(CONFIG_MSMPEG4V3_ENCODER)       += msmpeg4enc.o msmpeg4.o msmpeg4data.o
OBJS-$(CONFIG_MSRLE_DECODER)           += msrle.o msrledec.o
OBJS-$(CONFIG_MSS1_DECODER)            += mss1.o mss12.o
OBJS-$(CONFIG_MSS2_DECODER)            += mss2.o mss12.o mss2dsp.o wmv2data.o
OBJS-$(CONFIG_MSVIDEO1_DECODER)        += msvideo1.o
OBJS-$(CONFIG_MSVIDEO1_ENCODER)        += msvideo1enc.o elbg.o
OBJS-$(CONFIG_MSZH_DECODER)            += lcldec.o
OBJS-$(CONFIG_MTS2_DECODER)            += mss4.o
OBJS-$(CONFIG_MVC1_DECODER)            += mvcdec.o
OBJS-$(CONFIG_MVC2_DECODER)            += mvcdec.o
OBJS-$(CONFIG_MXPEG_DECODER)           += mxpegdec.o
OBJS-$(CONFIG_NELLYMOSER_DECODER)      += nellymoserdec.o nellymoser.o
OBJS-$(CONFIG_NELLYMOSER_ENCODER)      += nellymoserenc.o nellymoser.o
OBJS-$(CONFIG_NUV_DECODER)             += nuv.o rtjpeg.o
OBJS-$(CONFIG_ON2AVC_DECODER)          += on2avc.o on2avcdata.o
OBJS-$(CONFIG_OPUS_DECODER)            += opusdec.o opus.o opus_celt.o opus_rc.o \
                                          opus_pvq.o opus_silk.o opustab.o vorbis_data.o
OBJS-$(CONFIG_OPUS_ENCODER)            += opusenc.o opus_rc.o opustab.o opus_pvq.o
OBJS-$(CONFIG_PAF_AUDIO_DECODER)       += pafaudio.o
OBJS-$(CONFIG_PAF_VIDEO_DECODER)       += pafvideo.o
OBJS-$(CONFIG_PAM_DECODER)             += pnmdec.o pnm.o
OBJS-$(CONFIG_PAM_ENCODER)             += pamenc.o
OBJS-$(CONFIG_PBM_DECODER)             += pnmdec.o pnm.o
OBJS-$(CONFIG_PBM_ENCODER)             += pnmenc.o
OBJS-$(CONFIG_PCX_DECODER)             += pcx.o
OBJS-$(CONFIG_PCX_ENCODER)             += pcxenc.o
OBJS-$(CONFIG_PGM_DECODER)             += pnmdec.o pnm.o
OBJS-$(CONFIG_PGM_ENCODER)             += pnmenc.o
OBJS-$(CONFIG_PGMYUV_DECODER)          += pnmdec.o pnm.o
OBJS-$(CONFIG_PGMYUV_ENCODER)          += pnmenc.o
OBJS-$(CONFIG_PGSSUB_DECODER)          += pgssubdec.o
OBJS-$(CONFIG_PICTOR_DECODER)          += pictordec.o cga_data.o
OBJS-$(CONFIG_PIXLET_DECODER)          += pixlet.o
OBJS-$(CONFIG_PJS_DECODER)             += textdec.o ass.o
OBJS-$(CONFIG_PNG_DECODER)             += png.o pngdec.o pngdsp.o
OBJS-$(CONFIG_PNG_ENCODER)             += png.o pngenc.o
OBJS-$(CONFIG_PPM_DECODER)             += pnmdec.o pnm.o
OBJS-$(CONFIG_PPM_ENCODER)             += pnmenc.o
OBJS-$(CONFIG_PRORES_DECODER)          += proresdec2.o proresdsp.o proresdata.o
OBJS-$(CONFIG_PRORES_LGPL_DECODER)     += proresdec_lgpl.o proresdsp.o proresdata.o
OBJS-$(CONFIG_PRORES_ENCODER)          += proresenc_anatoliy.o
OBJS-$(CONFIG_PRORES_AW_ENCODER)       += proresenc_anatoliy.o
OBJS-$(CONFIG_PRORES_KS_ENCODER)       += proresenc_kostya.o proresdata.o
OBJS-$(CONFIG_PSD_DECODER)             += psd.o
OBJS-$(CONFIG_PTX_DECODER)             += ptx.o
OBJS-$(CONFIG_QCELP_DECODER)           += qcelpdec.o                     \
                                          celp_filters.o acelp_vectors.o \
                                          acelp_filters.o
OBJS-$(CONFIG_QDM2_DECODER)            += qdm2.o
OBJS-$(CONFIG_QDMC_DECODER)            += qdmc.o
OBJS-$(CONFIG_QDRAW_DECODER)           += qdrw.o
OBJS-$(CONFIG_QPEG_DECODER)            += qpeg.o
OBJS-$(CONFIG_QTRLE_DECODER)           += qtrle.o
OBJS-$(CONFIG_QTRLE_ENCODER)           += qtrleenc.o
OBJS-$(CONFIG_R10K_DECODER)            += r210dec.o
OBJS-$(CONFIG_R10K_ENCODER)            += r210enc.o
OBJS-$(CONFIG_R210_DECODER)            += r210dec.o
OBJS-$(CONFIG_R210_ENCODER)            += r210enc.o
OBJS-$(CONFIG_RA_144_DECODER)          += ra144dec.o ra144.o celp_filters.o
OBJS-$(CONFIG_RA_144_ENCODER)          += ra144enc.o ra144.o celp_filters.o
OBJS-$(CONFIG_RA_288_DECODER)          += ra288.o celp_filters.o
OBJS-$(CONFIG_RALF_DECODER)            += ralf.o
OBJS-$(CONFIG_RAWVIDEO_DECODER)        += rawdec.o
OBJS-$(CONFIG_RAWVIDEO_ENCODER)        += rawenc.o
OBJS-$(CONFIG_REALTEXT_DECODER)        += realtextdec.o ass.o
OBJS-$(CONFIG_RL2_DECODER)             += rl2.o
OBJS-$(CONFIG_ROQ_DECODER)             += roqvideodec.o roqvideo.o
OBJS-$(CONFIG_ROQ_ENCODER)             += roqvideoenc.o roqvideo.o elbg.o
OBJS-$(CONFIG_ROQ_DPCM_DECODER)        += dpcm.o
OBJS-$(CONFIG_ROQ_DPCM_ENCODER)        += roqaudioenc.o
OBJS-$(CONFIG_RPZA_DECODER)            += rpza.o
OBJS-$(CONFIG_RSCC_DECODER)            += rscc.o
OBJS-$(CONFIG_RV10_DECODER)            += rv10.o
OBJS-$(CONFIG_RV10_ENCODER)            += rv10enc.o
OBJS-$(CONFIG_RV20_DECODER)            += rv10.o
OBJS-$(CONFIG_RV20_ENCODER)            += rv20enc.o
OBJS-$(CONFIG_RV30_DECODER)            += rv30.o rv34.o rv30dsp.o
OBJS-$(CONFIG_RV40_DECODER)            += rv40.o rv34.o rv40dsp.o
OBJS-$(CONFIG_SAMI_DECODER)            += samidec.o ass.o htmlsubtitles.o
OBJS-$(CONFIG_S302M_DECODER)           += s302m.o
OBJS-$(CONFIG_S302M_ENCODER)           += s302menc.o
OBJS-$(CONFIG_SANM_DECODER)            += sanm.o
OBJS-$(CONFIG_SCPR_DECODER)            += scpr.o
OBJS-$(CONFIG_SCREENPRESSO_DECODER)    += screenpresso.o
OBJS-$(CONFIG_SDX2_DPCM_DECODER)       += dpcm.o
OBJS-$(CONFIG_SGI_DECODER)             += sgidec.o
OBJS-$(CONFIG_SGI_ENCODER)             += sgienc.o rle.o
OBJS-$(CONFIG_SGIRLE_DECODER)          += sgirledec.o
OBJS-$(CONFIG_SHEERVIDEO_DECODER)      += sheervideo.o
OBJS-$(CONFIG_SHORTEN_DECODER)         += shorten.o
OBJS-$(CONFIG_SIPR_DECODER)            += sipr.o acelp_pitch_delay.o \
                                          celp_math.o acelp_vectors.o \
                                          acelp_filters.o celp_filters.o \
                                          sipr16k.o
OBJS-$(CONFIG_SMACKAUD_DECODER)        += smacker.o
OBJS-$(CONFIG_SMACKER_DECODER)         += smacker.o
OBJS-$(CONFIG_SMC_DECODER)             += smc.o
OBJS-$(CONFIG_SMVJPEG_DECODER)         += smvjpegdec.o
OBJS-$(CONFIG_SNOW_DECODER)            += snowdec.o snow.o snow_dwt.o
OBJS-$(CONFIG_SNOW_ENCODER)            += snowenc.o snow.o snow_dwt.o             \
                                          h263.o ituh263enc.o
OBJS-$(CONFIG_SOL_DPCM_DECODER)        += dpcm.o
OBJS-$(CONFIG_SONIC_DECODER)           += sonic.o
OBJS-$(CONFIG_SONIC_ENCODER)           += sonic.o
OBJS-$(CONFIG_SONIC_LS_ENCODER)        += sonic.o
OBJS-$(CONFIG_SPEEDHQ_DECODER)         += speedhq.o simple_idct.o
OBJS-$(CONFIG_SP5X_DECODER)            += sp5xdec.o
OBJS-$(CONFIG_SRGC_DECODER)            += mscc.o
OBJS-$(CONFIG_SRT_DECODER)             += srtdec.o ass.o htmlsubtitles.o
OBJS-$(CONFIG_SRT_ENCODER)             += srtenc.o ass_split.o
OBJS-$(CONFIG_STL_DECODER)             += textdec.o ass.o
OBJS-$(CONFIG_SUBRIP_DECODER)          += srtdec.o ass.o htmlsubtitles.o
OBJS-$(CONFIG_SUBRIP_ENCODER)          += srtenc.o ass_split.o
OBJS-$(CONFIG_SUBVIEWER1_DECODER)      += textdec.o ass.o
OBJS-$(CONFIG_SUBVIEWER_DECODER)       += subviewerdec.o ass.o
OBJS-$(CONFIG_SUNRAST_DECODER)         += sunrast.o
OBJS-$(CONFIG_SUNRAST_ENCODER)         += sunrastenc.o
OBJS-$(CONFIG_SVQ1_DECODER)            += svq1dec.o svq1.o svq13.o h263data.o
OBJS-$(CONFIG_SVQ1_ENCODER)            += svq1enc.o svq1.o  h263data.o  \
                                          h263.o ituh263enc.o
OBJS-$(CONFIG_SVQ3_DECODER)            += svq3.o svq13.o mpegutils.o h264data.o
OBJS-$(CONFIG_TEXT_DECODER)            += textdec.o ass.o
OBJS-$(CONFIG_TEXT_ENCODER)            += srtenc.o ass_split.o
OBJS-$(CONFIG_TAK_DECODER)             += takdec.o tak.o takdsp.o
OBJS-$(CONFIG_TARGA_DECODER)           += targa.o
OBJS-$(CONFIG_TARGA_ENCODER)           += targaenc.o rle.o
OBJS-$(CONFIG_TARGA_Y216_DECODER)      += targa_y216dec.o
OBJS-$(CONFIG_TDSC_DECODER)            += tdsc.o
OBJS-$(CONFIG_TIERTEXSEQVIDEO_DECODER) += tiertexseqv.o
OBJS-$(CONFIG_TIFF_DECODER)            += tiff.o lzw.o faxcompr.o tiff_data.o tiff_common.o
OBJS-$(CONFIG_TIFF_ENCODER)            += tiffenc.o rle.o lzwenc.o tiff_data.o
OBJS-$(CONFIG_TMV_DECODER)             += tmv.o cga_data.o
OBJS-$(CONFIG_TRUEHD_DECODER)          += mlpdec.o mlpdsp.o
OBJS-$(CONFIG_TRUEHD_ENCODER)          += mlpenc.o mlp.o
OBJS-$(CONFIG_TRUEMOTION1_DECODER)     += truemotion1.o
OBJS-$(CONFIG_TRUEMOTION2_DECODER)     += truemotion2.o
OBJS-$(CONFIG_TRUEMOTION2RT_DECODER)   += truemotion2rt.o
OBJS-$(CONFIG_TRUESPEECH_DECODER)      += truespeech.o
OBJS-$(CONFIG_TSCC_DECODER)            += tscc.o msrledec.o
OBJS-$(CONFIG_TSCC2_DECODER)           += tscc2.o
OBJS-$(CONFIG_TTA_DECODER)             += tta.o ttadata.o ttadsp.o
OBJS-$(CONFIG_TTA_ENCODER)             += ttaenc.o ttaencdsp.o ttadata.o
OBJS-$(CONFIG_TWINVQ_DECODER)          += twinvqdec.o twinvq.o
OBJS-$(CONFIG_TXD_DECODER)             += txd.o
OBJS-$(CONFIG_ULTI_DECODER)            += ulti.o
OBJS-$(CONFIG_UTVIDEO_DECODER)         += utvideodec.o utvideo.o
OBJS-$(CONFIG_UTVIDEO_ENCODER)         += utvideoenc.o utvideo.o
OBJS-$(CONFIG_V210_DECODER)            += v210dec.o
OBJS-$(CONFIG_V210_ENCODER)            += v210enc.o
OBJS-$(CONFIG_V210X_DECODER)           += v210x.o
OBJS-$(CONFIG_V308_DECODER)            += v308dec.o
OBJS-$(CONFIG_V308_ENCODER)            += v308enc.o
OBJS-$(CONFIG_V408_DECODER)            += v408dec.o
OBJS-$(CONFIG_V408_ENCODER)            += v408enc.o
OBJS-$(CONFIG_V410_DECODER)            += v410dec.o
OBJS-$(CONFIG_V410_ENCODER)            += v410enc.o
OBJS-$(CONFIG_VB_DECODER)              += vb.o
OBJS-$(CONFIG_VBLE_DECODER)            += vble.o
OBJS-$(CONFIG_VC1_DECODER)             += vc1dec.o vc1_block.o vc1_loopfilter.o \
                                          vc1_mc.o vc1_pred.o vc1.o vc1data.o \
                                          msmpeg4dec.o msmpeg4.o msmpeg4data.o \
                                          wmv2dsp.o wmv2data.o
OBJS-$(CONFIG_VC1_CUVID_DECODER)       += cuvid.o
OBJS-$(CONFIG_VC1_MMAL_DECODER)        += mmaldec.o
OBJS-$(CONFIG_VC1_QSV_DECODER)         += qsvdec_other.o
OBJS-$(CONFIG_VC2_ENCODER)             += vc2enc.o vc2enc_dwt.o diractab.o
OBJS-$(CONFIG_VCR1_DECODER)            += vcr1.o
OBJS-$(CONFIG_VMDAUDIO_DECODER)        += vmdaudio.o
OBJS-$(CONFIG_VMDVIDEO_DECODER)        += vmdvideo.o
OBJS-$(CONFIG_VMNC_DECODER)            += vmnc.o
OBJS-$(CONFIG_VORBIS_DECODER)          += vorbisdec.o vorbisdsp.o vorbis.o \
                                          vorbis_data.o
OBJS-$(CONFIG_VORBIS_ENCODER)          += vorbisenc.o vorbis.o \
                                          vorbis_data.o
OBJS-$(CONFIG_VP3_DECODER)             += vp3.o
OBJS-$(CONFIG_VP5_DECODER)             += vp5.o vp56.o vp56data.o vp56rac.o
OBJS-$(CONFIG_VP6_DECODER)             += vp6.o vp56.o vp56data.o \
                                          vp6dsp.o vp56rac.o
OBJS-$(CONFIG_VP7_DECODER)             += vp8.o vp56rac.o
OBJS-$(CONFIG_VP8_DECODER)             += vp8.o vp56rac.o
OBJS-$(CONFIG_VP8_CUVID_DECODER)       += cuvid.o
OBJS-$(CONFIG_VP8_MEDIACODEC_DECODER)  += mediacodecdec.o
OBJS-$(CONFIG_VP8_QSV_DECODER)         += qsvdec_other.o
OBJS-$(CONFIG_VP8_VAAPI_ENCODER)       += vaapi_encode_vp8.o
OBJS-$(CONFIG_VP9_DECODER)             += vp9.o vp9data.o vp9dsp.o vp9lpf.o vp9recon.o \
                                          vp9block.o vp9prob.o vp9mvs.o vp56rac.o \
                                          vp9dsp_8bpp.o vp9dsp_10bpp.o vp9dsp_12bpp.o
OBJS-$(CONFIG_VP9_CUVID_DECODER)       += cuvid.o
OBJS-$(CONFIG_VP9_MEDIACODEC_DECODER)  += mediacodecdec.o
OBJS-$(CONFIG_VPLAYER_DECODER)         += textdec.o ass.o
OBJS-$(CONFIG_VQA_DECODER)             += vqavideo.o
OBJS-$(CONFIG_WAVPACK_DECODER)         += wavpack.o
OBJS-$(CONFIG_WAVPACK_ENCODER)         += wavpackenc.o
OBJS-$(CONFIG_WEBP_DECODER)            += webp.o
OBJS-$(CONFIG_WEBVTT_DECODER)          += webvttdec.o ass.o
OBJS-$(CONFIG_WEBVTT_ENCODER)          += webvttenc.o ass_split.o
OBJS-$(CONFIG_WMALOSSLESS_DECODER)     += wmalosslessdec.o wma_common.o
OBJS-$(CONFIG_WMAPRO_DECODER)          += wmaprodec.o wma.o wma_common.o
OBJS-$(CONFIG_WMAV1_DECODER)           += wmadec.o wma.o wma_common.o aactab.o
OBJS-$(CONFIG_WMAV1_ENCODER)           += wmaenc.o wma.o wma_common.o aactab.o
OBJS-$(CONFIG_WMAV2_DECODER)           += wmadec.o wma.o wma_common.o aactab.o
OBJS-$(CONFIG_WMAV2_ENCODER)           += wmaenc.o wma.o wma_common.o aactab.o
OBJS-$(CONFIG_WMAVOICE_DECODER)        += wmavoice.o \
                                          celp_filters.o \
                                          acelp_vectors.o acelp_filters.o
OBJS-$(CONFIG_WMV1_DECODER)            += msmpeg4dec.o msmpeg4.o msmpeg4data.o
OBJS-$(CONFIG_WMV1_ENCODER)            += msmpeg4enc.o
OBJS-$(CONFIG_WMV2_DECODER)            += wmv2dec.o wmv2.o wmv2data.o \
                                          msmpeg4dec.o msmpeg4.o msmpeg4data.o
OBJS-$(CONFIG_WMV2_ENCODER)            += wmv2enc.o wmv2.o wmv2data.o \
                                          msmpeg4.o msmpeg4enc.o msmpeg4data.o
OBJS-$(CONFIG_WNV1_DECODER)            += wnv1.o
OBJS-$(CONFIG_WRAPPED_AVFRAME_ENCODER) += wrapped_avframe.o
OBJS-$(CONFIG_WS_SND1_DECODER)         += ws-snd1.o
OBJS-$(CONFIG_XAN_DPCM_DECODER)        += dpcm.o
OBJS-$(CONFIG_XAN_WC3_DECODER)         += xan.o
OBJS-$(CONFIG_XAN_WC4_DECODER)         += xxan.o
OBJS-$(CONFIG_XBIN_DECODER)            += bintext.o cga_data.o
OBJS-$(CONFIG_XBM_DECODER)             += xbmdec.o
OBJS-$(CONFIG_XBM_ENCODER)             += xbmenc.o
OBJS-$(CONFIG_XFACE_DECODER)           += xfacedec.o xface.o
OBJS-$(CONFIG_XFACE_ENCODER)           += xfaceenc.o xface.o
OBJS-$(CONFIG_XL_DECODER)              += xl.o
OBJS-$(CONFIG_XMA1_DECODER)            += wmaprodec.o wma.o wma_common.o
OBJS-$(CONFIG_XMA2_DECODER)            += wmaprodec.o wma.o wma_common.o
OBJS-$(CONFIG_XPM_DECODER)             += xpmdec.o
OBJS-$(CONFIG_XSUB_DECODER)            += xsubdec.o
OBJS-$(CONFIG_XSUB_ENCODER)            += xsubenc.o
OBJS-$(CONFIG_XWD_DECODER)             += xwddec.o
OBJS-$(CONFIG_XWD_ENCODER)             += xwdenc.o
OBJS-$(CONFIG_Y41P_DECODER)            += y41pdec.o
OBJS-$(CONFIG_Y41P_ENCODER)            += y41penc.o
OBJS-$(CONFIG_YLC_DECODER)             += ylc.o
OBJS-$(CONFIG_YOP_DECODER)             += yop.o
OBJS-$(CONFIG_YUV4_DECODER)            += yuv4dec.o
OBJS-$(CONFIG_YUV4_ENCODER)            += yuv4enc.o
OBJS-$(CONFIG_ZEROCODEC_DECODER)       += zerocodec.o
OBJS-$(CONFIG_ZLIB_DECODER)            += lcldec.o
OBJS-$(CONFIG_ZLIB_ENCODER)            += lclenc.o
OBJS-$(CONFIG_ZMBV_DECODER)            += zmbv.o
OBJS-$(CONFIG_ZMBV_ENCODER)            += zmbvenc.o

# (AD)PCM decoders/encoders
OBJS-$(CONFIG_PCM_ALAW_DECODER)           += pcm.o
OBJS-$(CONFIG_PCM_ALAW_ENCODER)           += pcm.o
OBJS-$(CONFIG_PCM_BLURAY_DECODER)         += pcm-bluray.o
OBJS-$(CONFIG_PCM_DVD_DECODER)            += pcm-dvd.o
OBJS-$(CONFIG_PCM_F16LE_DECODER)          += pcm.o
OBJS-$(CONFIG_PCM_F24LE_DECODER)          += pcm.o
OBJS-$(CONFIG_PCM_F32BE_DECODER)          += pcm.o
OBJS-$(CONFIG_PCM_F32BE_ENCODER)          += pcm.o
OBJS-$(CONFIG_PCM_F32LE_DECODER)          += pcm.o
OBJS-$(CONFIG_PCM_F32LE_ENCODER)          += pcm.o
OBJS-$(CONFIG_PCM_F64BE_DECODER)          += pcm.o
OBJS-$(CONFIG_PCM_F64BE_ENCODER)          += pcm.o
OBJS-$(CONFIG_PCM_F64LE_DECODER)          += pcm.o
OBJS-$(CONFIG_PCM_F64LE_ENCODER)          += pcm.o
OBJS-$(CONFIG_PCM_LXF_DECODER)            += pcm.o
OBJS-$(CONFIG_PCM_MULAW_DECODER)          += pcm.o
OBJS-$(CONFIG_PCM_MULAW_ENCODER)          += pcm.o
OBJS-$(CONFIG_PCM_S8_DECODER)             += pcm.o
OBJS-$(CONFIG_PCM_S8_ENCODER)             += pcm.o
OBJS-$(CONFIG_PCM_S8_PLANAR_DECODER)      += pcm.o
OBJS-$(CONFIG_PCM_S8_PLANAR_ENCODER)      += pcm.o
OBJS-$(CONFIG_PCM_S16BE_DECODER)          += pcm.o
OBJS-$(CONFIG_PCM_S16BE_ENCODER)          += pcm.o
OBJS-$(CONFIG_PCM_S16BE_PLANAR_DECODER)   += pcm.o
OBJS-$(CONFIG_PCM_S16BE_PLANAR_ENCODER)   += pcm.o
OBJS-$(CONFIG_PCM_S16LE_DECODER)          += pcm.o
OBJS-$(CONFIG_PCM_S16LE_ENCODER)          += pcm.o
OBJS-$(CONFIG_PCM_S16LE_PLANAR_DECODER)   += pcm.o
OBJS-$(CONFIG_PCM_S16LE_PLANAR_ENCODER)   += pcm.o
OBJS-$(CONFIG_PCM_S24BE_DECODER)          += pcm.o
OBJS-$(CONFIG_PCM_S24BE_ENCODER)          += pcm.o
OBJS-$(CONFIG_PCM_S24DAUD_DECODER)        += pcm.o
OBJS-$(CONFIG_PCM_S24DAUD_ENCODER)        += pcm.o
OBJS-$(CONFIG_PCM_S24LE_DECODER)          += pcm.o
OBJS-$(CONFIG_PCM_S24LE_ENCODER)          += pcm.o
OBJS-$(CONFIG_PCM_S24LE_PLANAR_DECODER)   += pcm.o
OBJS-$(CONFIG_PCM_S24LE_PLANAR_ENCODER)   += pcm.o
OBJS-$(CONFIG_PCM_S32BE_DECODER)          += pcm.o
OBJS-$(CONFIG_PCM_S32BE_ENCODER)          += pcm.o
OBJS-$(CONFIG_PCM_S32LE_DECODER)          += pcm.o
OBJS-$(CONFIG_PCM_S32LE_ENCODER)          += pcm.o
OBJS-$(CONFIG_PCM_S32LE_PLANAR_DECODER)   += pcm.o
OBJS-$(CONFIG_PCM_S32LE_PLANAR_ENCODER)   += pcm.o
OBJS-$(CONFIG_PCM_S64BE_DECODER)          += pcm.o
OBJS-$(CONFIG_PCM_S64BE_ENCODER)          += pcm.o
OBJS-$(CONFIG_PCM_S64LE_DECODER)          += pcm.o
OBJS-$(CONFIG_PCM_S64LE_ENCODER)          += pcm.o
OBJS-$(CONFIG_PCM_U8_DECODER)             += pcm.o
OBJS-$(CONFIG_PCM_U8_ENCODER)             += pcm.o
OBJS-$(CONFIG_PCM_U16BE_DECODER)          += pcm.o
OBJS-$(CONFIG_PCM_U16BE_ENCODER)          += pcm.o
OBJS-$(CONFIG_PCM_U16LE_DECODER)          += pcm.o
OBJS-$(CONFIG_PCM_U16LE_ENCODER)          += pcm.o
OBJS-$(CONFIG_PCM_U24BE_DECODER)          += pcm.o
OBJS-$(CONFIG_PCM_U24BE_ENCODER)          += pcm.o
OBJS-$(CONFIG_PCM_U24LE_DECODER)          += pcm.o
OBJS-$(CONFIG_PCM_U24LE_ENCODER)          += pcm.o
OBJS-$(CONFIG_PCM_U32BE_DECODER)          += pcm.o
OBJS-$(CONFIG_PCM_U32BE_ENCODER)          += pcm.o
OBJS-$(CONFIG_PCM_U32LE_DECODER)          += pcm.o
OBJS-$(CONFIG_PCM_U32LE_ENCODER)          += pcm.o
OBJS-$(CONFIG_PCM_ZORK_DECODER)           += pcm.o

OBJS-$(CONFIG_ADPCM_4XM_DECODER)          += adpcm.o adpcm_data.o
OBJS-$(CONFIG_ADPCM_ADX_DECODER)          += adxdec.o adx.o
OBJS-$(CONFIG_ADPCM_ADX_ENCODER)          += adxenc.o adx.o
OBJS-$(CONFIG_ADPCM_AFC_DECODER)          += adpcm.o adpcm_data.o
OBJS-$(CONFIG_ADPCM_AICA_DECODER)         += adpcm.o adpcm_data.o
OBJS-$(CONFIG_ADPCM_CT_DECODER)           += adpcm.o adpcm_data.o
OBJS-$(CONFIG_ADPCM_DTK_DECODER)          += adpcm.o adpcm_data.o
OBJS-$(CONFIG_ADPCM_EA_DECODER)           += adpcm.o adpcm_data.o
OBJS-$(CONFIG_ADPCM_EA_MAXIS_XA_DECODER)  += adpcm.o adpcm_data.o
OBJS-$(CONFIG_ADPCM_EA_R1_DECODER)        += adpcm.o adpcm_data.o
OBJS-$(CONFIG_ADPCM_EA_R2_DECODER)        += adpcm.o adpcm_data.o
OBJS-$(CONFIG_ADPCM_EA_R3_DECODER)        += adpcm.o adpcm_data.o
OBJS-$(CONFIG_ADPCM_EA_XAS_DECODER)       += adpcm.o adpcm_data.o
OBJS-$(CONFIG_ADPCM_G722_DECODER)         += g722.o g722dsp.o g722dec.o
OBJS-$(CONFIG_ADPCM_G722_ENCODER)         += g722.o g722dsp.o g722enc.o
OBJS-$(CONFIG_ADPCM_G726_DECODER)         += g726.o
OBJS-$(CONFIG_ADPCM_G726_ENCODER)         += g726.o
OBJS-$(CONFIG_ADPCM_G726LE_DECODER)       += g726.o
OBJS-$(CONFIG_ADPCM_IMA_AMV_DECODER)      += adpcm.o adpcm_data.o
OBJS-$(CONFIG_ADPCM_IMA_APC_DECODER)      += adpcm.o adpcm_data.o
OBJS-$(CONFIG_ADPCM_IMA_DAT4_DECODER)     += adpcm.o adpcm_data.o
OBJS-$(CONFIG_ADPCM_IMA_DK3_DECODER)      += adpcm.o adpcm_data.o
OBJS-$(CONFIG_ADPCM_IMA_DK4_DECODER)      += adpcm.o adpcm_data.o
OBJS-$(CONFIG_ADPCM_IMA_EA_EACS_DECODER)  += adpcm.o adpcm_data.o
OBJS-$(CONFIG_ADPCM_IMA_EA_SEAD_DECODER)  += adpcm.o adpcm_data.o
OBJS-$(CONFIG_ADPCM_IMA_ISS_DECODER)      += adpcm.o adpcm_data.o
OBJS-$(CONFIG_ADPCM_IMA_OKI_DECODER)      += adpcm.o adpcm_data.o
OBJS-$(CONFIG_ADPCM_IMA_QT_DECODER)       += adpcm.o adpcm_data.o
OBJS-$(CONFIG_ADPCM_IMA_QT_ENCODER)       += adpcmenc.o adpcm_data.o
OBJS-$(CONFIG_ADPCM_IMA_RAD_DECODER)      += adpcm.o adpcm_data.o
OBJS-$(CONFIG_ADPCM_IMA_SMJPEG_DECODER)   += adpcm.o adpcm_data.o
OBJS-$(CONFIG_ADPCM_IMA_WAV_DECODER)      += adpcm.o adpcm_data.o
OBJS-$(CONFIG_ADPCM_IMA_WAV_ENCODER)      += adpcmenc.o adpcm_data.o
OBJS-$(CONFIG_ADPCM_IMA_WS_DECODER)       += adpcm.o adpcm_data.o
OBJS-$(CONFIG_ADPCM_MS_DECODER)           += adpcm.o adpcm_data.o
OBJS-$(CONFIG_ADPCM_MS_ENCODER)           += adpcmenc.o adpcm_data.o
OBJS-$(CONFIG_ADPCM_MTAF_DECODER)         += adpcm.o adpcm_data.o
OBJS-$(CONFIG_ADPCM_PSX_DECODER)          += adpcm.o adpcm_data.o
OBJS-$(CONFIG_ADPCM_SBPRO_2_DECODER)      += adpcm.o adpcm_data.o
OBJS-$(CONFIG_ADPCM_SBPRO_3_DECODER)      += adpcm.o adpcm_data.o
OBJS-$(CONFIG_ADPCM_SBPRO_4_DECODER)      += adpcm.o adpcm_data.o
OBJS-$(CONFIG_ADPCM_SWF_DECODER)          += adpcm.o adpcm_data.o
OBJS-$(CONFIG_ADPCM_SWF_ENCODER)          += adpcmenc.o adpcm_data.o
OBJS-$(CONFIG_ADPCM_THP_DECODER)          += adpcm.o adpcm_data.o
OBJS-$(CONFIG_ADPCM_THP_LE_DECODER)       += adpcm.o adpcm_data.o
OBJS-$(CONFIG_ADPCM_VIMA_DECODER)         += vima.o adpcm_data.o
OBJS-$(CONFIG_ADPCM_XA_DECODER)           += adpcm.o adpcm_data.o
OBJS-$(CONFIG_ADPCM_YAMAHA_DECODER)       += adpcm.o adpcm_data.o
OBJS-$(CONFIG_ADPCM_YAMAHA_ENCODER)       += adpcmenc.o adpcm_data.o

# hardware accelerators
OBJS-$(CONFIG_D3D11VA)                    += dxva2.o
OBJS-$(CONFIG_DXVA2)                      += dxva2.o
OBJS-$(CONFIG_VAAPI)                      += vaapi_decode.o
OBJS-$(CONFIG_VDA)                        += vda.o videotoolbox.o
OBJS-$(CONFIG_VIDEOTOOLBOX)               += videotoolbox.o
OBJS-$(CONFIG_VDPAU)                      += vdpau.o

OBJS-$(CONFIG_H263_VAAPI_HWACCEL)         += vaapi_mpeg4.o
OBJS-$(CONFIG_H263_VIDEOTOOLBOX_HWACCEL)  += videotoolbox.o
OBJS-$(CONFIG_H264_D3D11VA_HWACCEL)       += dxva2_h264.o
OBJS-$(CONFIG_H264_DXVA2_HWACCEL)         += dxva2_h264.o
OBJS-$(CONFIG_H264_QSV_HWACCEL)           += qsvdec_h2645.o
OBJS-$(CONFIG_H264_VAAPI_HWACCEL)         += vaapi_h264.o
OBJS-$(CONFIG_H264_VDA_HWACCEL)           += vda_h264.o
OBJS-$(CONFIG_H264_VDPAU_HWACCEL)         += vdpau_h264.o
OBJS-$(CONFIG_H264_VIDEOTOOLBOX_HWACCEL)  += videotoolbox.o
OBJS-$(CONFIG_HEVC_D3D11VA_HWACCEL)       += dxva2_hevc.o
OBJS-$(CONFIG_HEVC_DXVA2_HWACCEL)         += dxva2_hevc.o
OBJS-$(CONFIG_HEVC_QSV_HWACCEL)           += qsvdec_h2645.o
OBJS-$(CONFIG_HEVC_VAAPI_HWACCEL)         += vaapi_hevc.o
OBJS-$(CONFIG_HEVC_VDPAU_HWACCEL)         += vdpau_hevc.o
OBJS-$(CONFIG_MPEG1_VDPAU_HWACCEL)        += vdpau_mpeg12.o
OBJS-$(CONFIG_MPEG1_VIDEOTOOLBOX_HWACCEL) += videotoolbox.o
OBJS-$(CONFIG_MPEG1_XVMC_HWACCEL)         += mpegvideo_xvmc.o
OBJS-$(CONFIG_MPEG2_D3D11VA_HWACCEL)      += dxva2_mpeg2.o
OBJS-$(CONFIG_MPEG2_DXVA2_HWACCEL)        += dxva2_mpeg2.o
OBJS-$(CONFIG_MPEG2_QSV_HWACCEL)          += qsvdec_other.o
OBJS-$(CONFIG_MPEG2_VAAPI_HWACCEL)        += vaapi_mpeg2.o
OBJS-$(CONFIG_MPEG2_VDPAU_HWACCEL)        += vdpau_mpeg12.o
OBJS-$(CONFIG_MPEG2_VIDEOTOOLBOX_HWACCEL) += videotoolbox.o
OBJS-$(CONFIG_MPEG2_XVMC_HWACCEL)         += mpegvideo_xvmc.o
OBJS-$(CONFIG_MPEG4_VAAPI_HWACCEL)        += vaapi_mpeg4.o
OBJS-$(CONFIG_MPEG4_VDPAU_HWACCEL)        += vdpau_mpeg4.o
OBJS-$(CONFIG_MPEG4_VIDEOTOOLBOX_HWACCEL) += videotoolbox.o
OBJS-$(CONFIG_VC1_D3D11VA_HWACCEL)        += dxva2_vc1.o
OBJS-$(CONFIG_VC1_DXVA2_HWACCEL)          += dxva2_vc1.o
OBJS-$(CONFIG_VC1_QSV_HWACCEL)            += qsvdec_other.o
OBJS-$(CONFIG_VC1_VAAPI_HWACCEL)          += vaapi_vc1.o
OBJS-$(CONFIG_VC1_VDPAU_HWACCEL)          += vdpau_vc1.o
OBJS-$(CONFIG_VP9_D3D11VA_HWACCEL)        += dxva2_vp9.o
OBJS-$(CONFIG_VP9_DXVA2_HWACCEL)          += dxva2_vp9.o
OBJS-$(CONFIG_VP9_VAAPI_HWACCEL)          += vaapi_vp9.o
OBJS-$(CONFIG_VP8_QSV_HWACCEL)            += qsvdec_other.o

# libavformat dependencies
OBJS-$(CONFIG_ISO_MEDIA)               += mpeg4audio.o mpegaudiodata.o

OBJS-$(CONFIG_ADTS_MUXER)              += mpeg4audio.o
OBJS-$(CONFIG_CAF_DEMUXER)             += ac3tab.o
OBJS-$(CONFIG_DNXHD_DEMUXER)           += dnxhddata.o
OBJS-$(CONFIG_FLV_DEMUXER)             += mpeg4audio.o
OBJS-$(CONFIG_LATM_MUXER)              += mpeg4audio.o
OBJS-$(CONFIG_MATROSKA_AUDIO_MUXER)    += mpeg4audio.o
OBJS-$(CONFIG_MATROSKA_MUXER)          += mpeg4audio.o
OBJS-$(CONFIG_MOV_DEMUXER)             += ac3tab.o
OBJS-$(CONFIG_MXF_MUXER)               += dnxhddata.o
OBJS-$(CONFIG_NUT_MUXER)               += mpegaudiodata.o
OBJS-$(CONFIG_NUT_DEMUXER)             += mpegaudiodata.o mpeg4audio.o
OBJS-$(CONFIG_RTP_MUXER)               += mpeg4audio.o
OBJS-$(CONFIG_SPDIF_DEMUXER)           += aacadtsdec.o mpeg4audio.o
OBJS-$(CONFIG_SPDIF_MUXER)             += dca.o
OBJS-$(CONFIG_TAK_DEMUXER)             += tak.o
OBJS-$(CONFIG_WEBM_MUXER)              += mpeg4audio.o

# libavfilter dependencies
OBJS-$(CONFIG_ELBG_FILTER)             += elbg.o

# external codec libraries
OBJS-$(CONFIG_AAC_AT_DECODER)             += audiotoolboxdec.o
OBJS-$(CONFIG_AC3_AT_DECODER)             += audiotoolboxdec.o
OBJS-$(CONFIG_ADPCM_IMA_QT_AT_DECODER)    += audiotoolboxdec.o
OBJS-$(CONFIG_ALAC_AT_DECODER)            += audiotoolboxdec.o
OBJS-$(CONFIG_AMR_NB_AT_DECODER)          += audiotoolboxdec.o
OBJS-$(CONFIG_EAC3_AT_DECODER)            += audiotoolboxdec.o
OBJS-$(CONFIG_GSM_MS_AT_DECODER)          += audiotoolboxdec.o
OBJS-$(CONFIG_ILBC_AT_DECODER)            += audiotoolboxdec.o
OBJS-$(CONFIG_MP1_AT_DECODER)             += audiotoolboxdec.o
OBJS-$(CONFIG_MP2_AT_DECODER)             += audiotoolboxdec.o
OBJS-$(CONFIG_MP3_AT_DECODER)             += audiotoolboxdec.o
OBJS-$(CONFIG_PCM_MULAW_AT_DECODER)       += audiotoolboxdec.o
OBJS-$(CONFIG_PCM_ALAW_AT_DECODER)        += audiotoolboxdec.o
OBJS-$(CONFIG_QDMC_AT_DECODER)            += audiotoolboxdec.o
OBJS-$(CONFIG_QDM2_AT_DECODER)            += audiotoolboxdec.o
OBJS-$(CONFIG_AAC_AT_ENCODER)             += audiotoolboxenc.o
OBJS-$(CONFIG_ALAC_AT_ENCODER)            += audiotoolboxenc.o
OBJS-$(CONFIG_ILBC_AT_ENCODER)            += audiotoolboxenc.o
OBJS-$(CONFIG_PCM_ALAW_AT_ENCODER)        += audiotoolboxenc.o
OBJS-$(CONFIG_PCM_MULAW_AT_ENCODER)       += audiotoolboxenc.o
OBJS-$(CONFIG_LIBCELT_DECODER)            += libcelt_dec.o
OBJS-$(CONFIG_LIBFDK_AAC_DECODER)         += libfdk-aacdec.o
OBJS-$(CONFIG_LIBFDK_AAC_ENCODER)         += libfdk-aacenc.o
OBJS-$(CONFIG_LIBGSM_DECODER)             += libgsmdec.o
OBJS-$(CONFIG_LIBGSM_ENCODER)             += libgsmenc.o
OBJS-$(CONFIG_LIBGSM_MS_DECODER)          += libgsmdec.o
OBJS-$(CONFIG_LIBGSM_MS_ENCODER)          += libgsmenc.o
OBJS-$(CONFIG_LIBILBC_DECODER)            += libilbc.o
OBJS-$(CONFIG_LIBILBC_ENCODER)            += libilbc.o
OBJS-$(CONFIG_LIBKVAZAAR_ENCODER)         += libkvazaar.o
OBJS-$(CONFIG_LIBMP3LAME_ENCODER)         += libmp3lame.o
OBJS-$(CONFIG_LIBOPENCORE_AMRNB_DECODER)  += libopencore-amr.o
OBJS-$(CONFIG_LIBOPENCORE_AMRNB_ENCODER)  += libopencore-amr.o
OBJS-$(CONFIG_LIBOPENCORE_AMRWB_DECODER)  += libopencore-amr.o
OBJS-$(CONFIG_LIBOPENH264_DECODER)        += libopenh264dec.o libopenh264.o
OBJS-$(CONFIG_LIBOPENH264_ENCODER)        += libopenh264enc.o libopenh264.o
OBJS-$(CONFIG_LIBOPENJPEG_DECODER)        += libopenjpegdec.o
OBJS-$(CONFIG_LIBOPENJPEG_ENCODER)        += libopenjpegenc.o
OBJS-$(CONFIG_LIBOPUS_DECODER)            += libopusdec.o libopus.o     \
                                             vorbis_data.o
OBJS-$(CONFIG_LIBOPUS_ENCODER)            += libopusenc.o libopus.o     \
                                             vorbis_data.o
OBJS-$(CONFIG_LIBSCHROEDINGER_DECODER)    += libschroedingerdec.o \
                                             libschroedinger.o
OBJS-$(CONFIG_LIBSCHROEDINGER_ENCODER)    += libschroedingerenc.o \
                                             libschroedinger.o
OBJS-$(CONFIG_LIBSHINE_ENCODER)           += libshine.o
OBJS-$(CONFIG_LIBSPEEX_DECODER)           += libspeexdec.o
OBJS-$(CONFIG_LIBSPEEX_ENCODER)           += libspeexenc.o
OBJS-$(CONFIG_LIBTHEORA_ENCODER)          += libtheoraenc.o
OBJS-$(CONFIG_LIBTWOLAME_ENCODER)         += libtwolame.o
OBJS-$(CONFIG_LIBVO_AMRWBENC_ENCODER)     += libvo-amrwbenc.o
OBJS-$(CONFIG_LIBVORBIS_DECODER)          += libvorbisdec.o
OBJS-$(CONFIG_LIBVORBIS_ENCODER)          += libvorbisenc.o \
                                             vorbis_data.o
OBJS-$(CONFIG_LIBVPX_VP8_DECODER)         += libvpxdec.o
OBJS-$(CONFIG_LIBVPX_VP8_ENCODER)         += libvpxenc.o
OBJS-$(CONFIG_LIBVPX_VP9_DECODER)         += libvpxdec.o libvpx.o
OBJS-$(CONFIG_LIBVPX_VP9_ENCODER)         += libvpxenc.o libvpx.o
OBJS-$(CONFIG_LIBWAVPACK_ENCODER)         += libwavpackenc.o
OBJS-$(CONFIG_LIBWEBP_ENCODER)            += libwebpenc_common.o libwebpenc.o
OBJS-$(CONFIG_LIBWEBP_ANIM_ENCODER)       += libwebpenc_common.o libwebpenc_animencoder.o
OBJS-$(CONFIG_LIBX262_ENCODER)            += libx264.o
OBJS-$(CONFIG_LIBX264_ENCODER)            += libx264.o
OBJS-$(CONFIG_LIBX265_ENCODER)            += libx265.o
OBJS-$(CONFIG_LIBXAVS_ENCODER)            += libxavs.o
OBJS-$(CONFIG_LIBXVID_ENCODER)            += libxvid.o
OBJS-$(CONFIG_LIBZVBI_TELETEXT_DECODER)   += libzvbi-teletextdec.o ass.o

# parsers
OBJS-$(CONFIG_AAC_LATM_PARSER)         += latm_parser.o
OBJS-$(CONFIG_AAC_PARSER)              += aac_parser.o aac_ac3_parser.o \
                                          aacadtsdec.o mpeg4audio.o
OBJS-$(CONFIG_AC3_PARSER)              += ac3_parser.o ac3tab.o \
                                          aac_ac3_parser.o
OBJS-$(CONFIG_ADX_PARSER)              += adx_parser.o adx.o
OBJS-$(CONFIG_BMP_PARSER)              += bmp_parser.o
OBJS-$(CONFIG_CAVSVIDEO_PARSER)        += cavs_parser.o
OBJS-$(CONFIG_COOK_PARSER)             += cook_parser.o
OBJS-$(CONFIG_DCA_PARSER)              += dca_parser.o dca_exss.o dca.o
OBJS-$(CONFIG_DIRAC_PARSER)            += dirac_parser.o
OBJS-$(CONFIG_DNXHD_PARSER)            += dnxhd_parser.o
OBJS-$(CONFIG_DPX_PARSER)              += dpx_parser.o
OBJS-$(CONFIG_DVAUDIO_PARSER)          += dvaudio_parser.o
OBJS-$(CONFIG_DVBSUB_PARSER)           += dvbsub_parser.o
OBJS-$(CONFIG_DVD_NAV_PARSER)          += dvd_nav_parser.o
OBJS-$(CONFIG_DVDSUB_PARSER)           += dvdsub_parser.o
OBJS-$(CONFIG_FLAC_PARSER)             += flac_parser.o flacdata.o flac.o \
                                          vorbis_data.o
OBJS-$(CONFIG_G729_PARSER)             += g729_parser.o
OBJS-$(CONFIG_GSM_PARSER)              += gsm_parser.o
OBJS-$(CONFIG_H261_PARSER)             += h261_parser.o
OBJS-$(CONFIG_H263_PARSER)             += h263_parser.o
OBJS-$(CONFIG_H264_PARSER)             += h264_parser.o h264_sei.o h264data.o
OBJS-$(CONFIG_HEVC_PARSER)             += hevc_parser.o hevc_data.o
OBJS-$(CONFIG_MJPEG_PARSER)            += mjpeg_parser.o
OBJS-$(CONFIG_MLP_PARSER)              += mlp_parser.o mlp.o
OBJS-$(CONFIG_MPEG4VIDEO_PARSER)       += mpeg4video_parser.o h263.o \
                                          mpeg4videodec.o mpeg4video.o \
                                          ituh263dec.o h263dec.o h263data.o
OBJS-$(CONFIG_PNG_PARSER)              += png_parser.o
OBJS-$(CONFIG_MPEGAUDIO_PARSER)        += mpegaudio_parser.o
OBJS-$(CONFIG_MPEGVIDEO_PARSER)        += mpegvideo_parser.o    \
                                          mpeg12.o mpeg12data.o
OBJS-$(CONFIG_OPUS_PARSER)             += opus_parser.o opus.o vorbis_data.o
OBJS-$(CONFIG_PNG_PARSER)              += png_parser.o
OBJS-$(CONFIG_PNM_PARSER)              += pnm_parser.o pnm.o
OBJS-$(CONFIG_RV30_PARSER)             += rv34_parser.o
OBJS-$(CONFIG_RV40_PARSER)             += rv34_parser.o
OBJS-$(CONFIG_SIPR_PARSER)             += sipr_parser.o
OBJS-$(CONFIG_TAK_PARSER)              += tak_parser.o tak.o
OBJS-$(CONFIG_VC1_PARSER)              += vc1_parser.o vc1.o vc1data.o  \
                                          simple_idct.o wmv2data.o
OBJS-$(CONFIG_VP3_PARSER)              += vp3_parser.o
OBJS-$(CONFIG_VP8_PARSER)              += vp8_parser.o
OBJS-$(CONFIG_VP9_PARSER)              += vp9_parser.o
OBJS-$(CONFIG_XMA_PARSER)              += xma_parser.o

# bitstream filters
OBJS-$(CONFIG_AAC_ADTSTOASC_BSF)          += aac_adtstoasc_bsf.o aacadtsdec.o \
                                             mpeg4audio.o
OBJS-$(CONFIG_CHOMP_BSF)                  += chomp_bsf.o
OBJS-$(CONFIG_DUMP_EXTRADATA_BSF)         += dump_extradata_bsf.o
OBJS-$(CONFIG_DCA_CORE_BSF)               += dca_core_bsf.o
OBJS-$(CONFIG_EXTRACT_EXTRADATA_BSF)      += extract_extradata_bsf.o    \
                                             h2645_parse.o
OBJS-$(CONFIG_H264_MP4TOANNEXB_BSF)       += h264_mp4toannexb_bsf.o
OBJS-$(CONFIG_HEVC_MP4TOANNEXB_BSF)       += hevc_mp4toannexb_bsf.o
OBJS-$(CONFIG_IMX_DUMP_HEADER_BSF)        += imx_dump_header_bsf.o
OBJS-$(CONFIG_MJPEG2JPEG_BSF)             += mjpeg2jpeg_bsf.o
OBJS-$(CONFIG_MJPEGA_DUMP_HEADER_BSF)     += mjpega_dump_header_bsf.o
OBJS-$(CONFIG_MPEG4_UNPACK_BFRAMES_BSF)   += mpeg4_unpack_bframes_bsf.o
OBJS-$(CONFIG_MOV2TEXTSUB_BSF)            += movsub_bsf.o
OBJS-$(CONFIG_MP3_HEADER_DECOMPRESS_BSF)  += mp3_header_decompress_bsf.o \
                                             mpegaudiodata.o
OBJS-$(CONFIG_NOISE_BSF)                  += noise_bsf.o
OBJS-$(CONFIG_NULL_BSF)                   += null_bsf.o
OBJS-$(CONFIG_REMOVE_EXTRADATA_BSF)       += remove_extradata_bsf.o
OBJS-$(CONFIG_TEXT2MOVSUB_BSF)            += movsub_bsf.o
<<<<<<< HEAD
OBJS-$(CONFIG_VP9_SUPERFRAME_BSF)         += vp9_superframe_bsf.o
=======
OBJS-$(CONFIG_VP9_SUPERFRAME_SPLIT_BSF)   += vp9_superframe_split_bsf.o
>>>>>>> 03a80925

# thread libraries
OBJS-$(HAVE_LIBC_MSVCRT)               += file_open.o
OBJS-$(HAVE_THREADS)                   += pthread.o pthread_slice.o pthread_frame.o

OBJS-$(CONFIG_FRAME_THREAD_ENCODER)    += frame_thread_encoder.o

# Windows resource file
SLIBOBJS-$(HAVE_GNU_WINDRES)           += avcodecres.o

SKIPHEADERS                            += %_tablegen.h                  \
                                          %_tables.h                    \
                                          fft-internal.h                \
                                          tableprint.h                  \
                                          tableprint_vlc.h              \
                                          aaccoder_twoloop.h            \
                                          aaccoder_trellis.h            \
                                          aacenc_quantization.h         \
                                          aacenc_quantization_misc.h    \
                                          $(ARCH)/vp56_arith.h          \

SKIPHEADERS-$(CONFIG_D3D11VA)          += d3d11va.h dxva2_internal.h
SKIPHEADERS-$(CONFIG_DXVA2)            += dxva2.h dxva2_internal.h
SKIPHEADERS-$(CONFIG_JNI)              += ffjni.h
SKIPHEADERS-$(CONFIG_LIBSCHROEDINGER)  += libschroedinger.h
SKIPHEADERS-$(CONFIG_LIBVPX)           += libvpx.h
SKIPHEADERS-$(CONFIG_LIBWEBP_ENCODER)  += libwebpenc_common.h
SKIPHEADERS-$(CONFIG_MEDIACODEC)       += mediacodecdec_common.h mediacodec_surface.h mediacodec_wrapper.h mediacodec_sw_buffer.h
SKIPHEADERS-$(CONFIG_NVENC)            += nvenc.h
SKIPHEADERS-$(CONFIG_QSV)              += qsv.h qsv_internal.h
SKIPHEADERS-$(CONFIG_QSVDEC)           += qsvdec.h
SKIPHEADERS-$(CONFIG_QSVENC)           += qsvenc.h
SKIPHEADERS-$(CONFIG_XVMC)             += xvmc.h
SKIPHEADERS-$(CONFIG_VAAPI)            += vaapi_decode.h vaapi_encode.h
SKIPHEADERS-$(CONFIG_VDA)              += vda.h vda_vt_internal.h
SKIPHEADERS-$(CONFIG_VDPAU)            += vdpau.h vdpau_internal.h
SKIPHEADERS-$(CONFIG_VIDEOTOOLBOX)     += videotoolbox.h vda_vt_internal.h

TESTPROGS = avpacket                                                    \
            celp_math                                                   \
            imgconvert                                                  \
            jpeg2000dwt                                                 \
            mathops                                                    \
            options                                                     \
            mjpegenc_huffman                                            \
            utils                                                       \

TESTPROGS-$(CONFIG_CABAC)                 += cabac
TESTPROGS-$(CONFIG_DCT)                   += avfft
TESTPROGS-$(CONFIG_FFT)                   += fft fft-fixed fft-fixed32
TESTPROGS-$(CONFIG_GOLOMB)                += golomb
TESTPROGS-$(CONFIG_IDCTDSP)               += dct
TESTPROGS-$(CONFIG_IIRFILTER)             += iirfilter
TESTPROGS-$(HAVE_MMX)                     += motion
TESTPROGS-$(CONFIG_RANGECODER)            += rangecoder
TESTPROGS-$(CONFIG_SNOW_ENCODER)          += snowenc

TESTOBJS = dctref.o

TOOLS = fourcc2pixfmt

HOSTPROGS = aacps_tablegen                                              \
            aacps_fixed_tablegen                                        \
            cbrt_tablegen                                               \
            cbrt_fixed_tablegen                                         \
            cos_tablegen                                                \
            dv_tablegen                                                 \
            motionpixels_tablegen                                       \
            mpegaudio_tablegen                                          \
            pcm_tablegen                                                \
            qdm2_tablegen                                               \
            sinewin_tablegen                                            \
            sinewin_fixed_tablegen                                      \

CLEANFILES = *_tables.c *_tables.h *_tablegen$(HOSTEXESUF)

$(SUBDIR)tests/dct$(EXESUF): $(SUBDIR)dctref.o $(SUBDIR)aandcttab.o
$(SUBDIR)dv_tablegen$(HOSTEXESUF): $(SUBDIR)dvdata_host.o

TRIG_TABLES  = cos cos_fixed sin
TRIG_TABLES := $(TRIG_TABLES:%=$(SUBDIR)%_tables.c)

$(TRIG_TABLES): $(SUBDIR)%_tables.c: $(SUBDIR)cos_tablegen$(HOSTEXESUF)
	$(M)./$< $* > $@

ifdef CONFIG_SMALL
$(SUBDIR)%_tablegen$(HOSTEXESUF): HOSTCFLAGS += -DCONFIG_SMALL=1
else
$(SUBDIR)%_tablegen$(HOSTEXESUF): HOSTCFLAGS += -DCONFIG_SMALL=0
endif

GEN_HEADERS = cbrt_tables.h cbrt_fixed_tables.h aacps_tables.h aacps_fixed_tables.h \
              dv_tables.h     \
              sinewin_tables.h sinewin_fixed_tables.h mpegaudio_tables.h motionpixels_tables.h \
              pcm_tables.h qdm2_tables.h
GEN_HEADERS := $(addprefix $(SUBDIR), $(GEN_HEADERS))

$(GEN_HEADERS): $(SUBDIR)%_tables.h: $(SUBDIR)%_tablegen$(HOSTEXESUF)
	$(M)./$< > $@

ifdef CONFIG_HARDCODED_TABLES
$(SUBDIR)cbrt_data.o: $(SUBDIR)cbrt_tables.h
$(SUBDIR)cbrt_data_fixed.o: $(SUBDIR)cbrt_fixed_tables.h
$(SUBDIR)aacps_float.o: $(SUBDIR)aacps_tables.h
$(SUBDIR)aacps_fixed.o: $(SUBDIR)aacps_fixed_tables.h
$(SUBDIR)aactab_fixed.o: $(SUBDIR)aac_fixed_tables.h
$(SUBDIR)dvenc.o: $(SUBDIR)dv_tables.h
$(SUBDIR)motionpixels.o: $(SUBDIR)motionpixels_tables.h
$(SUBDIR)mpegaudiodec_fixed.o: $(SUBDIR)mpegaudio_tables.h
$(SUBDIR)mpegaudiodec_float.o: $(SUBDIR)mpegaudio_tables.h
$(SUBDIR)pcm.o: $(SUBDIR)pcm_tables.h
$(SUBDIR)qdm2.o: $(SUBDIR)qdm2_tables.h
$(SUBDIR)sinewin.o: $(SUBDIR)sinewin_tables.h
$(SUBDIR)sinewin_fixed.o: $(SUBDIR)sinewin_fixed_tables.h
endif<|MERGE_RESOLUTION|>--- conflicted
+++ resolved
@@ -998,11 +998,8 @@
 OBJS-$(CONFIG_NULL_BSF)                   += null_bsf.o
 OBJS-$(CONFIG_REMOVE_EXTRADATA_BSF)       += remove_extradata_bsf.o
 OBJS-$(CONFIG_TEXT2MOVSUB_BSF)            += movsub_bsf.o
-<<<<<<< HEAD
 OBJS-$(CONFIG_VP9_SUPERFRAME_BSF)         += vp9_superframe_bsf.o
-=======
 OBJS-$(CONFIG_VP9_SUPERFRAME_SPLIT_BSF)   += vp9_superframe_split_bsf.o
->>>>>>> 03a80925
 
 # thread libraries
 OBJS-$(HAVE_LIBC_MSVCRT)               += file_open.o
