include $(SUBDIR)../config.mak

NAME = avcodec

HEADERS = avcodec.h                                                     \
          avfft.h                                                       \
          dv_profile.h                                                  \
          d3d11va.h                                                     \
          dxva2.h                                                       \
          old_codec_ids.h                                               \
          qsv.h                                                         \
          vaapi.h                                                       \
          vda.h                                                         \
          vdpau.h                                                       \
          version.h                                                     \
          vorbis_parser.h                                               \
          xvmc.h                                                        \

OBJS = allcodecs.o                                                      \
       audioconvert.o                                                   \
       avdct.o                                                          \
       avpacket.o                                                       \
       avpicture.o                                                      \
       bitstream.o                                                      \
       bitstream_filter.o                                               \
       codec_desc.o                                                     \
       dv_profile.o                                                     \
       imgconvert.o                                                     \
       mathtables.o                                                     \
       options.o                                                        \
       parser.o                                                         \
       qsv_api.o                                                        \
       raw.o                                                            \
       resample.o                                                       \
       resample2.o                                                      \
       utils.o                                                          \
       vorbis_parser.o                                                  \
       xiph.o                                                           \

# subsystems
OBJS-$(CONFIG_AANDCTTABLES)            += aandcttab.o
OBJS-$(CONFIG_AC3DSP)                  += ac3dsp.o
OBJS-$(CONFIG_AUDIO_FRAME_QUEUE)       += audio_frame_queue.o
OBJS-$(CONFIG_AUDIODSP)                += audiodsp.o
OBJS-$(CONFIG_BLOCKDSP)                += blockdsp.o
OBJS-$(CONFIG_BSWAPDSP)                += bswapdsp.o
OBJS-$(CONFIG_CABAC)                   += cabac.o
OBJS-$(CONFIG_CRYSTALHD)               += crystalhd.o
OBJS-$(CONFIG_DCT)                     += dct.o dct32_fixed.o dct32_float.o
OBJS-$(CONFIG_ERROR_RESILIENCE)        += error_resilience.o
OBJS-$(CONFIG_EXIF)                    += exif.o tiff_common.o
OBJS-$(CONFIG_FAANDCT)                 += faandct.o
OBJS-$(CONFIG_FAANIDCT)                += faanidct.o
OBJS-$(CONFIG_FDCTDSP)                 += fdctdsp.o jfdctfst.o jfdctint.o
FFT-OBJS-$(CONFIG_HARDCODED_TABLES)    += cos_tables.o cos_fixed_tables.o
OBJS-$(CONFIG_FFT)                     += avfft.o fft_fixed.o fft_float.o \
                                          fft_fixed_32.o fft_init_table.o \
                                          $(FFT-OBJS-yes)
OBJS-$(CONFIG_FLACDSP)                 += flacdsp.o
OBJS-$(CONFIG_FMTCONVERT)              += fmtconvert.o
OBJS-$(CONFIG_GOLOMB)                  += golomb.o
OBJS-$(CONFIG_H263DSP)                 += h263dsp.o
OBJS-$(CONFIG_H264CHROMA)              += h264chroma.o
OBJS-$(CONFIG_H264DSP)                 += h264dsp.o h264idct.o
OBJS-$(CONFIG_H264PRED)                += h264pred.o
OBJS-$(CONFIG_H264QPEL)                += h264qpel.o
OBJS-$(CONFIG_HPELDSP)                 += hpeldsp.o
OBJS-$(CONFIG_HUFFMAN)                 += huffman.o
OBJS-$(CONFIG_HUFFYUVDSP)              += huffyuvdsp.o
OBJS-$(CONFIG_HUFFYUVENCDSP)           += huffyuvencdsp.o
OBJS-$(CONFIG_IDCTDSP)                 += idctdsp.o simple_idct.o jrevdct.o
OBJS-$(CONFIG_IIRFILTER)               += iirfilter.o
OBJS-$(CONFIG_IMDCT15)                 += imdct15.o
OBJS-$(CONFIG_INTRAX8)                 += intrax8.o intrax8dsp.o
OBJS-$(CONFIG_IVIDSP)                  += ivi_dsp.o
OBJS-$(CONFIG_JPEGTABLES)              += jpegtables.o
OBJS-$(CONFIG_LIBXVID)                 += libxvid_rc.o
OBJS-$(CONFIG_LLAUDDSP)                += lossless_audiodsp.o
OBJS-$(CONFIG_LLVIDDSP)                += lossless_videodsp.o
OBJS-$(CONFIG_LPC)                     += lpc.o
OBJS-$(CONFIG_LSP)                     += lsp.o
OBJS-$(CONFIG_MDCT)                    += mdct_fixed.o mdct_float.o mdct_fixed_32.o
OBJS-$(CONFIG_ME_CMP)                  += me_cmp.o
OBJS-$(CONFIG_MPEG_ER)                 += mpeg_er.o
OBJS-$(CONFIG_MPEGAUDIO)               += mpegaudio.o mpegaudiodata.o   \
                                          mpegaudiodecheader.o
OBJS-$(CONFIG_MPEGAUDIODSP)            += mpegaudiodsp.o                \
                                          mpegaudiodsp_data.o           \
                                          mpegaudiodsp_fixed.o          \
                                          mpegaudiodsp_float.o
OBJS-$(CONFIG_MPEGVIDEO)               += mpegvideo.o mpegvideodsp.o rl.o \
                                          mpegvideo_motion.o mpegutils.o \
                                          mpegvideodata.o mpegpicture.o
OBJS-$(CONFIG_MPEGVIDEOENC)            += mpegvideo_enc.o mpeg12data.o  \
                                          motion_est.o ratecontrol.o    \
                                          mpegvideoencdsp.o
OBJS-$(CONFIG_MSS34DSP)                += mss34dsp.o
OBJS-$(CONFIG_NVENC)                   += nvenc.o
OBJS-$(CONFIG_PIXBLOCKDSP)             += pixblockdsp.o
OBJS-$(CONFIG_QPELDSP)                 += qpeldsp.o
OBJS-$(CONFIG_QSV)                     += qsv.o
OBJS-$(CONFIG_QSVDEC)                  += qsvdec.o
OBJS-$(CONFIG_QSVENC)                  += qsvenc.o
OBJS-$(CONFIG_RANGECODER)              += rangecoder.o
RDFT-OBJS-$(CONFIG_HARDCODED_TABLES)   += sin_tables.o
OBJS-$(CONFIG_RDFT)                    += rdft.o $(RDFT-OBJS-yes)
OBJS-$(CONFIG_RV34DSP)                 += rv34dsp.o
OBJS-$(CONFIG_SHARED)                  += log2_tab.o
OBJS-$(CONFIG_SINEWIN)                 += sinewin.o sinewin_fixed.o
OBJS-$(CONFIG_SNAPPY)                  += snappy.o
OBJS-$(CONFIG_STARTCODE)               += startcode.o
OBJS-$(CONFIG_TEXTUREDSP)              += texturedsp.o
OBJS-$(CONFIG_TEXTUREDSPENC)           += texturedspenc.o
OBJS-$(CONFIG_TPELDSP)                 += tpeldsp.o
OBJS-$(CONFIG_VIDEODSP)                += videodsp.o
OBJS-$(CONFIG_VP3DSP)                  += vp3dsp.o
OBJS-$(CONFIG_VP56DSP)                 += vp56dsp.o
OBJS-$(CONFIG_VP8DSP)                  += vp8dsp.o
OBJS-$(CONFIG_WMA_FREQS)               += wma_freqs.o

# decoders/encoders
OBJS-$(CONFIG_ZERO12V_DECODER)         += 012v.o
OBJS-$(CONFIG_A64MULTI_ENCODER)        += a64multienc.o elbg.o
OBJS-$(CONFIG_A64MULTI5_ENCODER)       += a64multienc.o elbg.o
OBJS-$(CONFIG_AAC_DECODER)             += aacdec.o aactab.o aacsbr.o aacps.o \
                                          aacadtsdec.o mpeg4audio.o kbdwin.o \
                                          sbrdsp.o aacpsdsp.o
OBJS-$(CONFIG_AAC_FIXED_DECODER)       += aacdec_fixed.o aactab.o \
                                          aacadtsdec.o mpeg4audio.o kbdwin.o
OBJS-$(CONFIG_AAC_ENCODER)             += aacenc.o aaccoder.o    \
                                          aacpsy.o aactab.o      \
                                          psymodel.o mpeg4audio.o kbdwin.o
OBJS-$(CONFIG_AASC_DECODER)            += aasc.o msrledec.o
OBJS-$(CONFIG_AC3_DECODER)             += ac3dec_float.o ac3dec_data.o ac3.o kbdwin.o
OBJS-$(CONFIG_AC3_FIXED_DECODER)       += ac3dec_fixed.o ac3dec_data.o ac3.o kbdwin.o
OBJS-$(CONFIG_AC3_ENCODER)             += ac3enc_float.o ac3enc.o ac3tab.o \
                                          ac3.o kbdwin.o
OBJS-$(CONFIG_AC3_FIXED_ENCODER)       += ac3enc_fixed.o ac3enc.o ac3tab.o ac3.o
OBJS-$(CONFIG_AIC_DECODER)             += aic.o
OBJS-$(CONFIG_ALAC_DECODER)            += alac.o alac_data.o
OBJS-$(CONFIG_ALAC_ENCODER)            += alacenc.o alac_data.o
OBJS-$(CONFIG_ALIAS_PIX_DECODER)       += aliaspixdec.o
OBJS-$(CONFIG_ALIAS_PIX_ENCODER)       += aliaspixenc.o
OBJS-$(CONFIG_ALS_DECODER)             += alsdec.o bgmc.o mpeg4audio.o
OBJS-$(CONFIG_AMRNB_DECODER)           += amrnbdec.o celp_filters.o   \
                                          celp_math.o acelp_filters.o \
                                          acelp_vectors.o             \
                                          acelp_pitch_delay.o
OBJS-$(CONFIG_AMRWB_DECODER)           += amrwbdec.o celp_filters.o   \
                                          celp_math.o acelp_filters.o \
                                          acelp_vectors.o             \
                                          acelp_pitch_delay.o
OBJS-$(CONFIG_AMV_ENCODER)             += mjpegenc.o mjpegenc_common.o \
                                          mpegvideo_enc.o motion_est.o \
                                          ratecontrol.o mpeg12data.o   \
                                          mpegvideo.o
OBJS-$(CONFIG_ANM_DECODER)             += anm.o
OBJS-$(CONFIG_ANSI_DECODER)            += ansi.o cga_data.o
OBJS-$(CONFIG_APE_DECODER)             += apedec.o
OBJS-$(CONFIG_APNG_DECODER)            += png.o pngdec.o pngdsp.o
OBJS-$(CONFIG_APNG_ENCODER)            += png.o pngenc.o
OBJS-$(CONFIG_SSA_DECODER)             += assdec.o ass.o ass_split.o
OBJS-$(CONFIG_SSA_ENCODER)             += assenc.o ass.o
OBJS-$(CONFIG_ASS_DECODER)             += assdec.o ass.o ass_split.o
OBJS-$(CONFIG_ASS_ENCODER)             += assenc.o ass.o
OBJS-$(CONFIG_ASV1_DECODER)            += asvdec.o asv.o mpeg12data.o
OBJS-$(CONFIG_ASV1_ENCODER)            += asvenc.o asv.o mpeg12data.o
OBJS-$(CONFIG_ASV2_DECODER)            += asvdec.o asv.o mpeg12data.o
OBJS-$(CONFIG_ASV2_ENCODER)            += asvenc.o asv.o mpeg12data.o
OBJS-$(CONFIG_ATRAC1_DECODER)          += atrac1.o atrac.o
OBJS-$(CONFIG_ATRAC3_DECODER)          += atrac3.o atrac.o
OBJS-$(CONFIG_ATRAC3P_DECODER)         += atrac3plusdec.o atrac3plus.o \
                                          atrac3plusdsp.o atrac.o
OBJS-$(CONFIG_AURA_DECODER)            += cyuv.o
OBJS-$(CONFIG_AURA2_DECODER)           += aura.o
OBJS-$(CONFIG_AVRN_DECODER)            += avrndec.o mjpegdec.o
OBJS-$(CONFIG_AVRP_DECODER)            += r210dec.o
OBJS-$(CONFIG_AVRP_ENCODER)            += r210enc.o
OBJS-$(CONFIG_AVS_DECODER)             += avs.o
OBJS-$(CONFIG_AVUI_DECODER)            += avuidec.o
OBJS-$(CONFIG_AVUI_ENCODER)            += avuienc.o
OBJS-$(CONFIG_AYUV_DECODER)            += v408dec.o
OBJS-$(CONFIG_AYUV_ENCODER)            += v408enc.o
OBJS-$(CONFIG_BETHSOFTVID_DECODER)     += bethsoftvideo.o
OBJS-$(CONFIG_BFI_DECODER)             += bfi.o
OBJS-$(CONFIG_BINK_DECODER)            += bink.o binkdsp.o
OBJS-$(CONFIG_BINKAUDIO_DCT_DECODER)   += binkaudio.o
OBJS-$(CONFIG_BINKAUDIO_RDFT_DECODER)  += binkaudio.o
OBJS-$(CONFIG_BINTEXT_DECODER)         += bintext.o cga_data.o
OBJS-$(CONFIG_BMP_DECODER)             += bmp.o msrledec.o
OBJS-$(CONFIG_BMP_ENCODER)             += bmpenc.o
OBJS-$(CONFIG_BMV_AUDIO_DECODER)       += bmvaudio.o
OBJS-$(CONFIG_BMV_VIDEO_DECODER)       += bmvvideo.o
OBJS-$(CONFIG_BRENDER_PIX_DECODER)     += brenderpix.o
OBJS-$(CONFIG_C93_DECODER)             += c93.o
OBJS-$(CONFIG_CAVS_DECODER)            += cavs.o cavsdec.o cavsdsp.o \
                                          cavsdata.o mpeg12data.o
OBJS-$(CONFIG_CCAPTION_DECODER)        += ccaption_dec.o
OBJS-$(CONFIG_CDGRAPHICS_DECODER)      += cdgraphics.o
OBJS-$(CONFIG_CDXL_DECODER)            += cdxl.o
OBJS-$(CONFIG_CINEPAK_DECODER)         += cinepak.o
OBJS-$(CONFIG_CINEPAK_ENCODER)         += cinepakenc.o elbg.o
OBJS-$(CONFIG_CLJR_DECODER)            += cljrdec.o
OBJS-$(CONFIG_CLJR_ENCODER)            += cljrenc.o
OBJS-$(CONFIG_CLLC_DECODER)            += cllc.o canopus.o
OBJS-$(CONFIG_COOK_DECODER)            += cook.o
OBJS-$(CONFIG_COMFORTNOISE_DECODER)    += cngdec.o celp_filters.o
OBJS-$(CONFIG_COMFORTNOISE_ENCODER)    += cngenc.o
OBJS-$(CONFIG_CPIA_DECODER)            += cpia.o
OBJS-$(CONFIG_CSCD_DECODER)            += cscd.o
OBJS-$(CONFIG_CYUV_DECODER)            += cyuv.o
OBJS-$(CONFIG_DCA_DECODER)             += dcadec.o dca.o dcadsp.o      \
                                          dcadata.o dca_exss.o         \
                                          dca_xll.o synth_filter.o
OBJS-$(CONFIG_DCA_ENCODER)             += dcaenc.o dca.o dcadata.o
OBJS-$(CONFIG_DDS_DECODER)             += dds.o
OBJS-$(CONFIG_DIRAC_DECODER)           += diracdec.o dirac.o diracdsp.o \
                                          dirac_arith.o mpeg12data.o dirac_dwt.o
OBJS-$(CONFIG_DFA_DECODER)             += dfa.o
OBJS-$(CONFIG_DNXHD_DECODER)           += dnxhddec.o dnxhddata.o
OBJS-$(CONFIG_DNXHD_ENCODER)           += dnxhdenc.o dnxhddata.o
OBJS-$(CONFIG_DPX_DECODER)             += dpx.o
OBJS-$(CONFIG_DPX_ENCODER)             += dpxenc.o
OBJS-$(CONFIG_DSD_LSBF_DECODER)        += dsddec.o
OBJS-$(CONFIG_DSD_MSBF_DECODER)        += dsddec.o
OBJS-$(CONFIG_DSD_LSBF_PLANAR_DECODER) += dsddec.o
OBJS-$(CONFIG_DSD_MSBF_PLANAR_DECODER) += dsddec.o
OBJS-$(CONFIG_DSICINAUDIO_DECODER)     += dsicinaudio.o
OBJS-$(CONFIG_DSICINVIDEO_DECODER)     += dsicinvideo.o
OBJS-$(CONFIG_DSS_SP_DECODER)          += dss_sp.o
OBJS-$(CONFIG_DVBSUB_DECODER)          += dvbsubdec.o
OBJS-$(CONFIG_DVBSUB_ENCODER)          += dvbsub.o
OBJS-$(CONFIG_DVDSUB_DECODER)          += dvdsubdec.o
OBJS-$(CONFIG_DVDSUB_ENCODER)          += dvdsubenc.o
OBJS-$(CONFIG_DVVIDEO_DECODER)         += dvdec.o dv.o dvdata.o
OBJS-$(CONFIG_DVVIDEO_ENCODER)         += dvenc.o dv.o dvdata.o
OBJS-$(CONFIG_DXA_DECODER)             += dxa.o
OBJS-$(CONFIG_DXTORY_DECODER)          += dxtory.o
OBJS-$(CONFIG_EAC3_DECODER)            += eac3_data.o
OBJS-$(CONFIG_EAC3_ENCODER)            += eac3enc.o eac3_data.o
OBJS-$(CONFIG_EACMV_DECODER)           += eacmv.o
OBJS-$(CONFIG_EAMAD_DECODER)           += eamad.o eaidct.o mpeg12.o \
                                          mpeg12data.o
OBJS-$(CONFIG_EATGQ_DECODER)           += eatgq.o eaidct.o
OBJS-$(CONFIG_EATGV_DECODER)           += eatgv.o
OBJS-$(CONFIG_EATQI_DECODER)           += eatqi.o eaidct.o
OBJS-$(CONFIG_EIGHTBPS_DECODER)        += 8bps.o
OBJS-$(CONFIG_EIGHTSVX_EXP_DECODER)    += 8svx.o
OBJS-$(CONFIG_EIGHTSVX_FIB_DECODER)    += 8svx.o
OBJS-$(CONFIG_ESCAPE124_DECODER)       += escape124.o
OBJS-$(CONFIG_ESCAPE130_DECODER)       += escape130.o
OBJS-$(CONFIG_EVRC_DECODER)            += evrcdec.o acelp_vectors.o lsp.o
OBJS-$(CONFIG_EXR_DECODER)             += exr.o
OBJS-$(CONFIG_FFV1_DECODER)            += ffv1dec.o ffv1.o
OBJS-$(CONFIG_FFV1_ENCODER)            += ffv1enc.o ffv1.o
OBJS-$(CONFIG_FFWAVESYNTH_DECODER)     += ffwavesynth.o
OBJS-$(CONFIG_FIC_DECODER)             += fic.o
OBJS-$(CONFIG_FLAC_DECODER)            += flacdec.o flacdata.o flac.o
OBJS-$(CONFIG_FLAC_ENCODER)            += flacenc.o flacdata.o flac.o vorbis_data.o
OBJS-$(CONFIG_FLASHSV_DECODER)         += flashsv.o
OBJS-$(CONFIG_FLASHSV_ENCODER)         += flashsvenc.o
OBJS-$(CONFIG_FLASHSV2_ENCODER)        += flashsv2enc.o
OBJS-$(CONFIG_FLASHSV2_DECODER)        += flashsv.o
OBJS-$(CONFIG_FLIC_DECODER)            += flicvideo.o
OBJS-$(CONFIG_FOURXM_DECODER)          += 4xm.o
OBJS-$(CONFIG_FRAPS_DECODER)           += fraps.o
OBJS-$(CONFIG_FRWU_DECODER)            += frwu.o
OBJS-$(CONFIG_G2M_DECODER)             += g2meet.o elsdec.o
OBJS-$(CONFIG_G723_1_DECODER)          += g723_1.o acelp_vectors.o \
                                          celp_filters.o celp_math.o
OBJS-$(CONFIG_G723_1_ENCODER)          += g723_1.o acelp_vectors.o celp_math.o
OBJS-$(CONFIG_G729_DECODER)            += g729dec.o lsp.o celp_math.o acelp_filters.o acelp_pitch_delay.o acelp_vectors.o g729postfilter.o
OBJS-$(CONFIG_GIF_DECODER)             += gifdec.o lzw.o
OBJS-$(CONFIG_GIF_ENCODER)             += gif.o lzwenc.o
OBJS-$(CONFIG_GSM_DECODER)             += gsmdec.o gsmdec_data.o msgsmdec.o
OBJS-$(CONFIG_GSM_MS_DECODER)          += gsmdec.o gsmdec_data.o msgsmdec.o
OBJS-$(CONFIG_H261_DECODER)            += h261dec.o h261data.o h261.o
OBJS-$(CONFIG_H261_ENCODER)            += h261enc.o h261data.o h261.o
OBJS-$(CONFIG_H263_DECODER)            += h263dec.o h263.o ituh263dec.o        \
                                          mpeg4video.o mpeg4videodec.o flvdec.o\
                                          intelh263dec.o h263data.o
OBJS-$(CONFIG_H263_ENCODER)            += mpeg4videoenc.o mpeg4video.o  \
                                          h263.o ituh263enc.o flvenc.o
OBJS-$(CONFIG_H264_DECODER)            += h264.o h264_cabac.o h264_cavlc.o \
                                          h264_direct.o h264_loopfilter.o  \
                                          h264_mb.o h264_picture.o h264_ps.o \
                                          h264_refs.o h264_sei.o h264_slice.o
OBJS-$(CONFIG_H264_MMAL_DECODER)       += mmaldec.o
OBJS-$(CONFIG_H264_VDA_DECODER)        += vda_h264_dec.o
OBJS-$(CONFIG_H264_QSV_DECODER)        += qsvdec_h264.o
OBJS-$(CONFIG_H264_QSV_ENCODER)        += qsvenc_h264.o
OBJS-$(CONFIG_HAP_DECODER)             += hapdec.o
OBJS-$(CONFIG_HAP_ENCODER)             += hapenc.o
OBJS-$(CONFIG_HEVC_DECODER)            += hevc.o hevc_mvs.o hevc_ps.o hevc_sei.o \
                                          hevc_cabac.o hevc_refs.o hevcpred.o    \
                                          hevcdsp.o hevc_filter.o hevc_parse.o hevc_data.o
OBJS-$(CONFIG_HEVC_QSV_ENCODER)        += qsvenc_hevc.o hevc_ps_enc.o hevc_parse.o
OBJS-$(CONFIG_HNM4_VIDEO_DECODER)      += hnm4video.o
OBJS-$(CONFIG_HQ_HQA_DECODER)          += hq_hqa.o hq_hqadata.o hq_hqadsp.o \
                                          canopus.o
OBJS-$(CONFIG_HQX_DECODER)             += hqx.o hqxvlc.o hqxdsp.o canopus.o
OBJS-$(CONFIG_HUFFYUV_DECODER)         += huffyuv.o huffyuvdec.o
OBJS-$(CONFIG_HUFFYUV_ENCODER)         += huffyuv.o huffyuvenc.o
OBJS-$(CONFIG_IDCIN_DECODER)           += idcinvideo.o
OBJS-$(CONFIG_IDF_DECODER)             += bintext.o cga_data.o
OBJS-$(CONFIG_IFF_BYTERUN1_DECODER)    += iff.o
OBJS-$(CONFIG_IFF_ILBM_DECODER)        += iff.o
OBJS-$(CONFIG_IMC_DECODER)             += imc.o
OBJS-$(CONFIG_INDEO2_DECODER)          += indeo2.o
OBJS-$(CONFIG_INDEO3_DECODER)          += indeo3.o
OBJS-$(CONFIG_INDEO4_DECODER)          += indeo4.o ivi.o
OBJS-$(CONFIG_INDEO5_DECODER)          += indeo5.o ivi.o
OBJS-$(CONFIG_INTERPLAY_DPCM_DECODER)  += dpcm.o
OBJS-$(CONFIG_INTERPLAY_VIDEO_DECODER) += interplayvideo.o
OBJS-$(CONFIG_JACOSUB_DECODER)         += jacosubdec.o ass.o
OBJS-$(CONFIG_JPEG2000_ENCODER)        += j2kenc.o mqcenc.o mqc.o jpeg2000.o \
                                          jpeg2000dwt.o
OBJS-$(CONFIG_JPEG2000_DECODER)        += jpeg2000dec.o jpeg2000.o jpeg2000dsp.o \
                                          jpeg2000dwt.o mqcdec.o mqc.o
OBJS-$(CONFIG_JPEGLS_DECODER)          += jpeglsdec.o jpegls.o
OBJS-$(CONFIG_JPEGLS_ENCODER)          += jpeglsenc.o jpegls.o
OBJS-$(CONFIG_JV_DECODER)              += jvdec.o
OBJS-$(CONFIG_KGV1_DECODER)            += kgv1dec.o
OBJS-$(CONFIG_KMVC_DECODER)            += kmvc.o
OBJS-$(CONFIG_LAGARITH_DECODER)        += lagarith.o lagarithrac.o
OBJS-$(CONFIG_LJPEG_ENCODER)           += ljpegenc.o mjpegenc_common.o
OBJS-$(CONFIG_LOCO_DECODER)            += loco.o
OBJS-$(CONFIG_MACE3_DECODER)           += mace.o
OBJS-$(CONFIG_MACE6_DECODER)           += mace.o
OBJS-$(CONFIG_MDEC_DECODER)            += mdec.o mpeg12.o mpeg12data.o
OBJS-$(CONFIG_METASOUND_DECODER)       += metasound.o metasound_data.o \
                                          twinvq.o
OBJS-$(CONFIG_MICRODVD_DECODER)        += microdvddec.o ass.o
OBJS-$(CONFIG_MIMIC_DECODER)           += mimic.o
OBJS-$(CONFIG_MJPEG_DECODER)           += mjpegdec.o
OBJS-$(CONFIG_MJPEG_ENCODER)           += mjpegenc.o mjpegenc_common.o
OBJS-$(CONFIG_MJPEGB_DECODER)          += mjpegbdec.o
OBJS-$(CONFIG_MLP_DECODER)             += mlpdec.o mlpdsp.o
OBJS-$(CONFIG_MMVIDEO_DECODER)         += mmvideo.o
OBJS-$(CONFIG_MOTIONPIXELS_DECODER)    += motionpixels.o
OBJS-$(CONFIG_MOVTEXT_DECODER)         += movtextdec.o ass.o
OBJS-$(CONFIG_MOVTEXT_ENCODER)         += movtextenc.o ass_split.o
OBJS-$(CONFIG_MP1_DECODER)             += mpegaudiodec_fixed.o
OBJS-$(CONFIG_MP1FLOAT_DECODER)        += mpegaudiodec_float.o
OBJS-$(CONFIG_MP2_DECODER)             += mpegaudiodec_fixed.o
OBJS-$(CONFIG_MP2_ENCODER)             += mpegaudioenc_float.o mpegaudio.o \
                                          mpegaudiodata.o mpegaudiodsp_data.o
OBJS-$(CONFIG_MP2FIXED_ENCODER)        += mpegaudioenc_fixed.o mpegaudio.o \
                                          mpegaudiodata.o mpegaudiodsp_data.o
OBJS-$(CONFIG_MP2FLOAT_DECODER)        += mpegaudiodec_float.o
OBJS-$(CONFIG_MP3_DECODER)             += mpegaudiodec_fixed.o
OBJS-$(CONFIG_MP3ADU_DECODER)          += mpegaudiodec_fixed.o
OBJS-$(CONFIG_MP3ADUFLOAT_DECODER)     += mpegaudiodec_float.o
OBJS-$(CONFIG_MP3FLOAT_DECODER)        += mpegaudiodec_float.o
OBJS-$(CONFIG_MP3ON4_DECODER)          += mpegaudiodec_fixed.o mpeg4audio.o
OBJS-$(CONFIG_MP3ON4FLOAT_DECODER)     += mpegaudiodec_float.o mpeg4audio.o
OBJS-$(CONFIG_MPC7_DECODER)            += mpc7.o mpc.o
OBJS-$(CONFIG_MPC8_DECODER)            += mpc8.o mpc.o
OBJS-$(CONFIG_MPEGVIDEO_DECODER)       += mpeg12dec.o mpeg12.o mpeg12data.o
OBJS-$(CONFIG_MPEG1VIDEO_DECODER)      += mpeg12dec.o mpeg12.o mpeg12data.o
OBJS-$(CONFIG_MPEG1VIDEO_ENCODER)      += mpeg12enc.o mpeg12.o
OBJS-$(CONFIG_MPEG2VIDEO_DECODER)      += mpeg12dec.o mpeg12.o mpeg12data.o
OBJS-$(CONFIG_MPEG2VIDEO_ENCODER)      += mpeg12enc.o mpeg12.o
OBJS-$(CONFIG_MPEG2_QSV_ENCODER)       += qsvenc_mpeg2.o
OBJS-$(CONFIG_MPEG4_DECODER)           += xvididct.o
OBJS-$(CONFIG_MPL2_DECODER)            += mpl2dec.o ass.o
OBJS-$(CONFIG_MSMPEG4V1_DECODER)       += msmpeg4dec.o msmpeg4.o msmpeg4data.o
OBJS-$(CONFIG_MSMPEG4V2_DECODER)       += msmpeg4dec.o msmpeg4.o msmpeg4data.o
OBJS-$(CONFIG_MSMPEG4V2_ENCODER)       += msmpeg4enc.o msmpeg4.o msmpeg4data.o
OBJS-$(CONFIG_MSMPEG4V3_DECODER)       += msmpeg4dec.o msmpeg4.o msmpeg4data.o
OBJS-$(CONFIG_MSMPEG4V3_ENCODER)       += msmpeg4enc.o msmpeg4.o msmpeg4data.o
OBJS-$(CONFIG_MSRLE_DECODER)           += msrle.o msrledec.o
OBJS-$(CONFIG_MSA1_DECODER)            += mss3.o
OBJS-$(CONFIG_MSS1_DECODER)            += mss1.o mss12.o
OBJS-$(CONFIG_MSS2_DECODER)            += mss2.o mss12.o mss2dsp.o
OBJS-$(CONFIG_MSVIDEO1_DECODER)        += msvideo1.o
OBJS-$(CONFIG_MSVIDEO1_ENCODER)        += msvideo1enc.o elbg.o
OBJS-$(CONFIG_MSZH_DECODER)            += lcldec.o
OBJS-$(CONFIG_MTS2_DECODER)            += mss4.o
OBJS-$(CONFIG_MVC1_DECODER)            += mvcdec.o
OBJS-$(CONFIG_MVC2_DECODER)            += mvcdec.o
OBJS-$(CONFIG_MXPEG_DECODER)           += mxpegdec.o
OBJS-$(CONFIG_NELLYMOSER_DECODER)      += nellymoserdec.o nellymoser.o
OBJS-$(CONFIG_NELLYMOSER_ENCODER)      += nellymoserenc.o nellymoser.o
OBJS-$(CONFIG_NUV_DECODER)             += nuv.o rtjpeg.o
OBJS-$(CONFIG_ON2AVC_DECODER)          += on2avc.o on2avcdata.o
OBJS-$(CONFIG_OPUS_DECODER)            += opusdec.o opus.o opus_celt.o \
                                          opus_silk.o vorbis_data.o
OBJS-$(CONFIG_PAF_AUDIO_DECODER)       += pafaudio.o
OBJS-$(CONFIG_PAF_VIDEO_DECODER)       += pafvideo.o
OBJS-$(CONFIG_PAM_DECODER)             += pnmdec.o pnm.o
OBJS-$(CONFIG_PAM_ENCODER)             += pamenc.o
OBJS-$(CONFIG_PBM_DECODER)             += pnmdec.o pnm.o
OBJS-$(CONFIG_PBM_ENCODER)             += pnmenc.o
OBJS-$(CONFIG_PCX_DECODER)             += pcx.o
OBJS-$(CONFIG_PCX_ENCODER)             += pcxenc.o
OBJS-$(CONFIG_PGM_DECODER)             += pnmdec.o pnm.o
OBJS-$(CONFIG_PGM_ENCODER)             += pnmenc.o
OBJS-$(CONFIG_PGMYUV_DECODER)          += pnmdec.o pnm.o
OBJS-$(CONFIG_PGMYUV_ENCODER)          += pnmenc.o
OBJS-$(CONFIG_PGSSUB_DECODER)          += pgssubdec.o
OBJS-$(CONFIG_PICTOR_DECODER)          += pictordec.o cga_data.o
OBJS-$(CONFIG_PJS_DECODER)             += textdec.o ass.o
OBJS-$(CONFIG_PNG_DECODER)             += png.o pngdec.o pngdsp.o
OBJS-$(CONFIG_PNG_ENCODER)             += png.o pngenc.o
OBJS-$(CONFIG_PPM_DECODER)             += pnmdec.o pnm.o
OBJS-$(CONFIG_PPM_ENCODER)             += pnmenc.o
OBJS-$(CONFIG_PRORES_DECODER)          += proresdec2.o proresdsp.o proresdata.o
OBJS-$(CONFIG_PRORES_LGPL_DECODER)     += proresdec_lgpl.o proresdsp.o proresdata.o
OBJS-$(CONFIG_PRORES_ENCODER)          += proresenc_anatoliy.o
OBJS-$(CONFIG_PRORES_AW_ENCODER)       += proresenc_anatoliy.o
OBJS-$(CONFIG_PRORES_KS_ENCODER)       += proresenc_kostya.o proresdata.o
OBJS-$(CONFIG_PTX_DECODER)             += ptx.o
OBJS-$(CONFIG_QCELP_DECODER)           += qcelpdec.o                     \
                                          celp_filters.o acelp_vectors.o \
                                          acelp_filters.o
OBJS-$(CONFIG_QDM2_DECODER)            += qdm2.o
OBJS-$(CONFIG_QDRAW_DECODER)           += qdrw.o
OBJS-$(CONFIG_QPEG_DECODER)            += qpeg.o
OBJS-$(CONFIG_QTRLE_DECODER)           += qtrle.o
OBJS-$(CONFIG_QTRLE_ENCODER)           += qtrleenc.o
OBJS-$(CONFIG_R10K_DECODER)            += r210dec.o
OBJS-$(CONFIG_R10K_ENCODER)            += r210enc.o
OBJS-$(CONFIG_R210_DECODER)            += r210dec.o
OBJS-$(CONFIG_R210_ENCODER)            += r210enc.o
OBJS-$(CONFIG_RA_144_DECODER)          += ra144dec.o ra144.o celp_filters.o
OBJS-$(CONFIG_RA_144_ENCODER)          += ra144enc.o ra144.o celp_filters.o
OBJS-$(CONFIG_RA_288_DECODER)          += ra288.o celp_filters.o
OBJS-$(CONFIG_RALF_DECODER)            += ralf.o
OBJS-$(CONFIG_RAWVIDEO_DECODER)        += rawdec.o
OBJS-$(CONFIG_RAWVIDEO_ENCODER)        += rawenc.o
OBJS-$(CONFIG_REALTEXT_DECODER)        += realtextdec.o ass.o
OBJS-$(CONFIG_RL2_DECODER)             += rl2.o
OBJS-$(CONFIG_ROQ_DECODER)             += roqvideodec.o roqvideo.o
OBJS-$(CONFIG_ROQ_ENCODER)             += roqvideoenc.o roqvideo.o elbg.o
OBJS-$(CONFIG_ROQ_DPCM_DECODER)        += dpcm.o
OBJS-$(CONFIG_ROQ_DPCM_ENCODER)        += roqaudioenc.o
OBJS-$(CONFIG_RPZA_DECODER)            += rpza.o
OBJS-$(CONFIG_RV10_DECODER)            += rv10.o
OBJS-$(CONFIG_RV10_ENCODER)            += rv10enc.o
OBJS-$(CONFIG_RV20_DECODER)            += rv10.o
OBJS-$(CONFIG_RV20_ENCODER)            += rv20enc.o
OBJS-$(CONFIG_RV30_DECODER)            += rv30.o rv34.o rv30dsp.o
OBJS-$(CONFIG_RV40_DECODER)            += rv40.o rv34.o rv40dsp.o
OBJS-$(CONFIG_SAMI_DECODER)            += samidec.o ass.o
OBJS-$(CONFIG_S302M_DECODER)           += s302m.o
OBJS-$(CONFIG_S302M_ENCODER)           += s302menc.o
OBJS-$(CONFIG_SANM_DECODER)            += sanm.o
OBJS-$(CONFIG_SGI_DECODER)             += sgidec.o
OBJS-$(CONFIG_SGI_ENCODER)             += sgienc.o rle.o
OBJS-$(CONFIG_SGIRLE_DECODER)          += sgirledec.o
OBJS-$(CONFIG_SHORTEN_DECODER)         += shorten.o
OBJS-$(CONFIG_SIPR_DECODER)            += sipr.o acelp_pitch_delay.o \
                                          celp_math.o acelp_vectors.o \
                                          acelp_filters.o celp_filters.o \
                                          sipr16k.o
OBJS-$(CONFIG_SMACKAUD_DECODER)        += smacker.o
OBJS-$(CONFIG_SMACKER_DECODER)         += smacker.o
OBJS-$(CONFIG_SMC_DECODER)             += smc.o
OBJS-$(CONFIG_SMVJPEG_DECODER)         += smvjpegdec.o
OBJS-$(CONFIG_SNOW_DECODER)            += snowdec.o snow.o snow_dwt.o
OBJS-$(CONFIG_SNOW_ENCODER)            += snowenc.o snow.o snow_dwt.o             \
                                          h263.o ituh263enc.o
OBJS-$(CONFIG_SOL_DPCM_DECODER)        += dpcm.o
OBJS-$(CONFIG_SONIC_DECODER)           += sonic.o
OBJS-$(CONFIG_SONIC_ENCODER)           += sonic.o
OBJS-$(CONFIG_SONIC_LS_ENCODER)        += sonic.o
OBJS-$(CONFIG_SP5X_DECODER)            += sp5xdec.o
OBJS-$(CONFIG_SRT_DECODER)             += srtdec.o ass.o
OBJS-$(CONFIG_SRT_ENCODER)             += srtenc.o ass_split.o
OBJS-$(CONFIG_STL_DECODER)             += textdec.o ass.o
OBJS-$(CONFIG_SUBRIP_DECODER)          += srtdec.o ass.o
OBJS-$(CONFIG_SUBRIP_ENCODER)          += srtenc.o ass_split.o
OBJS-$(CONFIG_SUBVIEWER1_DECODER)      += textdec.o ass.o
OBJS-$(CONFIG_SUBVIEWER_DECODER)       += subviewerdec.o ass.o
OBJS-$(CONFIG_SUNRAST_DECODER)         += sunrast.o
OBJS-$(CONFIG_SUNRAST_ENCODER)         += sunrastenc.o
OBJS-$(CONFIG_SVQ1_DECODER)            += svq1dec.o svq1.o svq13.o h263.o
OBJS-$(CONFIG_SVQ1_ENCODER)            += svq1enc.o svq1.o    \
                                          h263.o ituh263enc.o
OBJS-$(CONFIG_SVQ3_DECODER)            += svq3.o svq13.o mpegutils.o
OBJS-$(CONFIG_TEXT_DECODER)            += textdec.o ass.o
OBJS-$(CONFIG_TAK_DECODER)             += takdec.o tak.o
OBJS-$(CONFIG_TARGA_DECODER)           += targa.o
OBJS-$(CONFIG_TARGA_ENCODER)           += targaenc.o rle.o
OBJS-$(CONFIG_TARGA_Y216_DECODER)      += targa_y216dec.o
OBJS-$(CONFIG_TDSC_DECODER)            += tdsc.o
OBJS-$(CONFIG_TIERTEXSEQVIDEO_DECODER) += tiertexseqv.o
OBJS-$(CONFIG_TIFF_DECODER)            += tiff.o lzw.o faxcompr.o tiff_data.o tiff_common.o
OBJS-$(CONFIG_TIFF_ENCODER)            += tiffenc.o rle.o lzwenc.o tiff_data.o
OBJS-$(CONFIG_TMV_DECODER)             += tmv.o cga_data.o
OBJS-$(CONFIG_TRUEHD_DECODER)          += mlpdec.o mlpdsp.o
OBJS-$(CONFIG_TRUEMOTION1_DECODER)     += truemotion1.o
OBJS-$(CONFIG_TRUEMOTION2_DECODER)     += truemotion2.o
OBJS-$(CONFIG_TRUESPEECH_DECODER)      += truespeech.o
OBJS-$(CONFIG_TSCC_DECODER)            += tscc.o msrledec.o
OBJS-$(CONFIG_TSCC2_DECODER)           += tscc2.o
OBJS-$(CONFIG_TTA_DECODER)             += tta.o ttadata.o ttadsp.o
OBJS-$(CONFIG_TTA_ENCODER)             += ttaenc.o ttadata.o
OBJS-$(CONFIG_TWINVQ_DECODER)          += twinvqdec.o twinvq.o
OBJS-$(CONFIG_TXD_DECODER)             += txd.o
OBJS-$(CONFIG_ULTI_DECODER)            += ulti.o
OBJS-$(CONFIG_UTVIDEO_DECODER)         += utvideodec.o utvideo.o
OBJS-$(CONFIG_UTVIDEO_ENCODER)         += utvideoenc.o utvideo.o
OBJS-$(CONFIG_V210_DECODER)            += v210dec.o
OBJS-$(CONFIG_V210_ENCODER)            += v210enc.o
OBJS-$(CONFIG_V308_DECODER)            += v308dec.o
OBJS-$(CONFIG_V308_ENCODER)            += v308enc.o
OBJS-$(CONFIG_V408_DECODER)            += v408dec.o
OBJS-$(CONFIG_V408_ENCODER)            += v408enc.o
OBJS-$(CONFIG_V410_DECODER)            += v410dec.o
OBJS-$(CONFIG_V410_ENCODER)            += v410enc.o
OBJS-$(CONFIG_V210X_DECODER)           += v210x.o
OBJS-$(CONFIG_VB_DECODER)              += vb.o
OBJS-$(CONFIG_VBLE_DECODER)            += vble.o
OBJS-$(CONFIG_VC1_DECODER)             += vc1dec.o vc1_block.o vc1_loopfilter.o \
                                          vc1_mc.o vc1_pred.o vc1.o vc1data.o \
                                          vc1dsp.o \
                                          msmpeg4dec.o msmpeg4.o msmpeg4data.o \
                                          wmv2dsp.o
OBJS-$(CONFIG_VCR1_DECODER)            += vcr1.o
OBJS-$(CONFIG_VMDAUDIO_DECODER)        += vmdaudio.o
OBJS-$(CONFIG_VMDVIDEO_DECODER)        += vmdvideo.o
OBJS-$(CONFIG_VMNC_DECODER)            += vmnc.o
OBJS-$(CONFIG_VORBIS_DECODER)          += vorbisdec.o vorbisdsp.o vorbis.o \
                                          vorbis_data.o
OBJS-$(CONFIG_VORBIS_ENCODER)          += vorbisenc.o vorbis.o \
                                          vorbis_data.o
OBJS-$(CONFIG_VP3_DECODER)             += vp3.o
OBJS-$(CONFIG_VP5_DECODER)             += vp5.o vp56.o vp56data.o vp56rac.o
OBJS-$(CONFIG_VP6_DECODER)             += vp6.o vp56.o vp56data.o \
                                          vp6dsp.o vp56rac.o
<<<<<<< HEAD
OBJS-$(CONFIG_VP7_DECODER)             += vp8.o vp8dsp.o vp56rac.o
OBJS-$(CONFIG_VP8_DECODER)             += vp8.o vp8dsp.o vp56rac.o
OBJS-$(CONFIG_VP9_DECODER)             += vp9.o vp9dsp.o vp56rac.o vp9dsp_8bpp.o \
                                          vp9dsp_10bpp.o vp9dsp_12bpp.o
OBJS-$(CONFIG_VPLAYER_DECODER)         += textdec.o ass.o
=======
OBJS-$(CONFIG_VP7_DECODER)             += vp8.o vp56rac.o
OBJS-$(CONFIG_VP8_DECODER)             += vp8.o vp56rac.o
OBJS-$(CONFIG_VP9_DECODER)             += vp9.o vp9data.o vp9dsp.o \
                                          vp9block.o vp9prob.o vp9mvs.o vp56rac.o
>>>>>>> d42191c7
OBJS-$(CONFIG_VQA_DECODER)             += vqavideo.o
OBJS-$(CONFIG_WAVPACK_DECODER)         += wavpack.o
OBJS-$(CONFIG_WAVPACK_ENCODER)         += wavpackenc.o
OBJS-$(CONFIG_WEBP_DECODER)            += vp8.o vp8dsp.o vp56rac.o
OBJS-$(CONFIG_WEBP_DECODER)            += webp.o exif.o tiff_common.o
OBJS-$(CONFIG_WEBVTT_DECODER)          += webvttdec.o ass.o
OBJS-$(CONFIG_WEBVTT_ENCODER)          += webvttenc.o ass_split.o
OBJS-$(CONFIG_WMALOSSLESS_DECODER)     += wmalosslessdec.o wma_common.o
OBJS-$(CONFIG_WMAPRO_DECODER)          += wmaprodec.o wma.o wma_common.o
OBJS-$(CONFIG_WMAV1_DECODER)           += wmadec.o wma.o wma_common.o aactab.o
OBJS-$(CONFIG_WMAV1_ENCODER)           += wmaenc.o wma.o wma_common.o aactab.o
OBJS-$(CONFIG_WMAV2_DECODER)           += wmadec.o wma.o wma_common.o aactab.o
OBJS-$(CONFIG_WMAV2_ENCODER)           += wmaenc.o wma.o wma_common.o aactab.o
OBJS-$(CONFIG_WMAVOICE_DECODER)        += wmavoice.o \
                                          celp_filters.o \
                                          acelp_vectors.o acelp_filters.o
OBJS-$(CONFIG_WMV1_DECODER)            += msmpeg4dec.o msmpeg4.o msmpeg4data.o
OBJS-$(CONFIG_WMV1_ENCODER)            += msmpeg4enc.o
OBJS-$(CONFIG_WMV2_DECODER)            += wmv2dec.o wmv2.o wmv2dsp.o \
                                          msmpeg4dec.o msmpeg4.o msmpeg4data.o
OBJS-$(CONFIG_WMV2_ENCODER)            += wmv2enc.o wmv2.o wmv2dsp.o \
                                          msmpeg4.o msmpeg4enc.o msmpeg4data.o
OBJS-$(CONFIG_WNV1_DECODER)            += wnv1.o
OBJS-$(CONFIG_WS_SND1_DECODER)         += ws-snd1.o
OBJS-$(CONFIG_XAN_DPCM_DECODER)        += dpcm.o
OBJS-$(CONFIG_XAN_WC3_DECODER)         += xan.o
OBJS-$(CONFIG_XAN_WC4_DECODER)         += xxan.o
OBJS-$(CONFIG_XBIN_DECODER)            += bintext.o cga_data.o
OBJS-$(CONFIG_XBM_DECODER)             += xbmdec.o
OBJS-$(CONFIG_XBM_ENCODER)             += xbmenc.o
OBJS-$(CONFIG_XFACE_DECODER)           += xfacedec.o xface.o
OBJS-$(CONFIG_XFACE_ENCODER)           += xfaceenc.o xface.o
OBJS-$(CONFIG_XL_DECODER)              += xl.o
OBJS-$(CONFIG_XSUB_DECODER)            += xsubdec.o
OBJS-$(CONFIG_XSUB_ENCODER)            += xsubenc.o
OBJS-$(CONFIG_XWD_DECODER)             += xwddec.o
OBJS-$(CONFIG_XWD_ENCODER)             += xwdenc.o
OBJS-$(CONFIG_Y41P_DECODER)            += y41pdec.o
OBJS-$(CONFIG_Y41P_ENCODER)            += y41penc.o
OBJS-$(CONFIG_YOP_DECODER)             += yop.o
OBJS-$(CONFIG_YUV4_DECODER)            += yuv4dec.o
OBJS-$(CONFIG_YUV4_ENCODER)            += yuv4enc.o
OBJS-$(CONFIG_ZEROCODEC_DECODER)       += zerocodec.o
OBJS-$(CONFIG_ZLIB_DECODER)            += lcldec.o
OBJS-$(CONFIG_ZLIB_ENCODER)            += lclenc.o
OBJS-$(CONFIG_ZMBV_DECODER)            += zmbv.o
OBJS-$(CONFIG_ZMBV_ENCODER)            += zmbvenc.o

# (AD)PCM decoders/encoders
OBJS-$(CONFIG_PCM_ALAW_DECODER)           += pcm.o
OBJS-$(CONFIG_PCM_ALAW_ENCODER)           += pcm.o
OBJS-$(CONFIG_PCM_BLURAY_DECODER)         += pcm-bluray.o
OBJS-$(CONFIG_PCM_DVD_DECODER)            += pcm-dvd.o
OBJS-$(CONFIG_PCM_F32BE_DECODER)          += pcm.o
OBJS-$(CONFIG_PCM_F32BE_ENCODER)          += pcm.o
OBJS-$(CONFIG_PCM_F32LE_DECODER)          += pcm.o
OBJS-$(CONFIG_PCM_F32LE_ENCODER)          += pcm.o
OBJS-$(CONFIG_PCM_F64BE_DECODER)          += pcm.o
OBJS-$(CONFIG_PCM_F64BE_ENCODER)          += pcm.o
OBJS-$(CONFIG_PCM_F64LE_DECODER)          += pcm.o
OBJS-$(CONFIG_PCM_F64LE_ENCODER)          += pcm.o
OBJS-$(CONFIG_PCM_LXF_DECODER)            += pcm.o
OBJS-$(CONFIG_PCM_MULAW_DECODER)          += pcm.o
OBJS-$(CONFIG_PCM_MULAW_ENCODER)          += pcm.o
OBJS-$(CONFIG_PCM_S8_DECODER)             += pcm.o
OBJS-$(CONFIG_PCM_S8_ENCODER)             += pcm.o
OBJS-$(CONFIG_PCM_S8_PLANAR_DECODER)      += pcm.o
OBJS-$(CONFIG_PCM_S8_PLANAR_ENCODER)      += pcm.o
OBJS-$(CONFIG_PCM_S16BE_DECODER)          += pcm.o
OBJS-$(CONFIG_PCM_S16BE_ENCODER)          += pcm.o
OBJS-$(CONFIG_PCM_S16BE_PLANAR_DECODER)   += pcm.o
OBJS-$(CONFIG_PCM_S16BE_PLANAR_ENCODER)   += pcm.o
OBJS-$(CONFIG_PCM_S16LE_DECODER)          += pcm.o
OBJS-$(CONFIG_PCM_S16LE_ENCODER)          += pcm.o
OBJS-$(CONFIG_PCM_S16LE_PLANAR_DECODER)   += pcm.o
OBJS-$(CONFIG_PCM_S16LE_PLANAR_ENCODER)   += pcm.o
OBJS-$(CONFIG_PCM_S24BE_DECODER)          += pcm.o
OBJS-$(CONFIG_PCM_S24BE_ENCODER)          += pcm.o
OBJS-$(CONFIG_PCM_S24DAUD_DECODER)        += pcm.o
OBJS-$(CONFIG_PCM_S24DAUD_ENCODER)        += pcm.o
OBJS-$(CONFIG_PCM_S24LE_DECODER)          += pcm.o
OBJS-$(CONFIG_PCM_S24LE_ENCODER)          += pcm.o
OBJS-$(CONFIG_PCM_S24LE_PLANAR_DECODER)   += pcm.o
OBJS-$(CONFIG_PCM_S24LE_PLANAR_ENCODER)   += pcm.o
OBJS-$(CONFIG_PCM_S32BE_DECODER)          += pcm.o
OBJS-$(CONFIG_PCM_S32BE_ENCODER)          += pcm.o
OBJS-$(CONFIG_PCM_S32LE_DECODER)          += pcm.o
OBJS-$(CONFIG_PCM_S32LE_ENCODER)          += pcm.o
OBJS-$(CONFIG_PCM_S32LE_PLANAR_DECODER)   += pcm.o
OBJS-$(CONFIG_PCM_S32LE_PLANAR_ENCODER)   += pcm.o
OBJS-$(CONFIG_PCM_U8_DECODER)             += pcm.o
OBJS-$(CONFIG_PCM_U8_ENCODER)             += pcm.o
OBJS-$(CONFIG_PCM_U16BE_DECODER)          += pcm.o
OBJS-$(CONFIG_PCM_U16BE_ENCODER)          += pcm.o
OBJS-$(CONFIG_PCM_U16LE_DECODER)          += pcm.o
OBJS-$(CONFIG_PCM_U16LE_ENCODER)          += pcm.o
OBJS-$(CONFIG_PCM_U24BE_DECODER)          += pcm.o
OBJS-$(CONFIG_PCM_U24BE_ENCODER)          += pcm.o
OBJS-$(CONFIG_PCM_U24LE_DECODER)          += pcm.o
OBJS-$(CONFIG_PCM_U24LE_ENCODER)          += pcm.o
OBJS-$(CONFIG_PCM_U32BE_DECODER)          += pcm.o
OBJS-$(CONFIG_PCM_U32BE_ENCODER)          += pcm.o
OBJS-$(CONFIG_PCM_U32LE_DECODER)          += pcm.o
OBJS-$(CONFIG_PCM_U32LE_ENCODER)          += pcm.o
OBJS-$(CONFIG_PCM_ZORK_DECODER)           += pcm.o

OBJS-$(CONFIG_ADPCM_4XM_DECODER)          += adpcm.o adpcm_data.o
OBJS-$(CONFIG_ADPCM_ADX_DECODER)          += adxdec.o adx.o
OBJS-$(CONFIG_ADPCM_ADX_ENCODER)          += adxenc.o adx.o
OBJS-$(CONFIG_ADPCM_AFC_DECODER)          += adpcm.o adpcm_data.o
OBJS-$(CONFIG_ADPCM_CT_DECODER)           += adpcm.o adpcm_data.o
OBJS-$(CONFIG_ADPCM_DTK_DECODER)          += adpcm.o adpcm_data.o
OBJS-$(CONFIG_ADPCM_EA_DECODER)           += adpcm.o adpcm_data.o
OBJS-$(CONFIG_ADPCM_EA_MAXIS_XA_DECODER)  += adpcm.o adpcm_data.o
OBJS-$(CONFIG_ADPCM_EA_R1_DECODER)        += adpcm.o adpcm_data.o
OBJS-$(CONFIG_ADPCM_EA_R2_DECODER)        += adpcm.o adpcm_data.o
OBJS-$(CONFIG_ADPCM_EA_R3_DECODER)        += adpcm.o adpcm_data.o
OBJS-$(CONFIG_ADPCM_EA_XAS_DECODER)       += adpcm.o adpcm_data.o
OBJS-$(CONFIG_ADPCM_G722_DECODER)         += g722.o g722dsp.o g722dec.o
OBJS-$(CONFIG_ADPCM_G722_ENCODER)         += g722.o g722dsp.o g722enc.o
OBJS-$(CONFIG_ADPCM_G726_DECODER)         += g726.o
OBJS-$(CONFIG_ADPCM_G726_ENCODER)         += g726.o
OBJS-$(CONFIG_ADPCM_G726LE_DECODER)       += g726.o
OBJS-$(CONFIG_ADPCM_IMA_AMV_DECODER)      += adpcm.o adpcm_data.o
OBJS-$(CONFIG_ADPCM_IMA_APC_DECODER)      += adpcm.o adpcm_data.o
OBJS-$(CONFIG_ADPCM_IMA_DK3_DECODER)      += adpcm.o adpcm_data.o
OBJS-$(CONFIG_ADPCM_IMA_DK4_DECODER)      += adpcm.o adpcm_data.o
OBJS-$(CONFIG_ADPCM_IMA_EA_EACS_DECODER)  += adpcm.o adpcm_data.o
OBJS-$(CONFIG_ADPCM_IMA_EA_SEAD_DECODER)  += adpcm.o adpcm_data.o
OBJS-$(CONFIG_ADPCM_IMA_ISS_DECODER)      += adpcm.o adpcm_data.o
OBJS-$(CONFIG_ADPCM_IMA_OKI_DECODER)      += adpcm.o adpcm_data.o
OBJS-$(CONFIG_ADPCM_IMA_QT_DECODER)       += adpcm.o adpcm_data.o
OBJS-$(CONFIG_ADPCM_IMA_QT_ENCODER)       += adpcmenc.o adpcm_data.o
OBJS-$(CONFIG_ADPCM_IMA_RAD_DECODER)      += adpcm.o adpcm_data.o
OBJS-$(CONFIG_ADPCM_IMA_SMJPEG_DECODER)   += adpcm.o adpcm_data.o
OBJS-$(CONFIG_ADPCM_IMA_WAV_DECODER)      += adpcm.o adpcm_data.o
OBJS-$(CONFIG_ADPCM_IMA_WAV_ENCODER)      += adpcmenc.o adpcm_data.o
OBJS-$(CONFIG_ADPCM_IMA_WS_DECODER)       += adpcm.o adpcm_data.o
OBJS-$(CONFIG_ADPCM_MS_DECODER)           += adpcm.o adpcm_data.o
OBJS-$(CONFIG_ADPCM_MS_ENCODER)           += adpcmenc.o adpcm_data.o
OBJS-$(CONFIG_ADPCM_SBPRO_2_DECODER)      += adpcm.o adpcm_data.o
OBJS-$(CONFIG_ADPCM_SBPRO_3_DECODER)      += adpcm.o adpcm_data.o
OBJS-$(CONFIG_ADPCM_SBPRO_4_DECODER)      += adpcm.o adpcm_data.o
OBJS-$(CONFIG_ADPCM_SWF_DECODER)          += adpcm.o adpcm_data.o
OBJS-$(CONFIG_ADPCM_SWF_ENCODER)          += adpcmenc.o adpcm_data.o
OBJS-$(CONFIG_ADPCM_THP_DECODER)          += adpcm.o adpcm_data.o
OBJS-$(CONFIG_ADPCM_VIMA_DECODER)         += vima.o adpcm_data.o
OBJS-$(CONFIG_ADPCM_XA_DECODER)           += adpcm.o adpcm_data.o
OBJS-$(CONFIG_ADPCM_YAMAHA_DECODER)       += adpcm.o adpcm_data.o
OBJS-$(CONFIG_ADPCM_YAMAHA_ENCODER)       += adpcmenc.o adpcm_data.o
OBJS-$(CONFIG_VIMA_DECODER)               += vima.o adpcm_data.o

# hardware accelerators
OBJS-$(CONFIG_D3D11VA)                    += dxva2.o
OBJS-$(CONFIG_DXVA2)                      += dxva2.o
OBJS-$(CONFIG_VAAPI)                      += vaapi.o
OBJS-$(CONFIG_VDA)                        += vda.o
OBJS-$(CONFIG_VDPAU)                      += vdpau.o

OBJS-$(CONFIG_H263_VAAPI_HWACCEL)         += vaapi_mpeg4.o
OBJS-$(CONFIG_H263_VDPAU_HWACCEL)         += vdpau_mpeg4.o
OBJS-$(CONFIG_H264_D3D11VA_HWACCEL)       += dxva2_h264.o
OBJS-$(CONFIG_H264_DXVA2_HWACCEL)         += dxva2_h264.o
OBJS-$(CONFIG_H264_VAAPI_HWACCEL)         += vaapi_h264.o
OBJS-$(CONFIG_H264_VDA_HWACCEL)           += vda_h264.o
OBJS-$(CONFIG_H264_VDPAU_HWACCEL)         += vdpau_h264.o
OBJS-$(CONFIG_HEVC_D3D11VA_HWACCEL)       += dxva2_hevc.o
OBJS-$(CONFIG_HEVC_DXVA2_HWACCEL)         += dxva2_hevc.o
OBJS-$(CONFIG_HEVC_VDPAU_HWACCEL)         += vdpau_hevc.o
OBJS-$(CONFIG_MPEG1_VDPAU_HWACCEL)        += vdpau_mpeg12.o
OBJS-$(CONFIG_MPEG1_XVMC_HWACCEL)         += mpegvideo_xvmc.o
OBJS-$(CONFIG_MPEG2_D3D11VA_HWACCEL)      += dxva2_mpeg2.o
OBJS-$(CONFIG_MPEG2_DXVA2_HWACCEL)        += dxva2_mpeg2.o
OBJS-$(CONFIG_MPEG2_VAAPI_HWACCEL)        += vaapi_mpeg2.o
OBJS-$(CONFIG_MPEG2_VDPAU_HWACCEL)        += vdpau_mpeg12.o
OBJS-$(CONFIG_MPEG2_XVMC_HWACCEL)         += mpegvideo_xvmc.o
OBJS-$(CONFIG_MPEG4_VAAPI_HWACCEL)        += vaapi_mpeg4.o
OBJS-$(CONFIG_MPEG4_VDPAU_HWACCEL)        += vdpau_mpeg4.o
OBJS-$(CONFIG_VC1_D3D11VA_HWACCEL)        += dxva2_vc1.o
OBJS-$(CONFIG_VC1_DXVA2_HWACCEL)          += dxva2_vc1.o
OBJS-$(CONFIG_VC1_VAAPI_HWACCEL)          += vaapi_vc1.o
OBJS-$(CONFIG_VC1_VDPAU_HWACCEL)          += vdpau_vc1.o

# libavformat dependencies
OBJS-$(CONFIG_ADTS_MUXER)              += mpeg4audio.o
OBJS-$(CONFIG_CAF_DEMUXER)             += mpeg4audio.o mpegaudiodata.o  \
                                          ac3tab.o
OBJS-$(CONFIG_FLAC_DEMUXER)            += flac.o flacdata.o vorbis_data.o
OBJS-$(CONFIG_FLAC_MUXER)              += flac.o flacdata.o vorbis_data.o
OBJS-$(CONFIG_FLV_DEMUXER)             += mpeg4audio.o
OBJS-$(CONFIG_GXF_DEMUXER)             += mpeg12data.o
OBJS-$(CONFIG_IFF_DEMUXER)             += iff.o
OBJS-$(CONFIG_ISMV_MUXER)              += mpeg4audio.o mpegaudiodata.o
OBJS-$(CONFIG_LATM_MUXER)              += mpeg4audio.o
OBJS-$(CONFIG_MATROSKA_AUDIO_MUXER)    += mpeg4audio.o vorbis_data.o    \
                                          flac.o flacdata.o
OBJS-$(CONFIG_MATROSKA_DEMUXER)        += mpeg4audio.o mpegaudiodata.o
OBJS-$(CONFIG_MATROSKA_MUXER)          += mpeg4audio.o mpegaudiodata.o  \
                                          flac.o flacdata.o vorbis_data.o
OBJS-$(CONFIG_MP2_MUXER)               += mpegaudiodata.o mpegaudiodecheader.o
OBJS-$(CONFIG_MP3_MUXER)               += mpegaudiodata.o mpegaudiodecheader.o
OBJS-$(CONFIG_MOV_DEMUXER)             += mpeg4audio.o mpegaudiodata.o ac3tab.o
OBJS-$(CONFIG_MOV_MUXER)               += mpeg4audio.o mpegaudiodata.o
OBJS-$(CONFIG_MPEGTS_MUXER)            += mpeg4audio.o
OBJS-$(CONFIG_MPEGTS_DEMUXER)          += mpeg4audio.o mpegaudiodata.o
OBJS-$(CONFIG_MXF_MUXER)               += dnxhddata.o
OBJS-$(CONFIG_NUT_MUXER)               += mpegaudiodata.o
OBJS-$(CONFIG_NUT_DEMUXER)             += mpegaudiodata.o mpeg4audio.o
OBJS-$(CONFIG_OGA_MUXER)               += flac.o flacdata.o
OBJS-$(CONFIG_OGG_DEMUXER)             += mpeg12data.o \
                                          dirac.o vorbis_data.o
OBJS-$(CONFIG_OGG_MUXER)               += flac.o flacdata.o \
                                          vorbis_data.o
OBJS-$(CONFIG_RTP_MUXER)               += mpeg4audio.o
OBJS-$(CONFIG_SPDIF_DEMUXER)           += aacadtsdec.o mpeg4audio.o
OBJS-$(CONFIG_SPDIF_MUXER)             += dca.o
OBJS-$(CONFIG_TAK_DEMUXER)             += tak.o
OBJS-$(CONFIG_WEBM_MUXER)              += mpeg4audio.o mpegaudiodata.o  \
                                          flac.o flacdata.o \
                                          vorbis_data.o
OBJS-$(CONFIG_WTV_DEMUXER)             += mpeg4audio.o mpegaudiodata.o

# libavfilter dependencies
OBJS-$(CONFIG_ELBG_FILTER)             += elbg.o

# external codec libraries
OBJS-$(CONFIG_LIBAACPLUS_ENCODER)         += libaacplus.o
OBJS-$(CONFIG_LIBCELT_DECODER)            += libcelt_dec.o
OBJS-$(CONFIG_LIBDCADEC_DECODER)          += libdcadec.o dca.o
OBJS-$(CONFIG_LIBFAAC_ENCODER)            += libfaac.o
OBJS-$(CONFIG_LIBFDK_AAC_DECODER)         += libfdk-aacdec.o
OBJS-$(CONFIG_LIBFDK_AAC_ENCODER)         += libfdk-aacenc.o
OBJS-$(CONFIG_LIBGSM_DECODER)             += libgsmdec.o
OBJS-$(CONFIG_LIBGSM_ENCODER)             += libgsmenc.o
OBJS-$(CONFIG_LIBGSM_MS_DECODER)          += libgsmdec.o
OBJS-$(CONFIG_LIBGSM_MS_ENCODER)          += libgsmenc.o
OBJS-$(CONFIG_LIBILBC_DECODER)            += libilbc.o
OBJS-$(CONFIG_LIBILBC_ENCODER)            += libilbc.o
OBJS-$(CONFIG_LIBKVAZAAR_ENCODER)         += libkvazaar.o
OBJS-$(CONFIG_LIBMP3LAME_ENCODER)         += libmp3lame.o mpegaudiodecheader.o
OBJS-$(CONFIG_LIBOPENCORE_AMRNB_DECODER)  += libopencore-amr.o
OBJS-$(CONFIG_LIBOPENCORE_AMRNB_ENCODER)  += libopencore-amr.o
OBJS-$(CONFIG_LIBOPENCORE_AMRWB_DECODER)  += libopencore-amr.o
OBJS-$(CONFIG_LIBOPENH264_ENCODER)        += libopenh264enc.o
OBJS-$(CONFIG_LIBOPENJPEG_DECODER)        += libopenjpegdec.o
OBJS-$(CONFIG_LIBOPENJPEG_ENCODER)        += libopenjpegenc.o
OBJS-$(CONFIG_LIBOPUS_DECODER)            += libopusdec.o libopus.o     \
                                             vorbis_data.o
OBJS-$(CONFIG_LIBOPUS_ENCODER)            += libopusenc.o libopus.o     \
                                             vorbis_data.o
OBJS-$(CONFIG_LIBSCHROEDINGER_DECODER)    += libschroedingerdec.o \
                                             libschroedinger.o
OBJS-$(CONFIG_LIBSCHROEDINGER_ENCODER)    += libschroedingerenc.o \
                                             libschroedinger.o
OBJS-$(CONFIG_LIBSHINE_ENCODER)           += libshine.o
OBJS-$(CONFIG_LIBSPEEX_DECODER)           += libspeexdec.o
OBJS-$(CONFIG_LIBSPEEX_ENCODER)           += libspeexenc.o
OBJS-$(CONFIG_LIBSTAGEFRIGHT_H264_DECODER)+= libstagefright.o
OBJS-$(CONFIG_LIBTHEORA_ENCODER)          += libtheoraenc.o
OBJS-$(CONFIG_LIBTWOLAME_ENCODER)         += libtwolame.o
OBJS-$(CONFIG_LIBUTVIDEO_DECODER)         += libutvideodec.o
OBJS-$(CONFIG_LIBUTVIDEO_ENCODER)         += libutvideoenc.o
OBJS-$(CONFIG_LIBVO_AACENC_ENCODER)       += libvo-aacenc.o mpeg4audio.o
OBJS-$(CONFIG_LIBVO_AMRWBENC_ENCODER)     += libvo-amrwbenc.o
OBJS-$(CONFIG_LIBVORBIS_DECODER)          += libvorbisdec.o
OBJS-$(CONFIG_LIBVORBIS_ENCODER)          += libvorbisenc.o \
                                             vorbis_data.o
OBJS-$(CONFIG_LIBVPX_VP8_DECODER)         += libvpxdec.o
OBJS-$(CONFIG_LIBVPX_VP8_ENCODER)         += libvpxenc.o
OBJS-$(CONFIG_LIBVPX_VP9_DECODER)         += libvpxdec.o libvpx.o
OBJS-$(CONFIG_LIBVPX_VP9_ENCODER)         += libvpxenc.o libvpx.o
OBJS-$(CONFIG_LIBWAVPACK_ENCODER)         += libwavpackenc.o
OBJS-$(CONFIG_LIBWEBP_ENCODER)            += libwebpenc_common.o libwebpenc.o
OBJS-$(CONFIG_LIBWEBP_ANIM_ENCODER)       += libwebpenc_common.o libwebpenc_animencoder.o
OBJS-$(CONFIG_LIBX262_ENCODER)            += libx264.o
OBJS-$(CONFIG_LIBX264_ENCODER)            += libx264.o
OBJS-$(CONFIG_LIBX265_ENCODER)            += libx265.o
OBJS-$(CONFIG_LIBXAVS_ENCODER)            += libxavs.o
OBJS-$(CONFIG_LIBXVID_ENCODER)            += libxvid.o
OBJS-$(CONFIG_LIBZVBI_TELETEXT_DECODER)   += libzvbi-teletextdec.o

# parsers
OBJS-$(CONFIG_AAC_PARSER)              += aac_parser.o aac_ac3_parser.o \
                                          aacadtsdec.o mpeg4audio.o
OBJS-$(CONFIG_AAC_LATM_PARSER)         += latm_parser.o
OBJS-$(CONFIG_AC3_PARSER)              += ac3_parser.o ac3tab.o \
                                          aac_ac3_parser.o
OBJS-$(CONFIG_ADX_PARSER)              += adx_parser.o adx.o
OBJS-$(CONFIG_BMP_PARSER)              += bmp_parser.o
OBJS-$(CONFIG_CAVSVIDEO_PARSER)        += cavs_parser.o
OBJS-$(CONFIG_COOK_PARSER)             += cook_parser.o
OBJS-$(CONFIG_DCA_PARSER)              += dca_parser.o dca.o
OBJS-$(CONFIG_DIRAC_PARSER)            += dirac_parser.o
OBJS-$(CONFIG_DNXHD_PARSER)            += dnxhd_parser.o
OBJS-$(CONFIG_DPX_PARSER)              += dpx_parser.o
OBJS-$(CONFIG_DVBSUB_PARSER)           += dvbsub_parser.o
OBJS-$(CONFIG_DVD_NAV_PARSER)          += dvd_nav_parser.o
OBJS-$(CONFIG_DVDSUB_PARSER)           += dvdsub_parser.o
OBJS-$(CONFIG_FLAC_PARSER)             += flac_parser.o flacdata.o flac.o \
                                          vorbis_data.o
OBJS-$(CONFIG_GSM_PARSER)              += gsm_parser.o
OBJS-$(CONFIG_H261_PARSER)             += h261_parser.o
OBJS-$(CONFIG_H263_PARSER)             += h263_parser.o
OBJS-$(CONFIG_H264_PARSER)             += h264_parser.o
OBJS-$(CONFIG_HEVC_PARSER)             += hevc_parser.o hevc_parse.o hevc_ps.o hevc_data.o
OBJS-$(CONFIG_MJPEG_PARSER)            += mjpeg_parser.o
OBJS-$(CONFIG_MLP_PARSER)              += mlp_parser.o mlp.o
OBJS-$(CONFIG_MPEG4VIDEO_PARSER)       += mpeg4video_parser.o h263.o \
                                          mpeg4videodec.o mpeg4video.o \
                                          ituh263dec.o h263dec.o
OBJS-$(CONFIG_PNG_PARSER)              += png_parser.o
OBJS-$(CONFIG_MPEGAUDIO_PARSER)        += mpegaudio_parser.o \
                                          mpegaudiodecheader.o mpegaudiodata.o
OBJS-$(CONFIG_MPEGVIDEO_PARSER)        += mpegvideo_parser.o    \
                                          mpeg12.o mpeg12data.o
OBJS-$(CONFIG_OPUS_PARSER)             += opus_parser.o opus.o vorbis_data.o
OBJS-$(CONFIG_PNG_PARSER)              += png_parser.o
OBJS-$(CONFIG_PNM_PARSER)              += pnm_parser.o pnm.o
OBJS-$(CONFIG_RV30_PARSER)             += rv34_parser.o
OBJS-$(CONFIG_RV40_PARSER)             += rv34_parser.o
OBJS-$(CONFIG_TAK_PARSER)              += tak_parser.o tak.o
OBJS-$(CONFIG_VC1_PARSER)              += vc1_parser.o
OBJS-$(CONFIG_VP3_PARSER)              += vp3_parser.o
OBJS-$(CONFIG_VP8_PARSER)              += vp8_parser.o
OBJS-$(CONFIG_VP9_PARSER)              += vp9_parser.o

# bitstream filters
OBJS-$(CONFIG_AAC_ADTSTOASC_BSF)          += aac_adtstoasc_bsf.o aacadtsdec.o \
                                             mpeg4audio.o
OBJS-$(CONFIG_CHOMP_BSF)                  += chomp_bsf.o
OBJS-$(CONFIG_DUMP_EXTRADATA_BSF)         += dump_extradata_bsf.o
OBJS-$(CONFIG_H264_MP4TOANNEXB_BSF)       += h264_mp4toannexb_bsf.o
OBJS-$(CONFIG_IMX_DUMP_HEADER_BSF)        += imx_dump_header_bsf.o
OBJS-$(CONFIG_MJPEG2JPEG_BSF)             += mjpeg2jpeg_bsf.o
OBJS-$(CONFIG_MJPEGA_DUMP_HEADER_BSF)     += mjpega_dump_header_bsf.o
OBJS-$(CONFIG_MPEG4_UNPACK_BFRAMES_BSF)   += mpeg4_unpack_bframes_bsf.o
OBJS-$(CONFIG_MOV2TEXTSUB_BSF)            += movsub_bsf.o
OBJS-$(CONFIG_MP3_HEADER_DECOMPRESS_BSF)  += mp3_header_decompress_bsf.o \
                                             mpegaudiodata.o
OBJS-$(CONFIG_NOISE_BSF)                  += noise_bsf.o
OBJS-$(CONFIG_REMOVE_EXTRADATA_BSF)       += remove_extradata_bsf.o
OBJS-$(CONFIG_TEXT2MOVSUB_BSF)            += movsub_bsf.o

# thread libraries
OBJS-$(HAVE_LIBC_MSVCRT)               += file_open.o
OBJS-$(HAVE_THREADS)                   += pthread.o pthread_slice.o pthread_frame.o

OBJS-$(CONFIG_FRAME_THREAD_ENCODER)    += frame_thread_encoder.o

# Windows resource file
SLIBOBJS-$(HAVE_GNU_WINDRES)           += avcodecres.o

SKIPHEADERS                            += %_tablegen.h                  \
                                          %_tables.h                    \
                                          aac_tablegen_decl.h           \
                                          fft-internal.h                \
                                          libutvideo.h                  \
                                          old_codec_ids.h               \
                                          tableprint.h                  \
                                          tableprint_vlc.h              \
                                          $(ARCH)/vp56_arith.h          \

SKIPHEADERS-$(CONFIG_D3D11VA)          += d3d11va.h dxva2_internal.h
SKIPHEADERS-$(CONFIG_DXVA2)            += dxva2.h dxva2_internal.h
SKIPHEADERS-$(CONFIG_LIBSCHROEDINGER)  += libschroedinger.h
SKIPHEADERS-$(CONFIG_LIBUTVIDEO)       += libutvideo.h
SKIPHEADERS-$(CONFIG_QSV)              += qsv.h qsv_internal.h
SKIPHEADERS-$(CONFIG_QSVDEC)           += qsvdec.h
SKIPHEADERS-$(CONFIG_QSVENC)           += qsvenc.h
SKIPHEADERS-$(CONFIG_XVMC)             += xvmc.h
SKIPHEADERS-$(CONFIG_VAAPI)            += vaapi_internal.h
SKIPHEADERS-$(CONFIG_VDA)              += vda.h vda_internal.h
SKIPHEADERS-$(CONFIG_VDPAU)            += vdpau.h vdpau_internal.h

TESTPROGS = imgconvert                                                  \
            jpeg2000dwt                                                 \
            mathops                                                    \
            options                                                     \
            avfft                                                       \

TESTPROGS-$(CONFIG_CABAC)                 += cabac
TESTPROGS-$(CONFIG_FFT)                   += fft fft-fixed fft-fixed32
TESTPROGS-$(CONFIG_IDCTDSP)               += dct
TESTPROGS-$(CONFIG_IIRFILTER)             += iirfilter
TESTPROGS-$(HAVE_MMX)                     += motion
TESTPROGS-$(CONFIG_GOLOMB)                += golomb
TESTPROGS-$(CONFIG_RANGECODER)            += rangecoder
TESTPROGS-$(CONFIG_SNOW_ENCODER)          += snowenc

TESTOBJS = dctref.o

TOOLS = fourcc2pixfmt

HOSTPROGS = aac_tablegen                                                \
            aacps_tablegen                                              \
            aacsbr_tablegen                                             \
            cabac_tablegen                                              \
            cbrt_tablegen                                               \
            cbrt_fixed_tablegen                                         \
            cos_tablegen                                                \
            dsd_tablegen                                                \
            dv_tablegen                                                 \
            motionpixels_tablegen                                       \
            mpegaudio_tablegen                                          \
            pcm_tablegen                                                \
            qdm2_tablegen                                               \
            sinewin_tablegen                                            \
            sinewin_fixed_tablegen                                      \

CLEANFILES = *_tables.c *_tables.h *_tablegen$(HOSTEXESUF)

$(SUBDIR)dct-test$(EXESUF): $(SUBDIR)dctref.o $(SUBDIR)aandcttab.o
$(SUBDIR)dv_tablegen$(HOSTEXESUF): $(SUBDIR)dvdata_host.o

TRIG_TABLES  = cos cos_fixed sin
TRIG_TABLES := $(TRIG_TABLES:%=$(SUBDIR)%_tables.c)

$(TRIG_TABLES): $(SUBDIR)%_tables.c: $(SUBDIR)cos_tablegen$(HOSTEXESUF)
	$(M)./$< $* > $@

ifdef CONFIG_SMALL
$(SUBDIR)%_tablegen$(HOSTEXESUF): HOSTCFLAGS += -DCONFIG_SMALL=1
else
$(SUBDIR)%_tablegen$(HOSTEXESUF): HOSTCFLAGS += -DCONFIG_SMALL=0
endif

GEN_HEADERS = cabac_tables.h cbrt_tables.h cbrt_fixed_tables.h aacps_tables.h aacsbr_tables.h aac_tables.h dsd_tables.h dv_tables.h     \
              sinewin_tables.h sinewin_fixed_tables.h mpegaudio_tables.h motionpixels_tables.h \
              pcm_tables.h qdm2_tables.h
GEN_HEADERS := $(addprefix $(SUBDIR), $(GEN_HEADERS))

$(GEN_HEADERS): $(SUBDIR)%_tables.h: $(SUBDIR)%_tablegen$(HOSTEXESUF)
	$(M)./$< > $@

ifdef CONFIG_HARDCODED_TABLES
$(SUBDIR)aacdec.o: $(SUBDIR)cbrt_tables.h
$(SUBDIR)aacdec_fixed.o: $(SUBDIR)cbrt_fixed_tables.h
$(SUBDIR)aacps.o: $(SUBDIR)aacps_tables.h
$(SUBDIR)aacsbr.o: $(SUBDIR)aacsbr_tables.h
$(SUBDIR)aactab.o: $(SUBDIR)aac_tables.h
$(SUBDIR)aactab_fixed.o: $(SUBDIR)aac_fixed_tables.h
$(SUBDIR)cabac.o: $(SUBDIR)cabac_tables.h
$(SUBDIR)dsddec.o: $(SUBDIR)dsd_tables.h
$(SUBDIR)dvenc.o: $(SUBDIR)dv_tables.h
$(SUBDIR)sinewin.o: $(SUBDIR)sinewin_tables.h
$(SUBDIR)sinewin_fixed.o: $(SUBDIR)sinewin_fixed_tables.h
$(SUBDIR)mpegaudiodec_fixed.o: $(SUBDIR)mpegaudio_tables.h
$(SUBDIR)mpegaudiodec_float.o: $(SUBDIR)mpegaudio_tables.h
$(SUBDIR)motionpixels.o: $(SUBDIR)motionpixels_tables.h
$(SUBDIR)pcm.o: $(SUBDIR)pcm_tables.h
$(SUBDIR)qdm2.o: $(SUBDIR)qdm2_tables.h
endif<|MERGE_RESOLUTION|>--- conflicted
+++ resolved
@@ -530,18 +530,11 @@
 OBJS-$(CONFIG_VP5_DECODER)             += vp5.o vp56.o vp56data.o vp56rac.o
 OBJS-$(CONFIG_VP6_DECODER)             += vp6.o vp56.o vp56data.o \
                                           vp6dsp.o vp56rac.o
-<<<<<<< HEAD
-OBJS-$(CONFIG_VP7_DECODER)             += vp8.o vp8dsp.o vp56rac.o
-OBJS-$(CONFIG_VP8_DECODER)             += vp8.o vp8dsp.o vp56rac.o
+OBJS-$(CONFIG_VP7_DECODER)             += vp8.o vp56rac.o
+OBJS-$(CONFIG_VP8_DECODER)             += vp8.o vp56rac.o
 OBJS-$(CONFIG_VP9_DECODER)             += vp9.o vp9dsp.o vp56rac.o vp9dsp_8bpp.o \
                                           vp9dsp_10bpp.o vp9dsp_12bpp.o
 OBJS-$(CONFIG_VPLAYER_DECODER)         += textdec.o ass.o
-=======
-OBJS-$(CONFIG_VP7_DECODER)             += vp8.o vp56rac.o
-OBJS-$(CONFIG_VP8_DECODER)             += vp8.o vp56rac.o
-OBJS-$(CONFIG_VP9_DECODER)             += vp9.o vp9data.o vp9dsp.o \
-                                          vp9block.o vp9prob.o vp9mvs.o vp56rac.o
->>>>>>> d42191c7
 OBJS-$(CONFIG_VQA_DECODER)             += vqavideo.o
 OBJS-$(CONFIG_WAVPACK_DECODER)         += wavpack.o
 OBJS-$(CONFIG_WAVPACK_ENCODER)         += wavpackenc.o
