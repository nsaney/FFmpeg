--- conflicted
+++ resolved
@@ -157,12 +157,8 @@
     NuvContext *c      = avctx->priv_data;
     AVFrame *picture   = data;
     int orig_size      = buf_size;
-<<<<<<< HEAD
-    int keyframe;
+    int keyframe, ret;
     int size_change = 0;
-=======
-    int keyframe, ret;
->>>>>>> 85ac1258
     int result, init_frame = !avctx->frame_number;
     enum {
         NUV_UNCOMPRESSED  = '0',
