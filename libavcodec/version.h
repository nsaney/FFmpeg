--- conflicted
+++ resolved
@@ -29,13 +29,8 @@
 #include "libavutil/version.h"
 
 #define LIBAVCODEC_VERSION_MAJOR 56
-<<<<<<< HEAD
-#define LIBAVCODEC_VERSION_MINOR  38
+#define LIBAVCODEC_VERSION_MINOR  39
 #define LIBAVCODEC_VERSION_MICRO 100
-=======
-#define LIBAVCODEC_VERSION_MINOR 24
-#define LIBAVCODEC_VERSION_MICRO  0
->>>>>>> e7c5e17d
 
 #define LIBAVCODEC_VERSION_INT  AV_VERSION_INT(LIBAVCODEC_VERSION_MAJOR, \
                                                LIBAVCODEC_VERSION_MINOR, \
