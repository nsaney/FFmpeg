--- conflicted
+++ resolved
@@ -247,27 +247,16 @@
                                  unsigned high_bit_depth)
 {
 #if HAVE_ALTIVEC
-<<<<<<< HEAD
-    if (PPC_ALTIVEC(av_get_cpu_flags())) {
-        if (!high_bit_depth && avctx->lowres == 0) {
-            if ((avctx->idct_algo == FF_IDCT_AUTO && !(avctx->flags & CODEC_FLAG_BITEXACT)) ||
-                (avctx->idct_algo == FF_IDCT_ALTIVEC)) {
-                c->idct      = idct_altivec;
-                c->idct_add  = idct_add_altivec;
-                c->idct_put  = idct_put_altivec;
-                c->perm_type = FF_IDCT_PERM_TRANSPOSE;
-            }
-=======
     if (!PPC_ALTIVEC(av_get_cpu_flags()))
         return;
 
-    if (!high_bit_depth) {
-        if ((avctx->idct_algo == FF_IDCT_AUTO) ||
+    if (!high_bit_depth && avctx->lowres == 0) {
+        if ((avctx->idct_algo == FF_IDCT_AUTO && !(avctx->flags & CODEC_FLAG_BITEXACT)) ||
             (avctx->idct_algo == FF_IDCT_ALTIVEC)) {
+            c->idct      = idct_altivec;
             c->idct_add  = idct_add_altivec;
             c->idct_put  = idct_put_altivec;
             c->perm_type = FF_IDCT_PERM_TRANSPOSE;
->>>>>>> 03c9f357
         }
     }
 #endif /* HAVE_ALTIVEC */
