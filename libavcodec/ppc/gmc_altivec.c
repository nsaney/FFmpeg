--- conflicted
+++ resolved
@@ -62,13 +62,8 @@
     srcvA = vec_perm(src_0, src_1, vec_lvsl(0, src));
 
     if (src_really_odd != 0x0000000F) {
-<<<<<<< HEAD
-        // if (src & 0xF) == 0xF, then (src+1) is properly aligned
-        // on the second vector.
-=======
-        /* If src & 0xF == 0xF, then (src + 1) is properly aligned
+        /* If (src & 0xF) == 0xF, then (src + 1) is properly aligned
          * on the second vector. */
->>>>>>> 82ee14d2
         srcvB = vec_perm(src_0, src_1, vec_lvsl(1, src));
     } else {
         srcvB = src_1;
@@ -90,13 +85,8 @@
         srcvC = vec_perm(src_0, src_1, vec_lvsl(stride + 0, src));
 
         if (src_really_odd != 0x0000000F) {
-<<<<<<< HEAD
-            // if (src & 0xF) == 0xF, then (src+1) is properly aligned
-            // on the second vector.
-=======
-            /* If src & 0xF == 0xF, then (src + 1) is properly aligned
+            /* If (src & 0xF) == 0xF, then (src + 1) is properly aligned
              * on the second vector. */
->>>>>>> 82ee14d2
             srcvD = vec_perm(src_0, src_1, vec_lvsl(stride + 1, src));
         } else {
             srcvD = src_1;
