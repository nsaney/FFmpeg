/*
 * Copyright (C) 2004 Michael Niedermayer <michaelni@gmx.at>
 *
 * This file is part of FFmpeg.
 *
 * FFmpeg is free software; you can redistribute it and/or
 * modify it under the terms of the GNU Lesser General Public
 * License as published by the Free Software Foundation; either
 * version 2.1 of the License, or (at your option) any later version.
 *
 * FFmpeg is distributed in the hope that it will be useful,
 * but WITHOUT ANY WARRANTY; without even the implied warranty of
 * MERCHANTABILITY or FITNESS FOR A PARTICULAR PURPOSE.  See the GNU
 * Lesser General Public License for more details.
 *
 * You should have received a copy of the GNU Lesser General Public
 * License along with FFmpeg; if not, write to the Free Software
 * Foundation, Inc., 51 Franklin Street, Fifth Floor, Boston, MA 02110-1301 USA
 */

#include "libavutil/intmath.h"
#include "libavutil/log.h"
#include "libavutil/opt.h"
#include "avcodec.h"
#include "dsputil.h"
#include "dwt.h"
#include "snow.h"

#include "rangecoder.h"
#include "mathops.h"

#include "mpegvideo.h"
#include "h263.h"

#undef NDEBUG
#include <assert.h>

static av_always_inline void predict_slice_buffered(SnowContext *s, slice_buffer * sb, IDWTELEM * old_buffer, int plane_index, int add, int mb_y){
    Plane *p= &s->plane[plane_index];
    const int mb_w= s->b_width  << s->block_max_depth;
    const int mb_h= s->b_height << s->block_max_depth;
    int x, y, mb_x;
    int block_size = MB_SIZE >> s->block_max_depth;
    int block_w    = plane_index ? block_size/2 : block_size;
    const uint8_t *obmc  = plane_index ? ff_obmc_tab[s->block_max_depth+1] : ff_obmc_tab[s->block_max_depth];
    int obmc_stride= plane_index ? block_size : 2*block_size;
    int ref_stride= s->current_picture.linesize[plane_index];
    uint8_t *dst8= s->current_picture.data[plane_index];
    int w= p->width;
    int h= p->height;

    if(s->keyframe || (s->avctx->debug&512)){
        if(mb_y==mb_h)
            return;

        if(add){
            for(y=block_w*mb_y; y<FFMIN(h,block_w*(mb_y+1)); y++){
//                DWTELEM * line = slice_buffer_get_line(sb, y);
                IDWTELEM * line = sb->line[y];
                for(x=0; x<w; x++){
//                    int v= buf[x + y*w] + (128<<FRAC_BITS) + (1<<(FRAC_BITS-1));
                    int v= line[x] + (128<<FRAC_BITS) + (1<<(FRAC_BITS-1));
                    v >>= FRAC_BITS;
                    if(v&(~255)) v= ~(v>>31);
                    dst8[x + y*ref_stride]= v;
                }
            }
        }else{
            for(y=block_w*mb_y; y<FFMIN(h,block_w*(mb_y+1)); y++){
//                DWTELEM * line = slice_buffer_get_line(sb, y);
                IDWTELEM * line = sb->line[y];
                for(x=0; x<w; x++){
                    line[x] -= 128 << FRAC_BITS;
//                    buf[x + y*w]-= 128<<FRAC_BITS;
                }
            }
        }

        return;
    }

    for(mb_x=0; mb_x<=mb_w; mb_x++){
        add_yblock(s, 1, sb, old_buffer, dst8, obmc,
                   block_w*mb_x - block_w/2,
                   block_w*mb_y - block_w/2,
                   block_w, block_w,
                   w, h,
                   w, ref_stride, obmc_stride,
                   mb_x - 1, mb_y - 1,
                   add, 0, plane_index);
    }
}

static inline void decode_subband_slice_buffered(SnowContext *s, SubBand *b, slice_buffer * sb, int start_y, int h, int save_state[1]){
    const int w= b->width;
    int y;
    const int qlog= av_clip(s->qlog + b->qlog, 0, QROOT*16);
    int qmul= ff_qexp[qlog&(QROOT-1)]<<(qlog>>QSHIFT);
    int qadd= (s->qbias*qmul)>>QBIAS_SHIFT;
    int new_index = 0;

    if(b->ibuf == s->spatial_idwt_buffer || s->qlog == LOSSLESS_QLOG){
        qadd= 0;
        qmul= 1<<QEXPSHIFT;
    }

    /* If we are on the second or later slice, restore our index. */
    if (start_y != 0)
        new_index = save_state[0];


    for(y=start_y; y<h; y++){
        int x = 0;
        int v;
        IDWTELEM * line = slice_buffer_get_line(sb, y * b->stride_line + b->buf_y_offset) + b->buf_x_offset;
        memset(line, 0, b->width*sizeof(IDWTELEM));
        v = b->x_coeff[new_index].coeff;
        x = b->x_coeff[new_index++].x;
        while(x < w){
            register int t= ( (v>>1)*qmul + qadd)>>QEXPSHIFT;
            register int u= -(v&1);
            line[x] = (t^u) - u;

            v = b->x_coeff[new_index].coeff;
            x = b->x_coeff[new_index++].x;
        }
    }

    /* Save our variables for the next slice. */
    save_state[0] = new_index;

    return;
}

static int decode_q_branch(SnowContext *s, int level, int x, int y){
    const int w= s->b_width << s->block_max_depth;
    const int rem_depth= s->block_max_depth - level;
    const int index= (x + y*w) << rem_depth;
    int trx= (x+1)<<rem_depth;
    const BlockNode *left  = x ? &s->block[index-1] : &null_block;
    const BlockNode *top   = y ? &s->block[index-w] : &null_block;
    const BlockNode *tl    = y && x ? &s->block[index-w-1] : left;
    const BlockNode *tr    = y && trx<w && ((x&1)==0 || level==0) ? &s->block[index-w+(1<<rem_depth)] : tl; //FIXME use lt
    int s_context= 2*left->level + 2*top->level + tl->level + tr->level;
    int res;

    if(s->keyframe){
        set_blocks(s, level, x, y, null_block.color[0], null_block.color[1], null_block.color[2], null_block.mx, null_block.my, null_block.ref, BLOCK_INTRA);
        return 0;
    }

    if(level==s->block_max_depth || get_rac(&s->c, &s->block_state[4 + s_context])){
        int type, mx, my;
        int l = left->color[0];
        int cb= left->color[1];
        int cr= left->color[2];
        int ref = 0;
        int ref_context= av_log2(2*left->ref) + av_log2(2*top->ref);
        int mx_context= av_log2(2*FFABS(left->mx - top->mx)) + 0*av_log2(2*FFABS(tr->mx - top->mx));
        int my_context= av_log2(2*FFABS(left->my - top->my)) + 0*av_log2(2*FFABS(tr->my - top->my));

        type= get_rac(&s->c, &s->block_state[1 + left->type + top->type]) ? BLOCK_INTRA : 0;

        if(type){
            pred_mv(s, &mx, &my, 0, left, top, tr);
            l += get_symbol(&s->c, &s->block_state[32], 1);
            cb+= get_symbol(&s->c, &s->block_state[64], 1);
            cr+= get_symbol(&s->c, &s->block_state[96], 1);
        }else{
            if(s->ref_frames > 1)
                ref= get_symbol(&s->c, &s->block_state[128 + 1024 + 32*ref_context], 0);
            if (ref >= s->ref_frames) {
                av_log(s->avctx, AV_LOG_ERROR, "Invalid ref\n");
<<<<<<< HEAD
                return -1;
=======
                return AVERROR_INVALIDDATA;
>>>>>>> e0febda2
            }
            pred_mv(s, &mx, &my, ref, left, top, tr);
            mx+= get_symbol(&s->c, &s->block_state[128 + 32*(mx_context + 16*!!ref)], 1);
            my+= get_symbol(&s->c, &s->block_state[128 + 32*(my_context + 16*!!ref)], 1);
        }
        set_blocks(s, level, x, y, l, cb, cr, mx, my, ref, type);
    }else{
<<<<<<< HEAD
        if (decode_q_branch(s, level+1, 2*x+0, 2*y+0)<0)
            return -1;
        if (decode_q_branch(s, level+1, 2*x+1, 2*y+0)<0)
            return -1;
        if (decode_q_branch(s, level+1, 2*x+0, 2*y+1)<0)
            return -1;
        if (decode_q_branch(s, level+1, 2*x+1, 2*y+1)<0)
            return -1;
=======
        if ((res = decode_q_branch(s, level+1, 2*x+0, 2*y+0)) < 0 ||
            (res = decode_q_branch(s, level+1, 2*x+1, 2*y+0)) < 0 ||
            (res = decode_q_branch(s, level+1, 2*x+0, 2*y+1)) < 0 ||
            (res = decode_q_branch(s, level+1, 2*x+1, 2*y+1)) < 0)
            return res;
>>>>>>> e0febda2
    }
    return 0;
}

static void dequantize_slice_buffered(SnowContext *s, slice_buffer * sb, SubBand *b, IDWTELEM *src, int stride, int start_y, int end_y){
    const int w= b->width;
    const int qlog= av_clip(s->qlog + b->qlog, 0, QROOT*16);
    const int qmul= ff_qexp[qlog&(QROOT-1)]<<(qlog>>QSHIFT);
    const int qadd= (s->qbias*qmul)>>QBIAS_SHIFT;
    int x,y;

    if(s->qlog == LOSSLESS_QLOG) return;

    for(y=start_y; y<end_y; y++){
//        DWTELEM * line = slice_buffer_get_line_from_address(sb, src + (y * stride));
        IDWTELEM * line = slice_buffer_get_line(sb, (y * b->stride_line) + b->buf_y_offset) + b->buf_x_offset;
        for(x=0; x<w; x++){
            int i= line[x];
            if(i<0){
                line[x]= -((-i*qmul + qadd)>>(QEXPSHIFT)); //FIXME try different bias
            }else if(i>0){
                line[x]=  (( i*qmul + qadd)>>(QEXPSHIFT));
            }
        }
    }
}

static void correlate_slice_buffered(SnowContext *s, slice_buffer * sb, SubBand *b, IDWTELEM *src, int stride, int inverse, int use_median, int start_y, int end_y){
    const int w= b->width;
    int x,y;

    IDWTELEM * line=0; // silence silly "could be used without having been initialized" warning
    IDWTELEM * prev;

    if (start_y != 0)
        line = slice_buffer_get_line(sb, ((start_y - 1) * b->stride_line) + b->buf_y_offset) + b->buf_x_offset;

    for(y=start_y; y<end_y; y++){
        prev = line;
//        line = slice_buffer_get_line_from_address(sb, src + (y * stride));
        line = slice_buffer_get_line(sb, (y * b->stride_line) + b->buf_y_offset) + b->buf_x_offset;
        for(x=0; x<w; x++){
            if(x){
                if(use_median){
                    if(y && x+1<w) line[x] += mid_pred(line[x - 1], prev[x], prev[x + 1]);
                    else  line[x] += line[x - 1];
                }else{
                    if(y) line[x] += mid_pred(line[x - 1], prev[x], line[x - 1] + prev[x] - prev[x - 1]);
                    else  line[x] += line[x - 1];
                }
            }else{
                if(y) line[x] += prev[x];
            }
        }
    }
}

static void decode_qlogs(SnowContext *s){
    int plane_index, level, orientation;

    for(plane_index=0; plane_index<3; plane_index++){
        for(level=0; level<s->spatial_decomposition_count; level++){
            for(orientation=level ? 1:0; orientation<4; orientation++){
                int q;
                if     (plane_index==2) q= s->plane[1].band[level][orientation].qlog;
                else if(orientation==2) q= s->plane[plane_index].band[level][1].qlog;
                else                    q= get_symbol(&s->c, s->header_state, 1);
                s->plane[plane_index].band[level][orientation].qlog= q;
            }
        }
    }
}

#define GET_S(dst, check) \
    tmp= get_symbol(&s->c, s->header_state, 0);\
    if(!(check)){\
        av_log(s->avctx, AV_LOG_ERROR, "Error " #dst " is %d\n", tmp);\
        return -1;\
    }\
    dst= tmp;

static int decode_header(SnowContext *s){
    int plane_index, tmp;
    uint8_t kstate[32];

    memset(kstate, MID_STATE, sizeof(kstate));

    s->keyframe= get_rac(&s->c, kstate);
    if(s->keyframe || s->always_reset){
        ff_snow_reset_contexts(s);
        s->spatial_decomposition_type=
        s->qlog=
        s->qbias=
        s->mv_scale=
        s->block_max_depth= 0;
    }
    if(s->keyframe){
        GET_S(s->version, tmp <= 0U)
        s->always_reset= get_rac(&s->c, s->header_state);
        s->temporal_decomposition_type= get_symbol(&s->c, s->header_state, 0);
        s->temporal_decomposition_count= get_symbol(&s->c, s->header_state, 0);
        GET_S(s->spatial_decomposition_count, 0 < tmp && tmp <= MAX_DECOMPOSITIONS)
        s->colorspace_type= get_symbol(&s->c, s->header_state, 0);
        s->chroma_h_shift= get_symbol(&s->c, s->header_state, 0);
        s->chroma_v_shift= get_symbol(&s->c, s->header_state, 0);
        s->spatial_scalability= get_rac(&s->c, s->header_state);
//        s->rate_scalability= get_rac(&s->c, s->header_state);
        GET_S(s->max_ref_frames, tmp < (unsigned)MAX_REF_FRAMES)
        s->max_ref_frames++;

        decode_qlogs(s);
    }

    if(!s->keyframe){
        if(get_rac(&s->c, s->header_state)){
            for(plane_index=0; plane_index<2; plane_index++){
                int htaps, i, sum=0;
                Plane *p= &s->plane[plane_index];
                p->diag_mc= get_rac(&s->c, s->header_state);
                htaps= get_symbol(&s->c, s->header_state, 0)*2 + 2;
                if((unsigned)htaps > HTAPS_MAX || htaps==0)
                    return -1;
                p->htaps= htaps;
                for(i= htaps/2; i; i--){
                    p->hcoeff[i]= get_symbol(&s->c, s->header_state, 0) * (1-2*(i&1));
                    sum += p->hcoeff[i];
                }
                p->hcoeff[0]= 32-sum;
            }
            s->plane[2].diag_mc= s->plane[1].diag_mc;
            s->plane[2].htaps  = s->plane[1].htaps;
            memcpy(s->plane[2].hcoeff, s->plane[1].hcoeff, sizeof(s->plane[1].hcoeff));
        }
        if(get_rac(&s->c, s->header_state)){
            GET_S(s->spatial_decomposition_count, 0 < tmp && tmp <= MAX_DECOMPOSITIONS)
            decode_qlogs(s);
        }
    }

    s->spatial_decomposition_type+= get_symbol(&s->c, s->header_state, 1);
    if(s->spatial_decomposition_type > 1U){
        av_log(s->avctx, AV_LOG_ERROR, "spatial_decomposition_type %d not supported", s->spatial_decomposition_type);
        return -1;
    }
    if(FFMIN(s->avctx-> width>>s->chroma_h_shift,
             s->avctx->height>>s->chroma_v_shift) >> (s->spatial_decomposition_count-1) <= 0){
        av_log(s->avctx, AV_LOG_ERROR, "spatial_decomposition_count %d too large for size", s->spatial_decomposition_count);
        return -1;
    }

    if (s->chroma_h_shift != 1 || s->chroma_v_shift != 1) {
        av_log(s->avctx, AV_LOG_ERROR, "Invalid chroma shift\n");
        return AVERROR_PATCHWELCOME;
    }

    s->qlog           += get_symbol(&s->c, s->header_state, 1);
    s->mv_scale       += get_symbol(&s->c, s->header_state, 1);
    s->qbias          += get_symbol(&s->c, s->header_state, 1);
    s->block_max_depth+= get_symbol(&s->c, s->header_state, 1);
    if(s->block_max_depth > 1 || s->block_max_depth < 0){
        av_log(s->avctx, AV_LOG_ERROR, "block_max_depth= %d is too large", s->block_max_depth);
        s->block_max_depth= 0;
        return -1;
    }

    return 0;
}

static av_cold int decode_init(AVCodecContext *avctx)
{
    avctx->pix_fmt= PIX_FMT_YUV420P;

    ff_snow_common_init(avctx);

    return 0;
}

static int decode_blocks(SnowContext *s){
    int x, y;
    int w= s->b_width;
    int h= s->b_height;
    int res;

    for(y=0; y<h; y++){
        for(x=0; x<w; x++){
<<<<<<< HEAD
            if (decode_q_branch(s, 0, x, y) < 0)
                return -1;
=======
            if ((res = decode_q_branch(s, 0, x, y)) < 0)
                return res;
>>>>>>> e0febda2
        }
    }
    return 0;
}

static int decode_frame(AVCodecContext *avctx, void *data, int *data_size, AVPacket *avpkt){
    const uint8_t *buf = avpkt->data;
    int buf_size = avpkt->size;
    SnowContext *s = avctx->priv_data;
    RangeCoder * const c= &s->c;
    int bytes_read;
    AVFrame *picture = data;
    int level, orientation, plane_index;
    int res;

    ff_init_range_decoder(c, buf, buf_size);
    ff_build_rac_states(c, 0.05*(1LL<<32), 256-8);

    s->current_picture.pict_type= AV_PICTURE_TYPE_I; //FIXME I vs. P
    if(decode_header(s)<0)
        return -1;
    ff_snow_common_init_after_header(avctx);

    // realloc slice buffer for the case that spatial_decomposition_count changed
    ff_slice_buffer_destroy(&s->sb);
    ff_slice_buffer_init(&s->sb, s->plane[0].height, (MB_SIZE >> s->block_max_depth) + s->spatial_decomposition_count * 8 + 1, s->plane[0].width, s->spatial_idwt_buffer);

    for(plane_index=0; plane_index<3; plane_index++){
        Plane *p= &s->plane[plane_index];
        p->fast_mc= p->diag_mc && p->htaps==6 && p->hcoeff[0]==40
                                              && p->hcoeff[1]==-10
                                              && p->hcoeff[2]==2;
    }

    ff_snow_alloc_blocks(s);

    if(ff_snow_frame_start(s) < 0)
        return -1;
    //keyframe flag duplication mess FIXME
    if(avctx->debug&FF_DEBUG_PICT_INFO)
        av_log(avctx, AV_LOG_ERROR, "keyframe:%d qlog:%d\n", s->keyframe, s->qlog);

<<<<<<< HEAD
    if (decode_blocks(s) < 0)
        return -1;
=======
    if ((res = decode_blocks(s)) < 0)
        return res;
>>>>>>> e0febda2

    for(plane_index=0; plane_index<3; plane_index++){
        Plane *p= &s->plane[plane_index];
        int w= p->width;
        int h= p->height;
        int x, y;
        int decode_state[MAX_DECOMPOSITIONS][4][1]; /* Stored state info for unpack_coeffs. 1 variable per instance. */

        if(s->avctx->debug&2048){
            memset(s->spatial_dwt_buffer, 0, sizeof(DWTELEM)*w*h);
            predict_plane(s, s->spatial_idwt_buffer, plane_index, 1);

            for(y=0; y<h; y++){
                for(x=0; x<w; x++){
                    int v= s->current_picture.data[plane_index][y*s->current_picture.linesize[plane_index] + x];
                    s->mconly_picture.data[plane_index][y*s->mconly_picture.linesize[plane_index] + x]= v;
                }
            }
        }

        {
        for(level=0; level<s->spatial_decomposition_count; level++){
            for(orientation=level ? 1 : 0; orientation<4; orientation++){
                SubBand *b= &p->band[level][orientation];
                unpack_coeffs(s, b, b->parent, orientation);
            }
        }
        }

        {
        const int mb_h= s->b_height << s->block_max_depth;
        const int block_size = MB_SIZE >> s->block_max_depth;
        const int block_w    = plane_index ? block_size/2 : block_size;
        int mb_y;
        DWTCompose cs[MAX_DECOMPOSITIONS];
        int yd=0, yq=0;
        int y;
        int end_y;

        ff_spatial_idwt_buffered_init(cs, &s->sb, w, h, 1, s->spatial_decomposition_type, s->spatial_decomposition_count);
        for(mb_y=0; mb_y<=mb_h; mb_y++){

            int slice_starty = block_w*mb_y;
            int slice_h = block_w*(mb_y+1);
            if (!(s->keyframe || s->avctx->debug&512)){
                slice_starty = FFMAX(0, slice_starty - (block_w >> 1));
                slice_h -= (block_w >> 1);
            }

            for(level=0; level<s->spatial_decomposition_count; level++){
                for(orientation=level ? 1 : 0; orientation<4; orientation++){
                    SubBand *b= &p->band[level][orientation];
                    int start_y;
                    int end_y;
                    int our_mb_start = mb_y;
                    int our_mb_end = (mb_y + 1);
                    const int extra= 3;
                    start_y = (mb_y ? ((block_w * our_mb_start) >> (s->spatial_decomposition_count - level)) + s->spatial_decomposition_count - level + extra: 0);
                    end_y = (((block_w * our_mb_end) >> (s->spatial_decomposition_count - level)) + s->spatial_decomposition_count - level + extra);
                    if (!(s->keyframe || s->avctx->debug&512)){
                        start_y = FFMAX(0, start_y - (block_w >> (1+s->spatial_decomposition_count - level)));
                        end_y = FFMAX(0, end_y - (block_w >> (1+s->spatial_decomposition_count - level)));
                    }
                    start_y = FFMIN(b->height, start_y);
                    end_y = FFMIN(b->height, end_y);

                    if (start_y != end_y){
                        if (orientation == 0){
                            SubBand * correlate_band = &p->band[0][0];
                            int correlate_end_y = FFMIN(b->height, end_y + 1);
                            int correlate_start_y = FFMIN(b->height, (start_y ? start_y + 1 : 0));
                            decode_subband_slice_buffered(s, correlate_band, &s->sb, correlate_start_y, correlate_end_y, decode_state[0][0]);
                            correlate_slice_buffered(s, &s->sb, correlate_band, correlate_band->ibuf, correlate_band->stride, 1, 0, correlate_start_y, correlate_end_y);
                            dequantize_slice_buffered(s, &s->sb, correlate_band, correlate_band->ibuf, correlate_band->stride, start_y, end_y);
                        }
                        else
                            decode_subband_slice_buffered(s, b, &s->sb, start_y, end_y, decode_state[level][orientation]);
                    }
                }
            }

            for(; yd<slice_h; yd+=4){
                ff_spatial_idwt_buffered_slice(&s->dwt, cs, &s->sb, w, h, 1, s->spatial_decomposition_type, s->spatial_decomposition_count, yd);
            }

            if(s->qlog == LOSSLESS_QLOG){
                for(; yq<slice_h && yq<h; yq++){
                    IDWTELEM * line = slice_buffer_get_line(&s->sb, yq);
                    for(x=0; x<w; x++){
                        line[x] <<= FRAC_BITS;
                    }
                }
            }

            predict_slice_buffered(s, &s->sb, s->spatial_idwt_buffer, plane_index, 1, mb_y);

            y = FFMIN(p->height, slice_starty);
            end_y = FFMIN(p->height, slice_h);
            while(y < end_y)
                ff_slice_buffer_release(&s->sb, y++);
        }

        ff_slice_buffer_flush(&s->sb);
        }

    }

    emms_c();

    ff_snow_release_buffer(avctx);

    if(!(s->avctx->debug&2048))
        *picture= s->current_picture;
    else
        *picture= s->mconly_picture;

    *data_size = sizeof(AVFrame);

    bytes_read= c->bytestream - c->bytestream_start;
    if(bytes_read ==0) av_log(s->avctx, AV_LOG_ERROR, "error at end of frame\n"); //FIXME

    return bytes_read;
}

static av_cold int decode_end(AVCodecContext *avctx)
{
    SnowContext *s = avctx->priv_data;

    ff_slice_buffer_destroy(&s->sb);

    ff_snow_common_end(s);

    return 0;
}

AVCodec ff_snow_decoder = {
    .name           = "snow",
    .type           = AVMEDIA_TYPE_VIDEO,
    .id             = CODEC_ID_SNOW,
    .priv_data_size = sizeof(SnowContext),
    .init           = decode_init,
    .close          = decode_end,
    .decode         = decode_frame,
    .capabilities   = CODEC_CAP_DR1 /*| CODEC_CAP_DRAW_HORIZ_BAND*/,
    .long_name = NULL_IF_CONFIG_SMALL("Snow"),
};<|MERGE_RESOLUTION|>--- conflicted
+++ resolved
@@ -171,11 +171,7 @@
                 ref= get_symbol(&s->c, &s->block_state[128 + 1024 + 32*ref_context], 0);
             if (ref >= s->ref_frames) {
                 av_log(s->avctx, AV_LOG_ERROR, "Invalid ref\n");
-<<<<<<< HEAD
-                return -1;
-=======
                 return AVERROR_INVALIDDATA;
->>>>>>> e0febda2
             }
             pred_mv(s, &mx, &my, ref, left, top, tr);
             mx+= get_symbol(&s->c, &s->block_state[128 + 32*(mx_context + 16*!!ref)], 1);
@@ -183,22 +179,11 @@
         }
         set_blocks(s, level, x, y, l, cb, cr, mx, my, ref, type);
     }else{
-<<<<<<< HEAD
-        if (decode_q_branch(s, level+1, 2*x+0, 2*y+0)<0)
-            return -1;
-        if (decode_q_branch(s, level+1, 2*x+1, 2*y+0)<0)
-            return -1;
-        if (decode_q_branch(s, level+1, 2*x+0, 2*y+1)<0)
-            return -1;
-        if (decode_q_branch(s, level+1, 2*x+1, 2*y+1)<0)
-            return -1;
-=======
         if ((res = decode_q_branch(s, level+1, 2*x+0, 2*y+0)) < 0 ||
             (res = decode_q_branch(s, level+1, 2*x+1, 2*y+0)) < 0 ||
             (res = decode_q_branch(s, level+1, 2*x+0, 2*y+1)) < 0 ||
             (res = decode_q_branch(s, level+1, 2*x+1, 2*y+1)) < 0)
             return res;
->>>>>>> e0febda2
     }
     return 0;
 }
@@ -384,13 +369,8 @@
 
     for(y=0; y<h; y++){
         for(x=0; x<w; x++){
-<<<<<<< HEAD
-            if (decode_q_branch(s, 0, x, y) < 0)
-                return -1;
-=======
             if ((res = decode_q_branch(s, 0, x, y)) < 0)
                 return res;
->>>>>>> e0febda2
         }
     }
     return 0;
@@ -433,13 +413,8 @@
     if(avctx->debug&FF_DEBUG_PICT_INFO)
         av_log(avctx, AV_LOG_ERROR, "keyframe:%d qlog:%d\n", s->keyframe, s->qlog);
 
-<<<<<<< HEAD
-    if (decode_blocks(s) < 0)
-        return -1;
-=======
     if ((res = decode_blocks(s)) < 0)
         return res;
->>>>>>> e0febda2
 
     for(plane_index=0; plane_index<3; plane_index++){
         Plane *p= &s->plane[plane_index];
