/*
 * AAC encoder
 * Copyright (C) 2008 Konstantin Shishkov
 *
 * This file is part of FFmpeg.
 *
 * FFmpeg is free software; you can redistribute it and/or
 * modify it under the terms of the GNU Lesser General Public
 * License as published by the Free Software Foundation; either
 * version 2.1 of the License, or (at your option) any later version.
 *
 * FFmpeg is distributed in the hope that it will be useful,
 * but WITHOUT ANY WARRANTY; without even the implied warranty of
 * MERCHANTABILITY or FITNESS FOR A PARTICULAR PURPOSE.  See the GNU
 * Lesser General Public License for more details.
 *
 * You should have received a copy of the GNU Lesser General Public
 * License along with FFmpeg; if not, write to the Free Software
 * Foundation, Inc., 51 Franklin Street, Fifth Floor, Boston, MA 02110-1301 USA
 */

/**
 * @file
 * AAC encoder
 */

/***********************************
 *              TODOs:
 * add sane pulse detection
 * add temporal noise shaping
 ***********************************/

#include "libavutil/float_dsp.h"
#include "libavutil/opt.h"
#include "avcodec.h"
#include "put_bits.h"
#include "internal.h"
#include "mpeg4audio.h"
#include "kbdwin.h"
#include "sinewin.h"

#include "aac.h"
#include "aactab.h"
#include "aacenc.h"

#include "psymodel.h"

#define AAC_MAX_CHANNELS 6

#define ERROR_IF(cond, ...) \
    if (cond) { \
        av_log(avctx, AV_LOG_ERROR, __VA_ARGS__); \
        return AVERROR(EINVAL); \
    }

#define WARN_IF(cond, ...) \
    if (cond) { \
        av_log(avctx, AV_LOG_WARNING, __VA_ARGS__); \
    }


static const uint8_t swb_size_1024_96[] = {
    4, 4, 4, 4, 4, 4, 4, 4, 4, 4, 4, 4, 4, 4, 8, 8, 8, 8, 8,
    12, 12, 12, 12, 12, 16, 16, 24, 28, 36, 44,
    64, 64, 64, 64, 64, 64, 64, 64, 64, 64, 64
};

static const uint8_t swb_size_1024_64[] = {
    4, 4, 4, 4, 4, 4, 4, 4, 4, 4, 4, 4, 4, 4, 8, 8, 8, 8,
    12, 12, 12, 16, 16, 16, 20, 24, 24, 28, 36,
    40, 40, 40, 40, 40, 40, 40, 40, 40, 40, 40, 40, 40, 40, 40, 40, 40, 40
};

static const uint8_t swb_size_1024_48[] = {
    4, 4, 4, 4, 4, 4, 4, 4, 4, 4, 8, 8, 8, 8, 8, 8, 8,
    12, 12, 12, 12, 16, 16, 20, 20, 24, 24, 28, 28,
    32, 32, 32, 32, 32, 32, 32, 32, 32, 32, 32, 32, 32, 32, 32, 32, 32, 32, 32,
    96
};

static const uint8_t swb_size_1024_32[] = {
    4, 4, 4, 4, 4, 4, 4, 4, 4, 4, 8, 8, 8, 8, 8, 8, 8,
    12, 12, 12, 12, 16, 16, 20, 20, 24, 24, 28, 28,
    32, 32, 32, 32, 32, 32, 32, 32, 32, 32, 32, 32, 32, 32, 32, 32, 32, 32, 32, 32, 32, 32
};

static const uint8_t swb_size_1024_24[] = {
    4, 4, 4, 4, 4, 4, 4, 4, 4, 4, 4, 8, 8, 8, 8, 8, 8, 8, 8, 8, 8,
    12, 12, 12, 12, 16, 16, 16, 20, 20, 24, 24, 28, 28,
    32, 36, 36, 40, 44, 48, 52, 52, 64, 64, 64, 64, 64
};

static const uint8_t swb_size_1024_16[] = {
    8, 8, 8, 8, 8, 8, 8, 8, 8, 8, 8,
    12, 12, 12, 12, 12, 12, 12, 12, 12, 16, 16, 16, 16, 20, 20, 20, 24, 24, 28, 28,
    32, 36, 40, 40, 44, 48, 52, 56, 60, 64, 64, 64
};

static const uint8_t swb_size_1024_8[] = {
    12, 12, 12, 12, 12, 12, 12, 12, 12, 12, 12, 12, 12,
    16, 16, 16, 16, 16, 16, 16, 20, 20, 20, 20, 24, 24, 24, 28, 28,
    32, 36, 36, 40, 44, 48, 52, 56, 60, 64, 80
};

static const uint8_t *swb_size_1024[] = {
    swb_size_1024_96, swb_size_1024_96, swb_size_1024_64,
    swb_size_1024_48, swb_size_1024_48, swb_size_1024_32,
    swb_size_1024_24, swb_size_1024_24, swb_size_1024_16,
    swb_size_1024_16, swb_size_1024_16, swb_size_1024_8,
    swb_size_1024_8
};

static const uint8_t swb_size_128_96[] = {
    4, 4, 4, 4, 4, 4, 8, 8, 8, 16, 28, 36
};

static const uint8_t swb_size_128_48[] = {
    4, 4, 4, 4, 4, 8, 8, 8, 12, 12, 12, 16, 16, 16
};

static const uint8_t swb_size_128_24[] = {
    4, 4, 4, 4, 4, 4, 4, 8, 8, 8, 12, 12, 16, 16, 20
};

static const uint8_t swb_size_128_16[] = {
    4, 4, 4, 4, 4, 4, 4, 4, 8, 8, 12, 12, 16, 20, 20
};

static const uint8_t swb_size_128_8[] = {
    4, 4, 4, 4, 4, 4, 4, 8, 8, 8, 8, 12, 16, 20, 20
};

static const uint8_t *swb_size_128[] = {
    /* the last entry on the following row is swb_size_128_64 but is a
       duplicate of swb_size_128_96 */
    swb_size_128_96, swb_size_128_96, swb_size_128_96,
    swb_size_128_48, swb_size_128_48, swb_size_128_48,
    swb_size_128_24, swb_size_128_24, swb_size_128_16,
    swb_size_128_16, swb_size_128_16, swb_size_128_8,
    swb_size_128_8
};

/** default channel configurations */
static const uint8_t aac_chan_configs[6][5] = {
 {1, TYPE_SCE},                               // 1 channel  - single channel element
 {1, TYPE_CPE},                               // 2 channels - channel pair
 {2, TYPE_SCE, TYPE_CPE},                     // 3 channels - center + stereo
 {3, TYPE_SCE, TYPE_CPE, TYPE_SCE},           // 4 channels - front center + stereo + back center
 {3, TYPE_SCE, TYPE_CPE, TYPE_CPE},           // 5 channels - front center + stereo + back stereo
 {4, TYPE_SCE, TYPE_CPE, TYPE_CPE, TYPE_LFE}, // 6 channels - front center + stereo + back stereo + LFE
};

/**
 * Table to remap channels from libavcodec's default order to AAC order.
 */
static const uint8_t aac_chan_maps[AAC_MAX_CHANNELS][AAC_MAX_CHANNELS] = {
    { 0 },
    { 0, 1 },
    { 2, 0, 1 },
    { 2, 0, 1, 3 },
    { 2, 0, 1, 3, 4 },
    { 2, 0, 1, 4, 5, 3 },
};

/**
 * Make AAC audio config object.
 * @see 1.6.2.1 "Syntax - AudioSpecificConfig"
 */
static void put_audio_specific_config(AVCodecContext *avctx)
{
    PutBitContext pb;
    AACEncContext *s = avctx->priv_data;

    init_put_bits(&pb, avctx->extradata, avctx->extradata_size);
    put_bits(&pb, 5, 2); //object type - AAC-LC
    put_bits(&pb, 4, s->samplerate_index); //sample rate index
    put_bits(&pb, 4, s->channels);
    //GASpecificConfig
    put_bits(&pb, 1, 0); //frame length - 1024 samples
    put_bits(&pb, 1, 0); //does not depend on core coder
    put_bits(&pb, 1, 0); //is not extension

    //Explicitly Mark SBR absent
    put_bits(&pb, 11, 0x2b7); //sync extension
    put_bits(&pb, 5,  AOT_SBR);
    put_bits(&pb, 1,  0);
    flush_put_bits(&pb);
}

#define WINDOW_FUNC(type) \
static void apply_ ##type ##_window(AVFloatDSPContext *fdsp, \
                                    SingleChannelElement *sce, \
                                    const float *audio)

WINDOW_FUNC(only_long)
{
    const float *lwindow = sce->ics.use_kb_window[0] ? ff_aac_kbd_long_1024 : ff_sine_1024;
    const float *pwindow = sce->ics.use_kb_window[1] ? ff_aac_kbd_long_1024 : ff_sine_1024;
    float *out = sce->ret_buf;

    fdsp->vector_fmul        (out,        audio,        lwindow, 1024);
    fdsp->vector_fmul_reverse(out + 1024, audio + 1024, pwindow, 1024);
}

WINDOW_FUNC(long_start)
{
    const float *lwindow = sce->ics.use_kb_window[1] ? ff_aac_kbd_long_1024 : ff_sine_1024;
    const float *swindow = sce->ics.use_kb_window[0] ? ff_aac_kbd_short_128 : ff_sine_128;
    float *out = sce->ret_buf;

    fdsp->vector_fmul(out, audio, lwindow, 1024);
    memcpy(out + 1024, audio + 1024, sizeof(out[0]) * 448);
    fdsp->vector_fmul_reverse(out + 1024 + 448, audio + 1024 + 448, swindow, 128);
    memset(out + 1024 + 576, 0, sizeof(out[0]) * 448);
}

WINDOW_FUNC(long_stop)
{
    const float *lwindow = sce->ics.use_kb_window[0] ? ff_aac_kbd_long_1024 : ff_sine_1024;
    const float *swindow = sce->ics.use_kb_window[1] ? ff_aac_kbd_short_128 : ff_sine_128;
    float *out = sce->ret_buf;

    memset(out, 0, sizeof(out[0]) * 448);
    fdsp->vector_fmul(out + 448, audio + 448, swindow, 128);
    memcpy(out + 576, audio + 576, sizeof(out[0]) * 448);
    fdsp->vector_fmul_reverse(out + 1024, audio + 1024, lwindow, 1024);
}

WINDOW_FUNC(eight_short)
{
    const float *swindow = sce->ics.use_kb_window[0] ? ff_aac_kbd_short_128 : ff_sine_128;
    const float *pwindow = sce->ics.use_kb_window[1] ? ff_aac_kbd_short_128 : ff_sine_128;
    const float *in = audio + 448;
    float *out = sce->ret_buf;
    int w;

    for (w = 0; w < 8; w++) {
        fdsp->vector_fmul        (out, in, w ? pwindow : swindow, 128);
        out += 128;
        in  += 128;
        fdsp->vector_fmul_reverse(out, in, swindow, 128);
        out += 128;
    }
}

static void (*const apply_window[4])(AVFloatDSPContext *fdsp,
                                     SingleChannelElement *sce,
                                     const float *audio) = {
    [ONLY_LONG_SEQUENCE]   = apply_only_long_window,
    [LONG_START_SEQUENCE]  = apply_long_start_window,
    [EIGHT_SHORT_SEQUENCE] = apply_eight_short_window,
    [LONG_STOP_SEQUENCE]   = apply_long_stop_window
};

static void apply_window_and_mdct(AACEncContext *s, SingleChannelElement *sce,
                                  float *audio)
{
    int i;
    float *output = sce->ret_buf;

    apply_window[sce->ics.window_sequence[0]](s->fdsp, sce, audio);

    if (sce->ics.window_sequence[0] != EIGHT_SHORT_SEQUENCE)
        s->mdct1024.mdct_calc(&s->mdct1024, sce->coeffs, output);
    else
        for (i = 0; i < 1024; i += 128)
            s->mdct128.mdct_calc(&s->mdct128, sce->coeffs + i, output + i*2);
    memcpy(audio, audio + 1024, sizeof(audio[0]) * 1024);
    memcpy(sce->pcoeffs, sce->coeffs, sizeof(sce->pcoeffs));
}

/**
 * Encode ics_info element.
 * @see Table 4.6 (syntax of ics_info)
 */
static void put_ics_info(AACEncContext *s, IndividualChannelStream *info)
{
    int w;

    put_bits(&s->pb, 1, 0);                // ics_reserved bit
    put_bits(&s->pb, 2, info->window_sequence[0]);
    put_bits(&s->pb, 1, info->use_kb_window[0]);
    if (info->window_sequence[0] != EIGHT_SHORT_SEQUENCE) {
        put_bits(&s->pb, 6, info->max_sfb);
        put_bits(&s->pb, 1, 0);            // no prediction
    } else {
        put_bits(&s->pb, 4, info->max_sfb);
        for (w = 1; w < 8; w++)
            put_bits(&s->pb, 1, !info->group_len[w]);
    }
}

/**
 * Encode MS data.
 * @see 4.6.8.1 "Joint Coding - M/S Stereo"
 */
static void encode_ms_info(PutBitContext *pb, ChannelElement *cpe)
{
    int i, w;

    put_bits(pb, 2, cpe->ms_mode);
    if (cpe->ms_mode == 1)
        for (w = 0; w < cpe->ch[0].ics.num_windows; w += cpe->ch[0].ics.group_len[w])
            for (i = 0; i < cpe->ch[0].ics.max_sfb; i++)
                put_bits(pb, 1, cpe->ms_mask[w*16 + i]);
}

/**
 * Produce integer coefficients from scalefactors provided by the model.
 */
static void adjust_frame_information(ChannelElement *cpe, int chans)
{
    int i, w, w2, g, ch;
    int maxsfb, cmaxsfb;
    IndividualChannelStream *ics;

    if (cpe->common_window) {
        ics = &cpe->ch[0].ics;
        for (w = 0; w < ics->num_windows; w += ics->group_len[w]) {
            for (w2 =  0; w2 < ics->group_len[w]; w2++) {
                int start = (w+w2) * 128;
                for (g = 0; g < ics->num_swb; g++) {
                    //apply Intensity stereo coeffs transformation
                    if (cpe->is_mask[w*16 + g]) {
                        int p = -1 + 2 * (cpe->ch[1].band_type[w*16+g] - 14);
                        float scale = cpe->ch[0].is_ener[w*16+g];
                        for (i = 0; i < ics->swb_sizes[g]; i++) {
                            cpe->ch[0].coeffs[start+i] = (cpe->ch[0].pcoeffs[start+i] + p*cpe->ch[1].pcoeffs[start+i]) * scale;
                            cpe->ch[1].coeffs[start+i] = 0.0f;
                        }
                    } else if (cpe->ms_mask[w*16 + g] &&
                               cpe->ch[0].band_type[w*16 + g] < NOISE_BT &&
                               cpe->ch[1].band_type[w*16 + g] < NOISE_BT) {
                        for (i = 0; i < ics->swb_sizes[g]; i++) {
                            cpe->ch[0].coeffs[start+i] = (cpe->ch[0].pcoeffs[start+i] + cpe->ch[1].pcoeffs[start+i]) * 0.5f;
                            cpe->ch[1].coeffs[start+i] = cpe->ch[0].coeffs[start+i] - cpe->ch[1].pcoeffs[start+i];
                        }
                    }
                    start += ics->swb_sizes[g];
                }
            }
        }
    }

    for (ch = 0; ch < chans; ch++) {
        IndividualChannelStream *ics = &cpe->ch[ch].ics;
        maxsfb = 0;
        cpe->ch[ch].pulse.num_pulse = 0;
        for (w = 0; w < ics->num_windows; w += ics->group_len[w]) {
            for (w2 =  0; w2 < ics->group_len[w]; w2++) {
                for (cmaxsfb = ics->num_swb; cmaxsfb > 0 && cpe->ch[ch].zeroes[w*16+cmaxsfb-1]; cmaxsfb--)
                    ;
                maxsfb = FFMAX(maxsfb, cmaxsfb);
            }
        }
        ics->max_sfb = maxsfb;

        //adjust zero bands for window groups
        for (w = 0; w < ics->num_windows; w += ics->group_len[w]) {
            for (g = 0; g < ics->max_sfb; g++) {
                i = 1;
                for (w2 = w; w2 < w + ics->group_len[w]; w2++) {
                    if (!cpe->ch[ch].zeroes[w2*16 + g]) {
                        i = 0;
                        break;
                    }
                }
                cpe->ch[ch].zeroes[w*16 + g] = i;
            }
        }
    }

    if (chans > 1 && cpe->common_window) {
        IndividualChannelStream *ics0 = &cpe->ch[0].ics;
        IndividualChannelStream *ics1 = &cpe->ch[1].ics;
        int msc = 0;
        ics0->max_sfb = FFMAX(ics0->max_sfb, ics1->max_sfb);
        ics1->max_sfb = ics0->max_sfb;
        for (w = 0; w < ics0->num_windows*16; w += 16)
            for (i = 0; i < ics0->max_sfb; i++)
                if (cpe->ms_mask[w+i])
                    msc++;
        if (msc == 0 || ics0->max_sfb == 0)
            cpe->ms_mode = 0;
        else
            cpe->ms_mode = msc < ics0->max_sfb * ics0->num_windows ? 1 : 2;
    }
}

/**
 * Encode scalefactor band coding type.
 */
static void encode_band_info(AACEncContext *s, SingleChannelElement *sce)
{
    int w;

    for (w = 0; w < sce->ics.num_windows; w += sce->ics.group_len[w])
        s->coder->encode_window_bands_info(s, sce, w, sce->ics.group_len[w], s->lambda);
}

/**
 * Encode scalefactors.
 */
static void encode_scale_factors(AVCodecContext *avctx, AACEncContext *s,
                                 SingleChannelElement *sce)
{
    int diff, off_sf = sce->sf_idx[0], off_pns = sce->sf_idx[0] - NOISE_OFFSET;
    int off_is = 0, noise_flag = 1;
    int i, w;

    for (w = 0; w < sce->ics.num_windows; w += sce->ics.group_len[w]) {
        for (i = 0; i < sce->ics.max_sfb; i++) {
            if (!sce->zeroes[w*16 + i]) {
                if (sce->band_type[w*16 + i] == NOISE_BT) {
                    diff = sce->sf_idx[w*16 + i] - off_pns;
                    off_pns = sce->sf_idx[w*16 + i];
                    if (noise_flag-- > 0) {
                        put_bits(&s->pb, NOISE_PRE_BITS, diff + NOISE_PRE);
                        continue;
                    }
                } else if (sce->band_type[w*16 + i] == INTENSITY_BT  ||
                           sce->band_type[w*16 + i] == INTENSITY_BT2) {
                    diff = sce->sf_idx[w*16 + i] - off_is;
                    off_is = sce->sf_idx[w*16 + i];
                } else {
                    diff = sce->sf_idx[w*16 + i] - off_sf;
                    off_sf = sce->sf_idx[w*16 + i];
                }
                diff += SCALE_DIFF_ZERO;
                av_assert0(diff >= 0 && diff <= 120);
                put_bits(&s->pb, ff_aac_scalefactor_bits[diff], ff_aac_scalefactor_code[diff]);
            }
        }
    }
}

/**
 * Encode pulse data.
 */
static void encode_pulses(AACEncContext *s, Pulse *pulse)
{
    int i;

    put_bits(&s->pb, 1, !!pulse->num_pulse);
    if (!pulse->num_pulse)
        return;

    put_bits(&s->pb, 2, pulse->num_pulse - 1);
    put_bits(&s->pb, 6, pulse->start);
    for (i = 0; i < pulse->num_pulse; i++) {
        put_bits(&s->pb, 5, pulse->pos[i]);
        put_bits(&s->pb, 4, pulse->amp[i]);
    }
}

/**
 * Encode spectral coefficients processed by psychoacoustic model.
 */
static void encode_spectral_coeffs(AACEncContext *s, SingleChannelElement *sce)
{
    int start, i, w, w2;

    for (w = 0; w < sce->ics.num_windows; w += sce->ics.group_len[w]) {
        start = 0;
        for (i = 0; i < sce->ics.max_sfb; i++) {
            if (sce->zeroes[w*16 + i]) {
                start += sce->ics.swb_sizes[i];
                continue;
            }
            for (w2 = w; w2 < w + sce->ics.group_len[w]; w2++)
                s->coder->quantize_and_encode_band(s, &s->pb, sce->coeffs + start + w2*128,
                                                   sce->ics.swb_sizes[i],
                                                   sce->sf_idx[w*16 + i],
                                                   sce->band_type[w*16 + i],
                                                   s->lambda, sce->ics.window_clipping[w]);
            start += sce->ics.swb_sizes[i];
        }
    }
}

/**
 * Downscale spectral coefficients for near-clipping windows to avoid artifacts
 */
static void avoid_clipping(AACEncContext *s, SingleChannelElement *sce)
{
    int start, i, j, w;

    if (sce->ics.clip_avoidance_factor < 1.0f) {
        for (w = 0; w < sce->ics.num_windows; w++) {
            start = 0;
            for (i = 0; i < sce->ics.max_sfb; i++) {
                float *swb_coeffs = sce->coeffs + start + w*128;
                for (j = 0; j < sce->ics.swb_sizes[i]; j++)
                    swb_coeffs[j] *= sce->ics.clip_avoidance_factor;
                start += sce->ics.swb_sizes[i];
            }
        }
    }
}

/**
 * Encode one channel of audio data.
 */
static int encode_individual_channel(AVCodecContext *avctx, AACEncContext *s,
                                     SingleChannelElement *sce,
                                     int common_window)
{
    put_bits(&s->pb, 8, sce->sf_idx[0]);
    if (!common_window)
        put_ics_info(s, &sce->ics);
    encode_band_info(s, sce);
    encode_scale_factors(avctx, s, sce);
    encode_pulses(s, &sce->pulse);
    put_bits(&s->pb, 1, 0); //tns
    put_bits(&s->pb, 1, 0); //ssr
    encode_spectral_coeffs(s, sce);
    return 0;
}

/**
 * Write some auxiliary information about the created AAC file.
 */
static void put_bitstream_info(AACEncContext *s, const char *name)
{
    int i, namelen, padbits;

    namelen = strlen(name) + 2;
    put_bits(&s->pb, 3, TYPE_FIL);
    put_bits(&s->pb, 4, FFMIN(namelen, 15));
    if (namelen >= 15)
        put_bits(&s->pb, 8, namelen - 14);
    put_bits(&s->pb, 4, 0); //extension type - filler
    padbits = -put_bits_count(&s->pb) & 7;
    avpriv_align_put_bits(&s->pb);
    for (i = 0; i < namelen - 2; i++)
        put_bits(&s->pb, 8, name[i]);
    put_bits(&s->pb, 12 - padbits, 0);
}

/*
 * Copy input samples.
 * Channels are reordered from libavcodec's default order to AAC order.
 */
static void copy_input_samples(AACEncContext *s, const AVFrame *frame)
{
    int ch;
    int end = 2048 + (frame ? frame->nb_samples : 0);
    const uint8_t *channel_map = aac_chan_maps[s->channels - 1];

    /* copy and remap input samples */
    for (ch = 0; ch < s->channels; ch++) {
        /* copy last 1024 samples of previous frame to the start of the current frame */
        memcpy(&s->planar_samples[ch][1024], &s->planar_samples[ch][2048], 1024 * sizeof(s->planar_samples[0][0]));

        /* copy new samples and zero any remaining samples */
        if (frame) {
            memcpy(&s->planar_samples[ch][2048],
                   frame->extended_data[channel_map[ch]],
                   frame->nb_samples * sizeof(s->planar_samples[0][0]));
        }
        memset(&s->planar_samples[ch][end], 0,
               (3072 - end) * sizeof(s->planar_samples[0][0]));
    }
}

static int aac_encode_frame(AVCodecContext *avctx, AVPacket *avpkt,
                            const AVFrame *frame, int *got_packet_ptr)
{
    AACEncContext *s = avctx->priv_data;
    float **samples = s->planar_samples, *samples2, *la, *overlap;
    ChannelElement *cpe;
    int i, ch, w, g, chans, tag, start_ch, ret, ms_mode = 0, is_mode = 0;
    int chan_el_counter[4];
    FFPsyWindowInfo windows[AAC_MAX_CHANNELS];

    if (s->last_frame == 2)
        return 0;

    /* add current frame to queue */
    if (frame) {
        if ((ret = ff_af_queue_add(&s->afq, frame)) < 0)
            return ret;
    }

    copy_input_samples(s, frame);
    if (s->psypp)
        ff_psy_preprocess(s->psypp, s->planar_samples, s->channels);

    if (!avctx->frame_number)
        return 0;

    start_ch = 0;
    for (i = 0; i < s->chan_map[0]; i++) {
        FFPsyWindowInfo* wi = windows + start_ch;
        tag      = s->chan_map[i+1];
        chans    = tag == TYPE_CPE ? 2 : 1;
        cpe      = &s->cpe[i];
        for (ch = 0; ch < chans; ch++) {
            IndividualChannelStream *ics = &cpe->ch[ch].ics;
            int cur_channel = start_ch + ch;
            float clip_avoidance_factor;
            overlap  = &samples[cur_channel][0];
            samples2 = overlap + 1024;
            la       = samples2 + (448+64);
            if (!frame)
                la = NULL;
            if (tag == TYPE_LFE) {
                wi[ch].window_type[0] = ONLY_LONG_SEQUENCE;
                wi[ch].window_shape   = 0;
                wi[ch].num_windows    = 1;
                wi[ch].grouping[0]    = 1;

                /* Only the lowest 12 coefficients are used in a LFE channel.
                 * The expression below results in only the bottom 8 coefficients
                 * being used for 11.025kHz to 16kHz sample rates.
                 */
                ics->num_swb = s->samplerate_index >= 8 ? 1 : 3;
            } else {
                wi[ch] = s->psy.model->window(&s->psy, samples2, la, cur_channel,
                                              ics->window_sequence[0]);
            }
            ics->window_sequence[1] = ics->window_sequence[0];
            ics->window_sequence[0] = wi[ch].window_type[0];
            ics->use_kb_window[1]   = ics->use_kb_window[0];
            ics->use_kb_window[0]   = wi[ch].window_shape;
            ics->num_windows        = wi[ch].num_windows;
            ics->swb_sizes          = s->psy.bands    [ics->num_windows == 8];
            ics->num_swb            = tag == TYPE_LFE ? ics->num_swb : s->psy.num_bands[ics->num_windows == 8];
            clip_avoidance_factor = 0.0f;
            for (w = 0; w < ics->num_windows; w++)
                ics->group_len[w] = wi[ch].grouping[w];
            for (w = 0; w < ics->num_windows; w++) {
                if (wi[ch].clipping[w] > CLIP_AVOIDANCE_FACTOR) {
                    ics->window_clipping[w] = 1;
                    clip_avoidance_factor = FFMAX(clip_avoidance_factor, wi[ch].clipping[w]);
                } else {
                    ics->window_clipping[w] = 0;
                }
            }
            if (clip_avoidance_factor > CLIP_AVOIDANCE_FACTOR) {
                ics->clip_avoidance_factor = CLIP_AVOIDANCE_FACTOR / clip_avoidance_factor;
            } else {
                ics->clip_avoidance_factor = 1.0f;
            }

            apply_window_and_mdct(s, &cpe->ch[ch], overlap);
            if (isnan(cpe->ch->coeffs[0])) {
                av_log(avctx, AV_LOG_ERROR, "Input contains NaN\n");
                return AVERROR(EINVAL);
            }
            avoid_clipping(s, &cpe->ch[ch]);
        }
        start_ch += chans;
    }
    if ((ret = ff_alloc_packet2(avctx, avpkt, 8192 * s->channels, 0)) < 0)
        return ret;
    do {
        int frame_bits;

        init_put_bits(&s->pb, avpkt->data, avpkt->size);

        if ((avctx->frame_number & 0xFF)==1 && !(avctx->flags & AV_CODEC_FLAG_BITEXACT))
            put_bitstream_info(s, LIBAVCODEC_IDENT);
        start_ch = 0;
        memset(chan_el_counter, 0, sizeof(chan_el_counter));
        for (i = 0; i < s->chan_map[0]; i++) {
            FFPsyWindowInfo* wi = windows + start_ch;
            const float *coeffs[2];
            tag      = s->chan_map[i+1];
            chans    = tag == TYPE_CPE ? 2 : 1;
            cpe      = &s->cpe[i];
            memset(cpe->is_mask, 0, sizeof(cpe->is_mask));
            memset(cpe->ms_mask, 0, sizeof(cpe->ms_mask));
            put_bits(&s->pb, 3, tag);
            put_bits(&s->pb, 4, chan_el_counter[tag]++);
            for (ch = 0; ch < chans; ch++)
                coeffs[ch] = cpe->ch[ch].coeffs;
            s->psy.model->analyze(&s->psy, start_ch, coeffs, wi);
            for (ch = 0; ch < chans; ch++) {
                s->cur_channel = start_ch + ch;
                s->coder->search_for_quantizers(avctx, s, &cpe->ch[ch], s->lambda);
            }
            cpe->common_window = 0;
            if (chans > 1
                && wi[0].window_type[0] == wi[1].window_type[0]
                && wi[0].window_shape   == wi[1].window_shape) {

                cpe->common_window = 1;
                for (w = 0; w < wi[0].num_windows; w++) {
                    if (wi[0].grouping[w] != wi[1].grouping[w]) {
                        cpe->common_window = 0;
                        break;
                    }
                }
            }
            if (s->options.pns && s->coder->search_for_pns) {
                for (ch = 0; ch < chans; ch++) {
                    s->cur_channel = start_ch + ch;
                    s->coder->search_for_pns(s, avctx, &cpe->ch[ch], s->lambda);
                }
            }
            s->cur_channel = start_ch;
            if (s->options.stereo_mode && cpe->common_window) {
                if (s->options.stereo_mode > 0) {
                    IndividualChannelStream *ics = &cpe->ch[0].ics;
                    for (w = 0; w < ics->num_windows; w += ics->group_len[w])
                        for (g = 0;  g < ics->num_swb; g++)
                            cpe->ms_mask[w*16+g] = 1;
                } else if (s->coder->search_for_ms) {
                    s->coder->search_for_ms(s, cpe, s->lambda);
                }
            }
            if (chans > 1 && s->options.intensity_stereo && s->coder->search_for_is) {
                s->coder->search_for_is(s, avctx, cpe, s->lambda);
                if (cpe->is_mode) is_mode = 1;
            }
            if (s->coder->set_special_band_scalefactors)
                for (ch = 0; ch < chans; ch++)
                    s->coder->set_special_band_scalefactors(s, &cpe->ch[ch]);
            adjust_frame_information(cpe, chans);
            if (chans == 2) {
                put_bits(&s->pb, 1, cpe->common_window);
                if (cpe->common_window) {
                    put_ics_info(s, &cpe->ch[0].ics);
                    encode_ms_info(&s->pb, cpe);
                    if (cpe->ms_mode) ms_mode = 1;
                }
            }
            for (ch = 0; ch < chans; ch++) {
                s->cur_channel = start_ch + ch;
                encode_individual_channel(avctx, s, &cpe->ch[ch], cpe->common_window);
            }
            start_ch += chans;
        }

        frame_bits = put_bits_count(&s->pb);
        if (frame_bits <= 6144 * s->channels - 3) {
            s->psy.bitres.bits = frame_bits / s->channels;
            break;
        }
        if (is_mode || ms_mode) {
            for (i = 0; i < s->chan_map[0]; i++) {
                // Must restore coeffs
                chans = tag == TYPE_CPE ? 2 : 1;
                cpe = &s->cpe[i];
                for (ch = 0; ch < chans; ch++)
                    memcpy(cpe->ch[ch].coeffs, cpe->ch[ch].pcoeffs, sizeof(cpe->ch[ch].coeffs));
            }
        }

        s->lambda *= avctx->bit_rate * 1024.0f / avctx->sample_rate / frame_bits;

    } while (1);

    put_bits(&s->pb, 3, TYPE_END);
    flush_put_bits(&s->pb);
    avctx->frame_bits = put_bits_count(&s->pb);

    // rate control stuff
    if (!(avctx->flags & AV_CODEC_FLAG_QSCALE)) {
        float ratio = avctx->bit_rate * 1024.0f / avctx->sample_rate / avctx->frame_bits;
        s->lambda *= ratio;
        s->lambda = FFMIN(s->lambda, 65536.f);
    }

    if (!frame)
        s->last_frame++;

    ff_af_queue_remove(&s->afq, avctx->frame_size, &avpkt->pts,
                       &avpkt->duration);

    avpkt->size = put_bits_count(&s->pb) >> 3;
    *got_packet_ptr = 1;
    return 0;
}

static av_cold int aac_encode_end(AVCodecContext *avctx)
{
    AACEncContext *s = avctx->priv_data;

    ff_mdct_end(&s->mdct1024);
    ff_mdct_end(&s->mdct128);
    ff_psy_end(&s->psy);
    if (s->psypp)
        ff_psy_preprocess_end(s->psypp);
    av_freep(&s->buffer.samples);
    av_freep(&s->cpe);
    av_freep(&s->fdsp);
    ff_af_queue_close(&s->afq);
    return 0;
}

static av_cold int dsp_init(AVCodecContext *avctx, AACEncContext *s)
{
    int ret = 0;

    s->fdsp = avpriv_float_dsp_alloc(avctx->flags & AV_CODEC_FLAG_BITEXACT);
    if (!s->fdsp)
        return AVERROR(ENOMEM);

    // window init
    ff_kbd_window_init(ff_aac_kbd_long_1024, 4.0, 1024);
    ff_kbd_window_init(ff_aac_kbd_short_128, 6.0, 128);
    ff_init_ff_sine_windows(10);
    ff_init_ff_sine_windows(7);

    if ((ret = ff_mdct_init(&s->mdct1024, 11, 0, 32768.0)) < 0)
        return ret;
    if ((ret = ff_mdct_init(&s->mdct128,   8, 0, 32768.0)) < 0)
        return ret;

    return 0;
}

static av_cold int alloc_buffers(AVCodecContext *avctx, AACEncContext *s)
{
    int ch;
    FF_ALLOCZ_ARRAY_OR_GOTO(avctx, s->buffer.samples, s->channels, 3 * 1024 * sizeof(s->buffer.samples[0]), alloc_fail);
    FF_ALLOCZ_ARRAY_OR_GOTO(avctx, s->cpe, s->chan_map[0], sizeof(ChannelElement), alloc_fail);
    FF_ALLOCZ_OR_GOTO(avctx, avctx->extradata, 5 + FF_INPUT_BUFFER_PADDING_SIZE, alloc_fail);

    for(ch = 0; ch < s->channels; ch++)
        s->planar_samples[ch] = s->buffer.samples + 3 * 1024 * ch;

    return 0;
alloc_fail:
    return AVERROR(ENOMEM);
}

static av_cold int aac_encode_init(AVCodecContext *avctx)
{
    AACEncContext *s = avctx->priv_data;
    int i, ret = 0;
    const uint8_t *sizes[2];
    uint8_t grouping[AAC_MAX_CHANNELS];
    int lengths[2];

    avctx->frame_size = 1024;

    for (i = 0; i < 16; i++)
        if (avctx->sample_rate == avpriv_mpeg4audio_sample_rates[i])
            break;

    s->channels = avctx->channels;

    ERROR_IF(i == 16
                || i >= (sizeof(swb_size_1024) / sizeof(*swb_size_1024))
                || i >= (sizeof(swb_size_128) / sizeof(*swb_size_128)),
             "Unsupported sample rate %d\n", avctx->sample_rate);
    ERROR_IF(s->channels > AAC_MAX_CHANNELS,
             "Unsupported number of channels: %d\n", s->channels);
    ERROR_IF(avctx->profile != FF_PROFILE_UNKNOWN && avctx->profile != FF_PROFILE_AAC_LOW,
             "Unsupported profile %d\n", avctx->profile);
    WARN_IF(1024.0 * avctx->bit_rate / avctx->sample_rate > 6144 * s->channels,
             "Too many bits per frame requested, clamping to max\n");

    avctx->bit_rate = (int)FFMIN(
        6144 * s->channels / 1024.0 * avctx->sample_rate,
        avctx->bit_rate);

    s->samplerate_index = i;

    s->chan_map = aac_chan_configs[s->channels-1];

    if ((ret = dsp_init(avctx, s)) < 0)
        goto fail;

    if ((ret = alloc_buffers(avctx, s)) < 0)
        goto fail;

    avctx->extradata_size = 5;
    put_audio_specific_config(avctx);

    sizes[0]   = swb_size_1024[i];
    sizes[1]   = swb_size_128[i];
    lengths[0] = ff_aac_num_swb_1024[i];
    lengths[1] = ff_aac_num_swb_128[i];
    for (i = 0; i < s->chan_map[0]; i++)
        grouping[i] = s->chan_map[i + 1] == TYPE_CPE;
    if ((ret = ff_psy_init(&s->psy, avctx, 2, sizes, lengths,
                           s->chan_map[0], grouping)) < 0)
        goto fail;
    s->psypp = ff_psy_preprocess_init(avctx);
    s->coder = &ff_aac_coders[s->options.aac_coder];

    if (HAVE_MIPSDSPR1)
        ff_aac_coder_init_mips(s);

    s->lambda = avctx->global_quality > 0 ? avctx->global_quality : 120;

    ff_aac_tableinit();

    avctx->initial_padding = 1024;
    ff_af_queue_init(avctx, &s->afq);

    return 0;
fail:
    aac_encode_end(avctx);
    return ret;
}

#define AACENC_FLAGS AV_OPT_FLAG_ENCODING_PARAM | AV_OPT_FLAG_AUDIO_PARAM
static const AVOption aacenc_options[] = {
    {"stereo_mode", "Stereo coding method", offsetof(AACEncContext, options.stereo_mode), AV_OPT_TYPE_INT, {.i64 = 0}, -1, 1, AACENC_FLAGS, "stereo_mode"},
        {"auto",     "Selected by the Encoder", 0, AV_OPT_TYPE_CONST, {.i64 = -1 }, INT_MIN, INT_MAX, AACENC_FLAGS, "stereo_mode"},
        {"ms_off",   "Disable Mid/Side coding", 0, AV_OPT_TYPE_CONST, {.i64 =  0 }, INT_MIN, INT_MAX, AACENC_FLAGS, "stereo_mode"},
        {"ms_force", "Force Mid/Side for the whole frame if possible", 0, AV_OPT_TYPE_CONST, {.i64 =  1 }, INT_MIN, INT_MAX, AACENC_FLAGS, "stereo_mode"},
    {"aac_coder", "", offsetof(AACEncContext, options.aac_coder), AV_OPT_TYPE_INT, {.i64 = AAC_CODER_TWOLOOP}, 0, AAC_CODER_NB-1, AACENC_FLAGS, "aac_coder"},
        {"faac",     "FAAC-inspired method",      0, AV_OPT_TYPE_CONST, {.i64 = AAC_CODER_FAAC},    INT_MIN, INT_MAX, AACENC_FLAGS, "aac_coder"},
        {"anmr",     "ANMR method",               0, AV_OPT_TYPE_CONST, {.i64 = AAC_CODER_ANMR},    INT_MIN, INT_MAX, AACENC_FLAGS, "aac_coder"},
        {"twoloop",  "Two loop searching method", 0, AV_OPT_TYPE_CONST, {.i64 = AAC_CODER_TWOLOOP}, INT_MIN, INT_MAX, AACENC_FLAGS, "aac_coder"},
        {"fast",     "Constant quantizer",        0, AV_OPT_TYPE_CONST, {.i64 = AAC_CODER_FAST},    INT_MIN, INT_MAX, AACENC_FLAGS, "aac_coder"},
    {"aac_pns", "Perceptual Noise Substitution", offsetof(AACEncContext, options.pns), AV_OPT_TYPE_INT, {.i64 = 0}, 0, 1, AACENC_FLAGS, "aac_pns"},
        {"disable",  "Disable perceptual noise substitution", 0, AV_OPT_TYPE_CONST, {.i64 =  0 }, INT_MIN, INT_MAX, AACENC_FLAGS, "aac_pns"},
        {"enable",   "Enable perceptual noise substitution",  0, AV_OPT_TYPE_CONST, {.i64 =  1 }, INT_MIN, INT_MAX, AACENC_FLAGS, "aac_pns"},
    {"aac_is", "Intensity stereo coding", offsetof(AACEncContext, options.intensity_stereo), AV_OPT_TYPE_INT, {.i64 = 0}, 0, 1, AACENC_FLAGS, "intensity_stereo"},
        {"disable",  "Disable intensity stereo coding", 0, AV_OPT_TYPE_CONST, {.i64 = 0}, INT_MIN, INT_MAX, AACENC_FLAGS, "intensity_stereo"},
        {"enable",   "Enable intensity stereo coding", 0, AV_OPT_TYPE_CONST, {.i64 = 1}, INT_MIN, INT_MAX, AACENC_FLAGS, "intensity_stereo"},
    {NULL}
};

static const AVClass aacenc_class = {
    "AAC encoder",
    av_default_item_name,
    aacenc_options,
    LIBAVUTIL_VERSION_INT,
};

/* duplicated from avpriv_mpeg4audio_sample_rates to avoid shared build
 * failures */
static const int mpeg4audio_sample_rates[16] = {
    96000, 88200, 64000, 48000, 44100, 32000,
    24000, 22050, 16000, 12000, 11025, 8000, 7350
};

AVCodec ff_aac_encoder = {
    .name           = "aac",
    .long_name      = NULL_IF_CONFIG_SMALL("AAC (Advanced Audio Coding)"),
    .type           = AVMEDIA_TYPE_AUDIO,
    .id             = AV_CODEC_ID_AAC,
    .priv_data_size = sizeof(AACEncContext),
    .init           = aac_encode_init,
    .encode2        = aac_encode_frame,
    .close          = aac_encode_end,
<<<<<<< HEAD
    .supported_samplerates = mpeg4audio_sample_rates,
    .capabilities   = CODEC_CAP_SMALL_LAST_FRAME | CODEC_CAP_DELAY |
                      CODEC_CAP_EXPERIMENTAL,
=======
    .capabilities   = AV_CODEC_CAP_SMALL_LAST_FRAME | AV_CODEC_CAP_DELAY |
                      AV_CODEC_CAP_EXPERIMENTAL,
>>>>>>> def97856
    .sample_fmts    = (const enum AVSampleFormat[]){ AV_SAMPLE_FMT_FLTP,
                                                     AV_SAMPLE_FMT_NONE },
    .priv_class     = &aacenc_class,
};<|MERGE_RESOLUTION|>--- conflicted
+++ resolved
@@ -942,14 +942,9 @@
     .init           = aac_encode_init,
     .encode2        = aac_encode_frame,
     .close          = aac_encode_end,
-<<<<<<< HEAD
     .supported_samplerates = mpeg4audio_sample_rates,
-    .capabilities   = CODEC_CAP_SMALL_LAST_FRAME | CODEC_CAP_DELAY |
-                      CODEC_CAP_EXPERIMENTAL,
-=======
     .capabilities   = AV_CODEC_CAP_SMALL_LAST_FRAME | AV_CODEC_CAP_DELAY |
                       AV_CODEC_CAP_EXPERIMENTAL,
->>>>>>> def97856
     .sample_fmts    = (const enum AVSampleFormat[]){ AV_SAMPLE_FMT_FLTP,
                                                      AV_SAMPLE_FMT_NONE },
     .priv_class     = &aacenc_class,
