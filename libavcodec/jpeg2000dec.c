/*
 * JPEG 2000 image decoder
 * Copyright (c) 2007 Kamil Nowosad
 * Copyright (c) 2013 Nicolas Bertrand <nicoinattendu@gmail.com>
 *
 * This file is part of FFmpeg.
 *
 * FFmpeg is free software; you can redistribute it and/or
 * modify it under the terms of the GNU Lesser General Public
 * License as published by the Free Software Foundation; either
 * version 2.1 of the License, or (at your option) any later version.
 *
 * FFmpeg is distributed in the hope that it will be useful,
 * but WITHOUT ANY WARRANTY; without even the implied warranty of
 * MERCHANTABILITY or FITNESS FOR A PARTICULAR PURPOSE.  See the GNU
 * Lesser General Public License for more details.
 *
 * You should have received a copy of the GNU Lesser General Public
 * License along with FFmpeg; if not, write to the Free Software
 * Foundation, Inc., 51 Franklin Street, Fifth Floor, Boston, MA 02110-1301 USA
 */

/**
 * @file
 * JPEG 2000 image decoder
 */

#include <inttypes.h>

#include "libavutil/attributes.h"
#include "libavutil/avassert.h"
#include "libavutil/common.h"
#include "libavutil/opt.h"
#include "libavutil/pixdesc.h"
#include "avcodec.h"
#include "bytestream.h"
#include "internal.h"
#include "thread.h"
#include "jpeg2000.h"
#include "jpeg2000dsp.h"

#define JP2_SIG_TYPE    0x6A502020
#define JP2_SIG_VALUE   0x0D0A870A
#define JP2_CODESTREAM  0x6A703263
#define JP2_HEADER      0x6A703268

#define HAD_COC 0x01
#define HAD_QCC 0x02

#define MAX_POCS 32

typedef struct Jpeg2000POCEntry {
    uint16_t LYEpoc;
    uint16_t CSpoc;
    uint16_t CEpoc;
    uint8_t RSpoc;
    uint8_t REpoc;
    uint8_t Ppoc;
} Jpeg2000POCEntry;

typedef struct Jpeg2000POC {
    Jpeg2000POCEntry poc[MAX_POCS];
    int nb_poc;
    int is_default;
} Jpeg2000POC;

typedef struct Jpeg2000TilePart {
    uint8_t tile_index;                 // Tile index who refers the tile-part
    const uint8_t *tp_end;
    GetByteContext tpg;                 // bit stream in tile-part
} Jpeg2000TilePart;

/* RMK: For JPEG2000 DCINEMA 3 tile-parts in a tile
 * one per component, so tile_part elements have a size of 3 */
typedef struct Jpeg2000Tile {
    Jpeg2000Component   *comp;
    uint8_t             properties[4];
    Jpeg2000CodingStyle codsty[4];
    Jpeg2000QuantStyle  qntsty[4];
    Jpeg2000POC         poc;
    Jpeg2000TilePart    tile_part[256];
    uint16_t tp_idx;                    // Tile-part index
    int coord[2][2];                    // border coordinates {{x0, x1}, {y0, y1}}
} Jpeg2000Tile;

typedef struct Jpeg2000DecoderContext {
    AVClass         *class;
    AVCodecContext  *avctx;
    GetByteContext  g;

    int             width, height;
    int             image_offset_x, image_offset_y;
    int             tile_offset_x, tile_offset_y;
    uint8_t         cbps[4];    // bits per sample in particular components
    uint8_t         sgnd[4];    // if a component is signed
    uint8_t         properties[4];
    int             cdx[4], cdy[4];
    int             precision;
    int             ncomponents;
    int             colour_space;
    uint32_t        palette[256];
    int8_t          pal8;
    int             cdef[4];
    int             tile_width, tile_height;
    unsigned        numXtiles, numYtiles;
    int             maxtilelen;

    Jpeg2000CodingStyle codsty[4];
    Jpeg2000QuantStyle  qntsty[4];
    Jpeg2000POC         poc;

    int             bit_index;

    int             curtileno;

    Jpeg2000Tile    *tile;
    Jpeg2000DSPContext dsp;

    /*options parameters*/
    int             reduction_factor;
} Jpeg2000DecoderContext;

/* get_bits functions for JPEG2000 packet bitstream
 * It is a get_bit function with a bit-stuffing routine. If the value of the
 * byte is 0xFF, the next byte includes an extra zero bit stuffed into the MSB.
 * cf. ISO-15444-1:2002 / B.10.1 Bit-stuffing routine */
static int get_bits(Jpeg2000DecoderContext *s, int n)
{
    int res = 0;

    while (--n >= 0) {
        res <<= 1;
        if (s->bit_index == 0) {
            s->bit_index = 7 + (bytestream2_get_byte(&s->g) != 0xFFu);
        }
        s->bit_index--;
        res |= (bytestream2_peek_byte(&s->g) >> s->bit_index) & 1;
    }
    return res;
}

static void jpeg2000_flush(Jpeg2000DecoderContext *s)
{
    if (bytestream2_get_byte(&s->g) == 0xff)
        bytestream2_skip(&s->g, 1);
    s->bit_index = 8;
}

/* decode the value stored in node */
static int tag_tree_decode(Jpeg2000DecoderContext *s, Jpeg2000TgtNode *node,
                           int threshold)
{
    Jpeg2000TgtNode *stack[30];
    int sp = -1, curval = 0;

    if (!node) {
        av_log(s->avctx, AV_LOG_ERROR, "missing node\n");
        return AVERROR_INVALIDDATA;
    }

    while (node && !node->vis) {
        stack[++sp] = node;
        node        = node->parent;
    }

    if (node)
        curval = node->val;
    else
        curval = stack[sp]->val;

    while (curval < threshold && sp >= 0) {
        if (curval < stack[sp]->val)
            curval = stack[sp]->val;
        while (curval < threshold) {
            int ret;
            if ((ret = get_bits(s, 1)) > 0) {
                stack[sp]->vis++;
                break;
            } else if (!ret)
                curval++;
            else
                return ret;
        }
        stack[sp]->val = curval;
        sp--;
    }
    return curval;
}

static int pix_fmt_match(enum AVPixelFormat pix_fmt, int components,
                         int bpc, uint32_t log2_chroma_wh, int pal8)
{
    int match = 1;
    const AVPixFmtDescriptor *desc = av_pix_fmt_desc_get(pix_fmt);

    av_assert2(desc);

    if (desc->nb_components != components) {
        return 0;
    }

    switch (components) {
    case 4:
        match = match && desc->comp[3].depth >= bpc &&
                         (log2_chroma_wh >> 14 & 3) == 0 &&
                         (log2_chroma_wh >> 12 & 3) == 0;
    case 3:
        match = match && desc->comp[2].depth >= bpc &&
                         (log2_chroma_wh >> 10 & 3) == desc->log2_chroma_w &&
                         (log2_chroma_wh >>  8 & 3) == desc->log2_chroma_h;
    case 2:
        match = match && desc->comp[1].depth >= bpc &&
                         (log2_chroma_wh >>  6 & 3) == desc->log2_chroma_w &&
                         (log2_chroma_wh >>  4 & 3) == desc->log2_chroma_h;

    case 1:
        match = match && desc->comp[0].depth >= bpc &&
                         (log2_chroma_wh >>  2 & 3) == 0 &&
                         (log2_chroma_wh       & 3) == 0 &&
                         (desc->flags & AV_PIX_FMT_FLAG_PAL) == pal8 * AV_PIX_FMT_FLAG_PAL;
    }
    return match;
}

// pix_fmts with lower bpp have to be listed before
// similar pix_fmts with higher bpp.
#define RGB_PIXEL_FORMATS   AV_PIX_FMT_PAL8,AV_PIX_FMT_RGB24,AV_PIX_FMT_RGBA,AV_PIX_FMT_RGB48,AV_PIX_FMT_RGBA64
#define GRAY_PIXEL_FORMATS  AV_PIX_FMT_GRAY8,AV_PIX_FMT_GRAY8A,AV_PIX_FMT_GRAY16,AV_PIX_FMT_YA16
#define YUV_PIXEL_FORMATS   AV_PIX_FMT_YUV410P,AV_PIX_FMT_YUV411P,AV_PIX_FMT_YUVA420P, \
                            AV_PIX_FMT_YUV420P,AV_PIX_FMT_YUV422P,AV_PIX_FMT_YUVA422P, \
                            AV_PIX_FMT_YUV440P,AV_PIX_FMT_YUV444P,AV_PIX_FMT_YUVA444P, \
                            AV_PIX_FMT_YUV420P9,AV_PIX_FMT_YUV422P9,AV_PIX_FMT_YUV444P9, \
                            AV_PIX_FMT_YUVA420P9,AV_PIX_FMT_YUVA422P9,AV_PIX_FMT_YUVA444P9, \
                            AV_PIX_FMT_YUV420P10,AV_PIX_FMT_YUV422P10,AV_PIX_FMT_YUV444P10, \
                            AV_PIX_FMT_YUVA420P10,AV_PIX_FMT_YUVA422P10,AV_PIX_FMT_YUVA444P10, \
                            AV_PIX_FMT_YUV420P12,AV_PIX_FMT_YUV422P12,AV_PIX_FMT_YUV444P12, \
                            AV_PIX_FMT_YUV420P14,AV_PIX_FMT_YUV422P14,AV_PIX_FMT_YUV444P14, \
                            AV_PIX_FMT_YUV420P16,AV_PIX_FMT_YUV422P16,AV_PIX_FMT_YUV444P16, \
                            AV_PIX_FMT_YUVA420P16,AV_PIX_FMT_YUVA422P16,AV_PIX_FMT_YUVA444P16
#define XYZ_PIXEL_FORMATS   AV_PIX_FMT_XYZ12

static const enum AVPixelFormat rgb_pix_fmts[]  = {RGB_PIXEL_FORMATS};
static const enum AVPixelFormat gray_pix_fmts[] = {GRAY_PIXEL_FORMATS};
static const enum AVPixelFormat yuv_pix_fmts[]  = {YUV_PIXEL_FORMATS};
static const enum AVPixelFormat xyz_pix_fmts[]  = {XYZ_PIXEL_FORMATS,
                                                   YUV_PIXEL_FORMATS};
static const enum AVPixelFormat all_pix_fmts[]  = {RGB_PIXEL_FORMATS,
                                                   GRAY_PIXEL_FORMATS,
                                                   YUV_PIXEL_FORMATS,
                                                   XYZ_PIXEL_FORMATS};

/* marker segments */
/* get sizes and offsets of image, tiles; number of components */
static int get_siz(Jpeg2000DecoderContext *s)
{
    int i;
    int ncomponents;
    uint32_t log2_chroma_wh = 0;
    const enum AVPixelFormat *possible_fmts = NULL;
    int possible_fmts_nb = 0;

    if (bytestream2_get_bytes_left(&s->g) < 36) {
        av_log(s->avctx, AV_LOG_ERROR, "Insufficient space for SIZ\n");
        return AVERROR_INVALIDDATA;
    }

    s->avctx->profile = bytestream2_get_be16u(&s->g); // Rsiz
    s->width          = bytestream2_get_be32u(&s->g); // Width
    s->height         = bytestream2_get_be32u(&s->g); // Height
    s->image_offset_x = bytestream2_get_be32u(&s->g); // X0Siz
    s->image_offset_y = bytestream2_get_be32u(&s->g); // Y0Siz
    s->tile_width     = bytestream2_get_be32u(&s->g); // XTSiz
    s->tile_height    = bytestream2_get_be32u(&s->g); // YTSiz
    s->tile_offset_x  = bytestream2_get_be32u(&s->g); // XT0Siz
    s->tile_offset_y  = bytestream2_get_be32u(&s->g); // YT0Siz
    ncomponents       = bytestream2_get_be16u(&s->g); // CSiz

    if (s->image_offset_x || s->image_offset_y) {
        avpriv_request_sample(s->avctx, "Support for image offsets");
        return AVERROR_PATCHWELCOME;
    }

    if (ncomponents <= 0) {
        av_log(s->avctx, AV_LOG_ERROR, "Invalid number of components: %d\n",
               s->ncomponents);
        return AVERROR_INVALIDDATA;
    }

    if (ncomponents > 4) {
        avpriv_request_sample(s->avctx, "Support for %d components",
                              ncomponents);
        return AVERROR_PATCHWELCOME;
    }

    s->ncomponents = ncomponents;

    if (s->tile_width <= 0 || s->tile_height <= 0) {
        av_log(s->avctx, AV_LOG_ERROR, "Invalid tile dimension %dx%d.\n",
               s->tile_width, s->tile_height);
        return AVERROR_INVALIDDATA;
    }

    if (bytestream2_get_bytes_left(&s->g) < 3 * s->ncomponents) {
        av_log(s->avctx, AV_LOG_ERROR, "Insufficient space for %d components in SIZ\n", s->ncomponents);
        return AVERROR_INVALIDDATA;
    }

    for (i = 0; i < s->ncomponents; i++) { // Ssiz_i XRsiz_i, YRsiz_i
        uint8_t x    = bytestream2_get_byteu(&s->g);
        s->cbps[i]   = (x & 0x7f) + 1;
        s->precision = FFMAX(s->cbps[i], s->precision);
        s->sgnd[i]   = !!(x & 0x80);
        s->cdx[i]    = bytestream2_get_byteu(&s->g);
        s->cdy[i]    = bytestream2_get_byteu(&s->g);
        if (   !s->cdx[i] || s->cdx[i] == 3 || s->cdx[i] > 4
            || !s->cdy[i] || s->cdy[i] == 3 || s->cdy[i] > 4) {
            av_log(s->avctx, AV_LOG_ERROR, "Invalid sample separation %d/%d\n", s->cdx[i], s->cdy[i]);
            return AVERROR_INVALIDDATA;
        }
        log2_chroma_wh |= s->cdy[i] >> 1 << i * 4 | s->cdx[i] >> 1 << i * 4 + 2;
    }

    s->numXtiles = ff_jpeg2000_ceildiv(s->width  - s->tile_offset_x, s->tile_width);
    s->numYtiles = ff_jpeg2000_ceildiv(s->height - s->tile_offset_y, s->tile_height);

    if (s->numXtiles * (uint64_t)s->numYtiles > INT_MAX/sizeof(*s->tile)) {
        s->numXtiles = s->numYtiles = 0;
        return AVERROR(EINVAL);
    }

    s->tile = av_mallocz_array(s->numXtiles * s->numYtiles, sizeof(*s->tile));
    if (!s->tile) {
        s->numXtiles = s->numYtiles = 0;
        return AVERROR(ENOMEM);
    }

    for (i = 0; i < s->numXtiles * s->numYtiles; i++) {
        Jpeg2000Tile *tile = s->tile + i;

        tile->comp = av_mallocz(s->ncomponents * sizeof(*tile->comp));
        if (!tile->comp)
            return AVERROR(ENOMEM);
    }

    /* compute image size with reduction factor */
    s->avctx->width  = ff_jpeg2000_ceildivpow2(s->width  - s->image_offset_x,
                                               s->reduction_factor);
    s->avctx->height = ff_jpeg2000_ceildivpow2(s->height - s->image_offset_y,
                                               s->reduction_factor);

    if (s->avctx->profile == FF_PROFILE_JPEG2000_DCINEMA_2K ||
        s->avctx->profile == FF_PROFILE_JPEG2000_DCINEMA_4K) {
        possible_fmts = xyz_pix_fmts;
        possible_fmts_nb = FF_ARRAY_ELEMS(xyz_pix_fmts);
    } else {
        switch (s->colour_space) {
        case 16:
            possible_fmts = rgb_pix_fmts;
            possible_fmts_nb = FF_ARRAY_ELEMS(rgb_pix_fmts);
            break;
        case 17:
            possible_fmts = gray_pix_fmts;
            possible_fmts_nb = FF_ARRAY_ELEMS(gray_pix_fmts);
            break;
        case 18:
            possible_fmts = yuv_pix_fmts;
            possible_fmts_nb = FF_ARRAY_ELEMS(yuv_pix_fmts);
            break;
        default:
            possible_fmts = all_pix_fmts;
            possible_fmts_nb = FF_ARRAY_ELEMS(all_pix_fmts);
            break;
        }
    }
    for (i = 0; i < possible_fmts_nb; ++i) {
        if (pix_fmt_match(possible_fmts[i], ncomponents, s->precision, log2_chroma_wh, s->pal8)) {
            s->avctx->pix_fmt = possible_fmts[i];
            break;
        }
    }

    if (i == possible_fmts_nb) {
        if (ncomponents == 4 &&
            s->cdy[0] == 1 && s->cdx[0] == 1 &&
            s->cdy[1] == 1 && s->cdx[1] == 1 &&
            s->cdy[2] == s->cdy[3] && s->cdx[2] == s->cdx[3]) {
            if (s->precision == 8 && s->cdy[2] == 2 && s->cdx[2] == 2 && !s->pal8) {
                s->avctx->pix_fmt = AV_PIX_FMT_YUVA420P;
                s->cdef[0] = 0;
                s->cdef[1] = 1;
                s->cdef[2] = 2;
                s->cdef[3] = 3;
                i = 0;
            }
        }
    }


    if (i == possible_fmts_nb) {
        av_log(s->avctx, AV_LOG_ERROR,
               "Unknown pix_fmt, profile: %d, colour_space: %d, "
               "components: %d, precision: %d\n"
               "cdx[0]: %d, cdy[0]: %d\n"
               "cdx[1]: %d, cdy[1]: %d\n"
               "cdx[2]: %d, cdy[2]: %d\n"
               "cdx[3]: %d, cdy[3]: %d\n",
               s->avctx->profile, s->colour_space, ncomponents, s->precision,
               s->cdx[0],
               s->cdy[0],
               ncomponents > 1 ? s->cdx[1] : 0,
               ncomponents > 1 ? s->cdy[1] : 0,
               ncomponents > 2 ? s->cdx[2] : 0,
               ncomponents > 2 ? s->cdy[2] : 0,
               ncomponents > 3 ? s->cdx[3] : 0,
               ncomponents > 3 ? s->cdy[3] : 0);
        return AVERROR_PATCHWELCOME;
    }
    s->avctx->bits_per_raw_sample = s->precision;
    return 0;
}

/* get common part for COD and COC segments */
static int get_cox(Jpeg2000DecoderContext *s, Jpeg2000CodingStyle *c)
{
    uint8_t byte;

    if (bytestream2_get_bytes_left(&s->g) < 5) {
        av_log(s->avctx, AV_LOG_ERROR, "Insufficient space for COX\n");
        return AVERROR_INVALIDDATA;
    }

    /*  nreslevels = number of resolution levels
                   = number of decomposition level +1 */
    c->nreslevels = bytestream2_get_byteu(&s->g) + 1;
    if (c->nreslevels >= JPEG2000_MAX_RESLEVELS) {
        av_log(s->avctx, AV_LOG_ERROR, "nreslevels %d is invalid\n", c->nreslevels);
        return AVERROR_INVALIDDATA;
    }

    if (c->nreslevels <= s->reduction_factor) {
        /* we are forced to update reduction_factor as its requested value is
           not compatible with this bitstream, and as we might have used it
           already in setup earlier we have to fail this frame until
           reinitialization is implemented */
        av_log(s->avctx, AV_LOG_ERROR, "reduction_factor too large for this bitstream, max is %d\n", c->nreslevels - 1);
        s->reduction_factor = c->nreslevels - 1;
        return AVERROR(EINVAL);
    }

    /* compute number of resolution levels to decode */
    c->nreslevels2decode = c->nreslevels - s->reduction_factor;

    c->log2_cblk_width  = (bytestream2_get_byteu(&s->g) & 15) + 2; // cblk width
    c->log2_cblk_height = (bytestream2_get_byteu(&s->g) & 15) + 2; // cblk height

    if (c->log2_cblk_width > 10 || c->log2_cblk_height > 10 ||
        c->log2_cblk_width + c->log2_cblk_height > 12) {
        av_log(s->avctx, AV_LOG_ERROR, "cblk size invalid\n");
        return AVERROR_INVALIDDATA;
    }

    c->cblk_style = bytestream2_get_byteu(&s->g);
    if (c->cblk_style != 0) { // cblk style
        av_log(s->avctx, AV_LOG_WARNING, "extra cblk styles %X\n", c->cblk_style);
        if (c->cblk_style & JPEG2000_CBLK_BYPASS)
            av_log(s->avctx, AV_LOG_WARNING, "Selective arithmetic coding bypass\n");
    }
    c->transform = bytestream2_get_byteu(&s->g); // DWT transformation type
    /* set integer 9/7 DWT in case of BITEXACT flag */
    if ((s->avctx->flags & AV_CODEC_FLAG_BITEXACT) && (c->transform == FF_DWT97))
        c->transform = FF_DWT97_INT;
    else if (c->transform == FF_DWT53) {
        s->avctx->properties |= FF_CODEC_PROPERTY_LOSSLESS;
    }

    if (c->csty & JPEG2000_CSTY_PREC) {
        int i;
        for (i = 0; i < c->nreslevels; i++) {
            byte = bytestream2_get_byte(&s->g);
            c->log2_prec_widths[i]  =  byte       & 0x0F;    // precinct PPx
            c->log2_prec_heights[i] = (byte >> 4) & 0x0F;    // precinct PPy
            if (i)
                if (c->log2_prec_widths[i] == 0 || c->log2_prec_heights[i] == 0) {
                    av_log(s->avctx, AV_LOG_ERROR, "PPx %d PPy %d invalid\n",
                           c->log2_prec_widths[i], c->log2_prec_heights[i]);
                    c->log2_prec_widths[i] = c->log2_prec_heights[i] = 1;
                    return AVERROR_INVALIDDATA;
                }
        }
    } else {
        memset(c->log2_prec_widths , 15, sizeof(c->log2_prec_widths ));
        memset(c->log2_prec_heights, 15, sizeof(c->log2_prec_heights));
    }
    return 0;
}

/* get coding parameters for a particular tile or whole image*/
static int get_cod(Jpeg2000DecoderContext *s, Jpeg2000CodingStyle *c,
                   uint8_t *properties)
{
    Jpeg2000CodingStyle tmp;
    int compno, ret;

    if (bytestream2_get_bytes_left(&s->g) < 5) {
        av_log(s->avctx, AV_LOG_ERROR, "Insufficient space for COD\n");
        return AVERROR_INVALIDDATA;
    }

    tmp.csty = bytestream2_get_byteu(&s->g);

    // get progression order
    tmp.prog_order = bytestream2_get_byteu(&s->g);

    tmp.nlayers    = bytestream2_get_be16u(&s->g);
    tmp.mct        = bytestream2_get_byteu(&s->g); // multiple component transformation

    if (tmp.mct && s->ncomponents < 3) {
        av_log(s->avctx, AV_LOG_ERROR,
               "MCT %"PRIu8" with too few components (%d)\n",
               tmp.mct, s->ncomponents);
        return AVERROR_INVALIDDATA;
    }

    if ((ret = get_cox(s, &tmp)) < 0)
        return ret;

    for (compno = 0; compno < s->ncomponents; compno++)
        if (!(properties[compno] & HAD_COC))
            memcpy(c + compno, &tmp, sizeof(tmp));
    return 0;
}

/* Get coding parameters for a component in the whole image or a
 * particular tile. */
static int get_coc(Jpeg2000DecoderContext *s, Jpeg2000CodingStyle *c,
                   uint8_t *properties)
{
    int compno, ret;

    if (bytestream2_get_bytes_left(&s->g) < 2) {
        av_log(s->avctx, AV_LOG_ERROR, "Insufficient space for COC\n");
        return AVERROR_INVALIDDATA;
    }

    compno = bytestream2_get_byteu(&s->g);

    if (compno >= s->ncomponents) {
        av_log(s->avctx, AV_LOG_ERROR,
               "Invalid compno %d. There are %d components in the image.\n",
               compno, s->ncomponents);
        return AVERROR_INVALIDDATA;
    }

    c      += compno;
    c->csty = bytestream2_get_byteu(&s->g);

    if ((ret = get_cox(s, c)) < 0)
        return ret;

    properties[compno] |= HAD_COC;
    return 0;
}

/* Get common part for QCD and QCC segments. */
static int get_qcx(Jpeg2000DecoderContext *s, int n, Jpeg2000QuantStyle *q)
{
    int i, x;

    if (bytestream2_get_bytes_left(&s->g) < 1)
        return AVERROR_INVALIDDATA;

    x = bytestream2_get_byteu(&s->g); // Sqcd

    q->nguardbits = x >> 5;
    q->quantsty   = x & 0x1f;

    if (q->quantsty == JPEG2000_QSTY_NONE) {
        n -= 3;
        if (bytestream2_get_bytes_left(&s->g) < n ||
            n > JPEG2000_MAX_DECLEVELS*3)
            return AVERROR_INVALIDDATA;
        for (i = 0; i < n; i++)
            q->expn[i] = bytestream2_get_byteu(&s->g) >> 3;
    } else if (q->quantsty == JPEG2000_QSTY_SI) {
        if (bytestream2_get_bytes_left(&s->g) < 2)
            return AVERROR_INVALIDDATA;
        x          = bytestream2_get_be16u(&s->g);
        q->expn[0] = x >> 11;
        q->mant[0] = x & 0x7ff;
        for (i = 1; i < JPEG2000_MAX_DECLEVELS * 3; i++) {
            int curexpn = FFMAX(0, q->expn[0] - (i - 1) / 3);
            q->expn[i] = curexpn;
            q->mant[i] = q->mant[0];
        }
    } else {
        n = (n - 3) >> 1;
        if (bytestream2_get_bytes_left(&s->g) < 2 * n ||
            n > JPEG2000_MAX_DECLEVELS*3)
            return AVERROR_INVALIDDATA;
        for (i = 0; i < n; i++) {
            x          = bytestream2_get_be16u(&s->g);
            q->expn[i] = x >> 11;
            q->mant[i] = x & 0x7ff;
        }
    }
    return 0;
}

/* Get quantization parameters for a particular tile or a whole image. */
static int get_qcd(Jpeg2000DecoderContext *s, int n, Jpeg2000QuantStyle *q,
                   uint8_t *properties)
{
    Jpeg2000QuantStyle tmp;
    int compno, ret;

    memset(&tmp, 0, sizeof(tmp));

    if ((ret = get_qcx(s, n, &tmp)) < 0)
        return ret;
    for (compno = 0; compno < s->ncomponents; compno++)
        if (!(properties[compno] & HAD_QCC))
            memcpy(q + compno, &tmp, sizeof(tmp));
    return 0;
}

/* Get quantization parameters for a component in the whole image
 * on in a particular tile. */
static int get_qcc(Jpeg2000DecoderContext *s, int n, Jpeg2000QuantStyle *q,
                   uint8_t *properties)
{
    int compno;

    if (bytestream2_get_bytes_left(&s->g) < 1)
        return AVERROR_INVALIDDATA;

    compno = bytestream2_get_byteu(&s->g);

    if (compno >= s->ncomponents) {
        av_log(s->avctx, AV_LOG_ERROR,
               "Invalid compno %d. There are %d components in the image.\n",
               compno, s->ncomponents);
        return AVERROR_INVALIDDATA;
    }

    properties[compno] |= HAD_QCC;
    return get_qcx(s, n - 1, q + compno);
}

static int get_poc(Jpeg2000DecoderContext *s, int size, Jpeg2000POC *p)
{
    int i;
    int elem_size = s->ncomponents <= 257 ? 7 : 9;
    Jpeg2000POC tmp = {{{0}}};

    if (bytestream2_get_bytes_left(&s->g) < 5 || size < 2 + elem_size) {
        av_log(s->avctx, AV_LOG_ERROR, "Insufficient space for POC\n");
        return AVERROR_INVALIDDATA;
    }

    if (elem_size > 7) {
        avpriv_request_sample(s->avctx, "Fat POC not supported");
        return AVERROR_PATCHWELCOME;
    }

    tmp.nb_poc = (size - 2) / elem_size;
    if (tmp.nb_poc > MAX_POCS) {
        avpriv_request_sample(s->avctx, "Too many POCs (%d)", tmp.nb_poc);
        return AVERROR_PATCHWELCOME;
    }

    for (i = 0; i<tmp.nb_poc; i++) {
        Jpeg2000POCEntry *e = &tmp.poc[i];
        e->RSpoc  = bytestream2_get_byteu(&s->g);
        e->CSpoc  = bytestream2_get_byteu(&s->g);
        e->LYEpoc = bytestream2_get_be16u(&s->g);
        e->REpoc  = bytestream2_get_byteu(&s->g);
        e->CEpoc  = bytestream2_get_byteu(&s->g);
        e->Ppoc   = bytestream2_get_byteu(&s->g);
        if (!e->CEpoc)
            e->CEpoc = 256;
        if (e->CEpoc > s->ncomponents)
            e->CEpoc = s->ncomponents;
        if (   e->RSpoc >= e->REpoc || e->REpoc > 33
            || e->CSpoc >= e->CEpoc || e->CEpoc > s->ncomponents
            || !e->LYEpoc) {
            av_log(s->avctx, AV_LOG_ERROR, "POC Entry %d is invalid (%d, %d, %d, %d, %d, %d)\n", i,
                e->RSpoc, e->CSpoc, e->LYEpoc, e->REpoc, e->CEpoc, e->Ppoc
            );
            return AVERROR_INVALIDDATA;
        }
    }

    if (!p->nb_poc || p->is_default) {
        *p = tmp;
    } else {
        if (p->nb_poc + tmp.nb_poc > MAX_POCS) {
            av_log(s->avctx, AV_LOG_ERROR, "Insufficient space for POC\n");
            return AVERROR_INVALIDDATA;
        }
        memcpy(p->poc + p->nb_poc, tmp.poc, tmp.nb_poc * sizeof(tmp.poc[0]));
        p->nb_poc += tmp.nb_poc;
    }

    p->is_default = 0;

    return 0;
}


/* Get start of tile segment. */
static int get_sot(Jpeg2000DecoderContext *s, int n)
{
    Jpeg2000TilePart *tp;
    uint16_t Isot;
    uint32_t Psot;
    unsigned TPsot;

    if (bytestream2_get_bytes_left(&s->g) < 8)
        return AVERROR_INVALIDDATA;

    s->curtileno = 0;
    Isot = bytestream2_get_be16u(&s->g);        // Isot
    if (Isot >= s->numXtiles * s->numYtiles)
        return AVERROR_INVALIDDATA;

    s->curtileno = Isot;
    Psot  = bytestream2_get_be32u(&s->g);       // Psot
    TPsot = bytestream2_get_byteu(&s->g);       // TPsot

    /* Read TNSot but not used */
    bytestream2_get_byteu(&s->g);               // TNsot

    if (!Psot)
        Psot = bytestream2_get_bytes_left(&s->g) + n + 2;

    if (Psot > bytestream2_get_bytes_left(&s->g) + n + 2) {
        av_log(s->avctx, AV_LOG_ERROR, "Psot %"PRIu32" too big\n", Psot);
        return AVERROR_INVALIDDATA;
    }

    av_assert0(TPsot < FF_ARRAY_ELEMS(s->tile[Isot].tile_part));

    s->tile[Isot].tp_idx = TPsot;
    tp             = s->tile[Isot].tile_part + TPsot;
    tp->tile_index = Isot;
    tp->tp_end     = s->g.buffer + Psot - n - 2;

    if (!TPsot) {
        Jpeg2000Tile *tile = s->tile + s->curtileno;

        /* copy defaults */
        memcpy(tile->codsty, s->codsty, s->ncomponents * sizeof(Jpeg2000CodingStyle));
        memcpy(tile->qntsty, s->qntsty, s->ncomponents * sizeof(Jpeg2000QuantStyle));
        memcpy(&tile->poc  , &s->poc  , sizeof(tile->poc));
        tile->poc.is_default = 1;
    }

    return 0;
}

/* Tile-part lengths: see ISO 15444-1:2002, section A.7.1
 * Used to know the number of tile parts and lengths.
 * There may be multiple TLMs in the header.
 * TODO: The function is not used for tile-parts management, nor anywhere else.
 * It can be useful to allocate memory for tile parts, before managing the SOT
 * markers. Parsing the TLM header is needed to increment the input header
 * buffer.
 * This marker is mandatory for DCI. */
static uint8_t get_tlm(Jpeg2000DecoderContext *s, int n)
{
    uint8_t Stlm, ST, SP, tile_tlm, i;
    bytestream2_get_byte(&s->g);               /* Ztlm: skipped */
    Stlm = bytestream2_get_byte(&s->g);

    // too complex ? ST = ((Stlm >> 4) & 0x01) + ((Stlm >> 4) & 0x02);
    ST = (Stlm >> 4) & 0x03;
    // TODO: Manage case of ST = 0b11 --> raise error
    SP       = (Stlm >> 6) & 0x01;
    tile_tlm = (n - 4) / ((SP + 1) * 2 + ST);
    for (i = 0; i < tile_tlm; i++) {
        switch (ST) {
        case 0:
            break;
        case 1:
            bytestream2_get_byte(&s->g);
            break;
        case 2:
            bytestream2_get_be16(&s->g);
            break;
        case 3:
            bytestream2_get_be32(&s->g);
            break;
        }
        if (SP == 0) {
            bytestream2_get_be16(&s->g);
        } else {
            bytestream2_get_be32(&s->g);
        }
    }
    return 0;
}

static uint8_t get_plt(Jpeg2000DecoderContext *s, int n)
{
    int i;

    av_log(s->avctx, AV_LOG_DEBUG,
            "PLT marker at pos 0x%X\n", bytestream2_tell(&s->g) - 4);

    /*Zplt =*/ bytestream2_get_byte(&s->g);

    for (i = 0; i < n - 3; i++) {
        bytestream2_get_byte(&s->g);
    }

    return 0;
}

static int init_tile(Jpeg2000DecoderContext *s, int tileno)
{
    int compno;
    int tilex = tileno % s->numXtiles;
    int tiley = tileno / s->numXtiles;
    Jpeg2000Tile *tile = s->tile + tileno;

    if (!tile->comp)
        return AVERROR(ENOMEM);

    tile->coord[0][0] = FFMAX(tilex       * s->tile_width  + s->tile_offset_x, s->image_offset_x);
    tile->coord[0][1] = FFMIN((tilex + 1) * s->tile_width  + s->tile_offset_x, s->width);
    tile->coord[1][0] = FFMAX(tiley       * s->tile_height + s->tile_offset_y, s->image_offset_y);
    tile->coord[1][1] = FFMIN((tiley + 1) * s->tile_height + s->tile_offset_y, s->height);

    for (compno = 0; compno < s->ncomponents; compno++) {
        Jpeg2000Component *comp = tile->comp + compno;
        Jpeg2000CodingStyle *codsty = tile->codsty + compno;
        Jpeg2000QuantStyle  *qntsty = tile->qntsty + compno;
        int ret; // global bandno

        comp->coord_o[0][0] = tile->coord[0][0];
        comp->coord_o[0][1] = tile->coord[0][1];
        comp->coord_o[1][0] = tile->coord[1][0];
        comp->coord_o[1][1] = tile->coord[1][1];
        if (compno) {
            comp->coord_o[0][0] /= s->cdx[compno];
            comp->coord_o[0][1] /= s->cdx[compno];
            comp->coord_o[1][0] /= s->cdy[compno];
            comp->coord_o[1][1] /= s->cdy[compno];
        }

        comp->coord[0][0] = ff_jpeg2000_ceildivpow2(comp->coord_o[0][0], s->reduction_factor);
        comp->coord[0][1] = ff_jpeg2000_ceildivpow2(comp->coord_o[0][1], s->reduction_factor);
        comp->coord[1][0] = ff_jpeg2000_ceildivpow2(comp->coord_o[1][0], s->reduction_factor);
        comp->coord[1][1] = ff_jpeg2000_ceildivpow2(comp->coord_o[1][1], s->reduction_factor);

        if (ret = ff_jpeg2000_init_component(comp, codsty, qntsty,
                                             s->cbps[compno], s->cdx[compno],
                                             s->cdy[compno], s->avctx))
            return ret;
    }
    return 0;
}

/* Read the number of coding passes. */
static int getnpasses(Jpeg2000DecoderContext *s)
{
    int num;
    if (!get_bits(s, 1))
        return 1;
    if (!get_bits(s, 1))
        return 2;
    if ((num = get_bits(s, 2)) != 3)
        return num < 0 ? num : 3 + num;
    if ((num = get_bits(s, 5)) != 31)
        return num < 0 ? num : 6 + num;
    num = get_bits(s, 7);
    return num < 0 ? num : 37 + num;
}

static int getlblockinc(Jpeg2000DecoderContext *s)
{
    int res = 0, ret;
    while (ret = get_bits(s, 1)) {
        if (ret < 0)
            return ret;
        res++;
    }
    return res;
}

static int jpeg2000_decode_packet(Jpeg2000DecoderContext *s, Jpeg2000Tile *tile, int *tp_index,
                                  Jpeg2000CodingStyle *codsty,
                                  Jpeg2000ResLevel *rlevel, int precno,
                                  int layno, uint8_t *expn, int numgbits)
{
    int bandno, cblkno, ret, nb_code_blocks;
    int cwsno;

    if (layno < rlevel->band[0].prec[precno].decoded_layers)
        return 0;
    rlevel->band[0].prec[precno].decoded_layers = layno + 1;

    if (bytestream2_get_bytes_left(&s->g) == 0 && s->bit_index == 8) {
        if (*tp_index < FF_ARRAY_ELEMS(tile->tile_part) - 1) {
            s->g = tile->tile_part[++(*tp_index)].tpg;
        }
    }

    if (bytestream2_peek_be32(&s->g) == JPEG2000_SOP_FIXED_BYTES)
        bytestream2_skip(&s->g, JPEG2000_SOP_BYTE_LENGTH);

    if (!(ret = get_bits(s, 1))) {
        jpeg2000_flush(s);
        return 0;
    } else if (ret < 0)
        return ret;

    for (bandno = 0; bandno < rlevel->nbands; bandno++) {
        Jpeg2000Band *band = rlevel->band + bandno;
        Jpeg2000Prec *prec = band->prec + precno;

        if (band->coord[0][0] == band->coord[0][1] ||
            band->coord[1][0] == band->coord[1][1])
            continue;
        nb_code_blocks =  prec->nb_codeblocks_height *
                          prec->nb_codeblocks_width;
        for (cblkno = 0; cblkno < nb_code_blocks; cblkno++) {
            Jpeg2000Cblk *cblk = prec->cblk + cblkno;
            int incl, newpasses, llen;

            if (cblk->npasses)
                incl = get_bits(s, 1);
            else
                incl = tag_tree_decode(s, prec->cblkincl + cblkno, layno + 1) == layno;
            if (!incl)
                continue;
            else if (incl < 0)
                return incl;

            if (!cblk->npasses) {
                int v = expn[bandno] + numgbits - 1 -
                        tag_tree_decode(s, prec->zerobits + cblkno, 100);
                if (v < 0) {
                    av_log(s->avctx, AV_LOG_ERROR,
                           "nonzerobits %d invalid\n", v);
                    return AVERROR_INVALIDDATA;
                }
                cblk->nonzerobits = v;
            }
            if ((newpasses = getnpasses(s)) < 0)
                return newpasses;
            av_assert2(newpasses > 0);
            if (cblk->npasses + newpasses >= JPEG2000_MAX_PASSES) {
                avpriv_request_sample(s->avctx, "Too many passes");
                return AVERROR_PATCHWELCOME;
            }
            if ((llen = getlblockinc(s)) < 0)
                return llen;
            if (cblk->lblock + llen + av_log2(newpasses) > 16) {
                avpriv_request_sample(s->avctx,
                                      "Block with length beyond 16 bits");
                return AVERROR_PATCHWELCOME;
            }

            cblk->lblock += llen;

            cblk->nb_lengthinc = 0;
            cblk->nb_terminationsinc = 0;
            do {
                int newpasses1 = 0;

                while (newpasses1 < newpasses) {
                    newpasses1 ++;
                    if (needs_termination(codsty->cblk_style, cblk->npasses + newpasses1 - 1)) {
                        cblk->nb_terminationsinc ++;
                        break;
                    }
                }

                if ((ret = get_bits(s, av_log2(newpasses1) + cblk->lblock)) < 0)
                    return ret;
                if (ret > sizeof(cblk->data)) {
                    avpriv_request_sample(s->avctx,
                                        "Block with lengthinc greater than %"SIZE_SPECIFIER"",
                                        sizeof(cblk->data));
                    return AVERROR_PATCHWELCOME;
                }
                cblk->lengthinc[cblk->nb_lengthinc++] = ret;
                cblk->npasses  += newpasses1;
                newpasses -= newpasses1;
            } while(newpasses);
        }
    }
    jpeg2000_flush(s);

    if (codsty->csty & JPEG2000_CSTY_EPH) {
        if (bytestream2_peek_be16(&s->g) == JPEG2000_EPH)
            bytestream2_skip(&s->g, 2);
        else
            av_log(s->avctx, AV_LOG_ERROR, "EPH marker not found. instead %X\n", bytestream2_peek_be32(&s->g));
    }

    for (bandno = 0; bandno < rlevel->nbands; bandno++) {
        Jpeg2000Band *band = rlevel->band + bandno;
        Jpeg2000Prec *prec = band->prec + precno;

        nb_code_blocks = prec->nb_codeblocks_height * prec->nb_codeblocks_width;
        for (cblkno = 0; cblkno < nb_code_blocks; cblkno++) {
            Jpeg2000Cblk *cblk = prec->cblk + cblkno;
            for (cwsno = 0; cwsno < cblk->nb_lengthinc; cwsno ++) {
                if (   bytestream2_get_bytes_left(&s->g) < cblk->lengthinc[cwsno]
                    || sizeof(cblk->data) < cblk->length + cblk->lengthinc[cwsno] + 4
                ) {
                    av_log(s->avctx, AV_LOG_ERROR,
                        "Block length %"PRIu16" or lengthinc %d is too large, left %d\n",
                        cblk->length, cblk->lengthinc[cwsno], bytestream2_get_bytes_left(&s->g));
                    return AVERROR_INVALIDDATA;
                }

                bytestream2_get_bufferu(&s->g, cblk->data + cblk->length, cblk->lengthinc[cwsno]);
                cblk->length   += cblk->lengthinc[cwsno];
                cblk->lengthinc[cwsno] = 0;
                if (cblk->nb_terminationsinc) {
                    cblk->nb_terminationsinc--;
                    cblk->nb_terminations++;
                    cblk->data[cblk->length++] = 0xFF;
                    cblk->data[cblk->length++] = 0xFF;
                    cblk->data_start[cblk->nb_terminations] = cblk->length;
                }
            }
        }
    }
    return 0;
}

static int jpeg2000_decode_packets_po_iteration(Jpeg2000DecoderContext *s, Jpeg2000Tile *tile,
                                             int RSpoc, int CSpoc,
                                             int LYEpoc, int REpoc, int CEpoc,
                                             int Ppoc, int *tp_index)
{
    int ret = 0;
    int layno, reslevelno, compno, precno, ok_reslevel;
    int x, y;
    int step_x, step_y;

    switch (Ppoc) {
    case JPEG2000_PGOD_RLCP:
        av_log(s->avctx, AV_LOG_DEBUG, "Progression order RLCP\n");
        ok_reslevel = 1;
        for (reslevelno = RSpoc; ok_reslevel && reslevelno < REpoc; reslevelno++) {
            ok_reslevel = 0;
            for (layno = 0; layno < LYEpoc; layno++) {
                for (compno = CSpoc; compno < CEpoc; compno++) {
                    Jpeg2000CodingStyle *codsty = tile->codsty + compno;
                    Jpeg2000QuantStyle *qntsty  = tile->qntsty + compno;
                    if (reslevelno < codsty->nreslevels) {
                        Jpeg2000ResLevel *rlevel = tile->comp[compno].reslevel +
                                                reslevelno;
                        ok_reslevel = 1;
                        for (precno = 0; precno < rlevel->num_precincts_x * rlevel->num_precincts_y; precno++)
                            if ((ret = jpeg2000_decode_packet(s, tile, tp_index,
                                                              codsty, rlevel,
                                                              precno, layno,
                                                              qntsty->expn + (reslevelno ? 3 * (reslevelno - 1) + 1 : 0),
                                                              qntsty->nguardbits)) < 0)
                                return ret;
                    }
                }
            }
        }
        break;

    case JPEG2000_PGOD_LRCP:
        av_log(s->avctx, AV_LOG_DEBUG, "Progression order LRCP\n");
        for (layno = 0; layno < LYEpoc; layno++) {
            ok_reslevel = 1;
            for (reslevelno = RSpoc; ok_reslevel && reslevelno < REpoc; reslevelno++) {
                ok_reslevel = 0;
                for (compno = CSpoc; compno < CEpoc; compno++) {
                    Jpeg2000CodingStyle *codsty = tile->codsty + compno;
                    Jpeg2000QuantStyle *qntsty  = tile->qntsty + compno;
                    if (reslevelno < codsty->nreslevels) {
                        Jpeg2000ResLevel *rlevel = tile->comp[compno].reslevel +
                                                reslevelno;
                        ok_reslevel = 1;
                        for (precno = 0; precno < rlevel->num_precincts_x * rlevel->num_precincts_y; precno++)
                            if ((ret = jpeg2000_decode_packet(s, tile, tp_index,
                                                              codsty, rlevel,
                                                              precno, layno,
                                                              qntsty->expn + (reslevelno ? 3 * (reslevelno - 1) + 1 : 0),
                                                              qntsty->nguardbits)) < 0)
                                return ret;
                    }
                }
            }
        }
        break;

    case JPEG2000_PGOD_CPRL:
        av_log(s->avctx, AV_LOG_DEBUG, "Progression order CPRL\n");
        for (compno = CSpoc; compno < CEpoc; compno++) {
            Jpeg2000Component *comp     = tile->comp + compno;
            Jpeg2000CodingStyle *codsty = tile->codsty + compno;
            Jpeg2000QuantStyle *qntsty  = tile->qntsty + compno;
            step_x = 32;
            step_y = 32;

            for (reslevelno = RSpoc; reslevelno < FFMIN(codsty->nreslevels, REpoc); reslevelno++) {
                uint8_t reducedresno = codsty->nreslevels - 1 -reslevelno; //  ==> N_L - r
                Jpeg2000ResLevel *rlevel = comp->reslevel + reslevelno;
                step_x = FFMIN(step_x, rlevel->log2_prec_width  + reducedresno);
                step_y = FFMIN(step_y, rlevel->log2_prec_height + reducedresno);
            }
            av_assert0(step_x < 32 && step_y < 32);
            step_x = 1<<step_x;
            step_y = 1<<step_y;

            for (y = tile->coord[1][0]; y < tile->coord[1][1]; y = (y/step_y + 1)*step_y) {
                for (x = tile->coord[0][0]; x < tile->coord[0][1]; x = (x/step_x + 1)*step_x) {
                    for (reslevelno = RSpoc; reslevelno < FFMIN(codsty->nreslevels, REpoc); reslevelno++) {
                        unsigned prcx, prcy;
                        uint8_t reducedresno = codsty->nreslevels - 1 -reslevelno; //  ==> N_L - r
                        Jpeg2000ResLevel *rlevel = comp->reslevel + reslevelno;
                        int xc = x / s->cdx[compno];
                        int yc = y / s->cdy[compno];

                        if (yc % (1 << (rlevel->log2_prec_height + reducedresno)) && y != tile->coord[1][0]) //FIXME this is a subset of the check
                            continue;

                        if (xc % (1 << (rlevel->log2_prec_width + reducedresno)) && x != tile->coord[0][0]) //FIXME this is a subset of the check
                            continue;

                        // check if a precinct exists
                        prcx   = ff_jpeg2000_ceildivpow2(xc, reducedresno) >> rlevel->log2_prec_width;
                        prcy   = ff_jpeg2000_ceildivpow2(yc, reducedresno) >> rlevel->log2_prec_height;
                        prcx  -= ff_jpeg2000_ceildivpow2(comp->coord_o[0][0], reducedresno) >> rlevel->log2_prec_width;
                        prcy  -= ff_jpeg2000_ceildivpow2(comp->coord_o[1][0], reducedresno) >> rlevel->log2_prec_height;

                        precno = prcx + rlevel->num_precincts_x * prcy;

                        if (prcx >= rlevel->num_precincts_x || prcy >= rlevel->num_precincts_y) {
                            av_log(s->avctx, AV_LOG_WARNING, "prc %d %d outside limits %d %d\n",
                                   prcx, prcy, rlevel->num_precincts_x, rlevel->num_precincts_y);
                            continue;
                        }

                        for (layno = 0; layno < LYEpoc; layno++) {
                            if ((ret = jpeg2000_decode_packet(s, tile, tp_index, codsty, rlevel,
                                                              precno, layno,
                                                              qntsty->expn + (reslevelno ? 3 * (reslevelno - 1) + 1 : 0),
                                                              qntsty->nguardbits)) < 0)
                                return ret;
                        }
                    }
                }
            }
        }
        break;

    case JPEG2000_PGOD_RPCL:
        av_log(s->avctx, AV_LOG_WARNING, "Progression order RPCL\n");
        ok_reslevel = 1;
        for (reslevelno = RSpoc; ok_reslevel && reslevelno < REpoc; reslevelno++) {
            ok_reslevel = 0;
            step_x = 30;
            step_y = 30;
            for (compno = CSpoc; compno < CEpoc; compno++) {
                Jpeg2000Component *comp     = tile->comp + compno;
                Jpeg2000CodingStyle *codsty = tile->codsty + compno;

                if (reslevelno < codsty->nreslevels) {
                    uint8_t reducedresno = codsty->nreslevels - 1 -reslevelno; //  ==> N_L - r
                    Jpeg2000ResLevel *rlevel = comp->reslevel + reslevelno;
                    step_x = FFMIN(step_x, rlevel->log2_prec_width  + reducedresno);
                    step_y = FFMIN(step_y, rlevel->log2_prec_height + reducedresno);
                }
            }
            step_x = 1<<step_x;
            step_y = 1<<step_y;

            for (y = tile->coord[1][0]; y < tile->coord[1][1]; y = (y/step_y + 1)*step_y) {
                for (x = tile->coord[0][0]; x < tile->coord[0][1]; x = (x/step_x + 1)*step_x) {
                    for (compno = CSpoc; compno < CEpoc; compno++) {
                        Jpeg2000Component *comp     = tile->comp + compno;
                        Jpeg2000CodingStyle *codsty = tile->codsty + compno;
                        Jpeg2000QuantStyle *qntsty  = tile->qntsty + compno;
                        uint8_t reducedresno = codsty->nreslevels - 1 -reslevelno; //  ==> N_L - r
                        Jpeg2000ResLevel *rlevel = comp->reslevel + reslevelno;
                        unsigned prcx, prcy;

                        int xc = x / s->cdx[compno];
                        int yc = y / s->cdy[compno];

                        if (reslevelno >= codsty->nreslevels)
                            continue;

                        if (yc % (1 << (rlevel->log2_prec_height + reducedresno)) && y != tile->coord[1][0]) //FIXME this is a subset of the check
                            continue;

                        if (xc % (1 << (rlevel->log2_prec_width + reducedresno)) && x != tile->coord[0][0]) //FIXME this is a subset of the check
                            continue;

                        // check if a precinct exists
                        prcx   = ff_jpeg2000_ceildivpow2(xc, reducedresno) >> rlevel->log2_prec_width;
                        prcy   = ff_jpeg2000_ceildivpow2(yc, reducedresno) >> rlevel->log2_prec_height;
                        prcx  -= ff_jpeg2000_ceildivpow2(comp->coord_o[0][0], reducedresno) >> rlevel->log2_prec_width;
                        prcy  -= ff_jpeg2000_ceildivpow2(comp->coord_o[1][0], reducedresno) >> rlevel->log2_prec_height;

                        precno = prcx + rlevel->num_precincts_x * prcy;

                        ok_reslevel = 1;
                        if (prcx >= rlevel->num_precincts_x || prcy >= rlevel->num_precincts_y) {
                            av_log(s->avctx, AV_LOG_WARNING, "prc %d %d outside limits %d %d\n",
                                   prcx, prcy, rlevel->num_precincts_x, rlevel->num_precincts_y);
                            continue;
                        }

                            for (layno = 0; layno < LYEpoc; layno++) {
                                if ((ret = jpeg2000_decode_packet(s, tile, tp_index,
                                                                codsty, rlevel,
                                                                precno, layno,
                                                                qntsty->expn + (reslevelno ? 3 * (reslevelno - 1) + 1 : 0),
                                                                qntsty->nguardbits)) < 0)
                                    return ret;
                            }
                    }
                }
            }
        }
        break;

    case JPEG2000_PGOD_PCRL:
        av_log(s->avctx, AV_LOG_WARNING, "Progression order PCRL\n");
        step_x = 32;
        step_y = 32;
        for (compno = CSpoc; compno < CEpoc; compno++) {
            Jpeg2000Component *comp     = tile->comp + compno;
            Jpeg2000CodingStyle *codsty = tile->codsty + compno;

            for (reslevelno = RSpoc; reslevelno < FFMIN(codsty->nreslevels, REpoc); reslevelno++) {
                uint8_t reducedresno = codsty->nreslevels - 1 -reslevelno; //  ==> N_L - r
                Jpeg2000ResLevel *rlevel = comp->reslevel + reslevelno;
                step_x = FFMIN(step_x, rlevel->log2_prec_width  + reducedresno);
                step_y = FFMIN(step_y, rlevel->log2_prec_height + reducedresno);
            }
        }
        step_x = 1<<step_x;
        step_y = 1<<step_y;

        for (y = tile->coord[1][0]; y < tile->coord[1][1]; y = (y/step_y + 1)*step_y) {
            for (x = tile->coord[0][0]; x < tile->coord[0][1]; x = (x/step_x + 1)*step_x) {
                for (compno = CSpoc; compno < CEpoc; compno++) {
                    Jpeg2000Component *comp     = tile->comp + compno;
                    Jpeg2000CodingStyle *codsty = tile->codsty + compno;
                    Jpeg2000QuantStyle *qntsty  = tile->qntsty + compno;
                    int xc = x / s->cdx[compno];
                    int yc = y / s->cdy[compno];

                    for (reslevelno = RSpoc; reslevelno < FFMIN(codsty->nreslevels, REpoc); reslevelno++) {
                        unsigned prcx, prcy;
                        uint8_t reducedresno = codsty->nreslevels - 1 -reslevelno; //  ==> N_L - r
                        Jpeg2000ResLevel *rlevel = comp->reslevel + reslevelno;

                        if (yc % (1 << (rlevel->log2_prec_height + reducedresno)) && y != tile->coord[1][0]) //FIXME this is a subset of the check
                            continue;

                        if (xc % (1 << (rlevel->log2_prec_width + reducedresno)) && x != tile->coord[0][0]) //FIXME this is a subset of the check
                            continue;

                        // check if a precinct exists
                        prcx   = ff_jpeg2000_ceildivpow2(xc, reducedresno) >> rlevel->log2_prec_width;
                        prcy   = ff_jpeg2000_ceildivpow2(yc, reducedresno) >> rlevel->log2_prec_height;
                        prcx  -= ff_jpeg2000_ceildivpow2(comp->coord_o[0][0], reducedresno) >> rlevel->log2_prec_width;
                        prcy  -= ff_jpeg2000_ceildivpow2(comp->coord_o[1][0], reducedresno) >> rlevel->log2_prec_height;

                        precno = prcx + rlevel->num_precincts_x * prcy;

                        if (prcx >= rlevel->num_precincts_x || prcy >= rlevel->num_precincts_y) {
                            av_log(s->avctx, AV_LOG_WARNING, "prc %d %d outside limits %d %d\n",
                                   prcx, prcy, rlevel->num_precincts_x, rlevel->num_precincts_y);
                            continue;
                        }

                        for (layno = 0; layno < LYEpoc; layno++) {
                            if ((ret = jpeg2000_decode_packet(s, tile, tp_index, codsty, rlevel,
                                                              precno, layno,
                                                              qntsty->expn + (reslevelno ? 3 * (reslevelno - 1) + 1 : 0),
                                                              qntsty->nguardbits)) < 0)
                                return ret;
                        }
                    }
                }
            }
        }
        break;

    default:
        break;
    }

    return ret;
}

static int jpeg2000_decode_packets(Jpeg2000DecoderContext *s, Jpeg2000Tile *tile)
{
    int ret = AVERROR_BUG;
    int i;
    int tp_index = 0;

    s->bit_index = 8;
    if (tile->poc.nb_poc) {
        for (i=0; i<tile->poc.nb_poc; i++) {
            Jpeg2000POCEntry *e = &tile->poc.poc[i];
            ret = jpeg2000_decode_packets_po_iteration(s, tile,
                e->RSpoc, e->CSpoc,
                FFMIN(e->LYEpoc, tile->codsty[0].nlayers),
                e->REpoc,
                FFMIN(e->CEpoc, s->ncomponents),
                e->Ppoc, &tp_index
                );
            if (ret < 0)
                return ret;
        }
    } else {
        ret = jpeg2000_decode_packets_po_iteration(s, tile,
            0, 0,
            tile->codsty[0].nlayers,
            33,
            s->ncomponents,
            tile->codsty[0].prog_order,
            &tp_index
        );
    }
    /* EOC marker reached */
    bytestream2_skip(&s->g, 2);

    return ret;
}

/* TIER-1 routines */
static void decode_sigpass(Jpeg2000T1Context *t1, int width, int height,
                           int bpno, int bandno,
                           int vert_causal_ctx_csty_symbol)
{
    int mask = 3 << (bpno - 1), y0, x, y;

    for (y0 = 0; y0 < height; y0 += 4)
        for (x = 0; x < width; x++)
            for (y = y0; y < height && y < y0 + 4; y++) {
                int flags_mask = -1;
                if (vert_causal_ctx_csty_symbol && y == y0 + 3)
                    flags_mask &= ~(JPEG2000_T1_SIG_S | JPEG2000_T1_SIG_SW | JPEG2000_T1_SIG_SE | JPEG2000_T1_SGN_S);
                if ((t1->flags[(y+1) * t1->stride + x+1] & JPEG2000_T1_SIG_NB & flags_mask)
                && !(t1->flags[(y+1) * t1->stride + x+1] & (JPEG2000_T1_SIG | JPEG2000_T1_VIS))) {
                    if (ff_mqc_decode(&t1->mqc, t1->mqc.cx_states + ff_jpeg2000_getsigctxno(t1->flags[(y+1) * t1->stride + x+1] & flags_mask, bandno))) {
                        int xorbit, ctxno = ff_jpeg2000_getsgnctxno(t1->flags[(y+1) * t1->stride + x+1] & flags_mask, &xorbit);
                        if (t1->mqc.raw)
                             t1->data[(y) * t1->stride + x] = ff_mqc_decode(&t1->mqc, t1->mqc.cx_states + ctxno) ? -mask : mask;
                        else
                             t1->data[(y) * t1->stride + x] = (ff_mqc_decode(&t1->mqc, t1->mqc.cx_states + ctxno) ^ xorbit) ?
                                               -mask : mask;

                        ff_jpeg2000_set_significance(t1, x, y,
                                                     t1->data[(y) * t1->stride + x] < 0);
                    }
                    t1->flags[(y + 1) * t1->stride + x + 1] |= JPEG2000_T1_VIS;
                }
            }
}

static void decode_refpass(Jpeg2000T1Context *t1, int width, int height,
                           int bpno, int vert_causal_ctx_csty_symbol)
{
    int phalf, nhalf;
    int y0, x, y;

    phalf = 1 << (bpno - 1);
    nhalf = -phalf;

    for (y0 = 0; y0 < height; y0 += 4)
        for (x = 0; x < width; x++)
            for (y = y0; y < height && y < y0 + 4; y++)
                if ((t1->flags[(y + 1) * t1->stride + x + 1] & (JPEG2000_T1_SIG | JPEG2000_T1_VIS)) == JPEG2000_T1_SIG) {
                    int flags_mask = (vert_causal_ctx_csty_symbol && y == y0 + 3) ?
                        ~(JPEG2000_T1_SIG_S | JPEG2000_T1_SIG_SW | JPEG2000_T1_SIG_SE | JPEG2000_T1_SGN_S) : -1;
                    int ctxno = ff_jpeg2000_getrefctxno(t1->flags[(y + 1) * t1->stride + x + 1] & flags_mask);
                    int r     = ff_mqc_decode(&t1->mqc,
                                              t1->mqc.cx_states + ctxno)
                                ? phalf : nhalf;
                    t1->data[(y) * t1->stride + x]          += t1->data[(y) * t1->stride + x] < 0 ? -r : r;
                    t1->flags[(y + 1) * t1->stride + x + 1] |= JPEG2000_T1_REF;
                }
}

static void decode_clnpass(Jpeg2000DecoderContext *s, Jpeg2000T1Context *t1,
                           int width, int height, int bpno, int bandno,
                           int seg_symbols, int vert_causal_ctx_csty_symbol)
{
    int mask = 3 << (bpno - 1), y0, x, y, runlen, dec;

    for (y0 = 0; y0 < height; y0 += 4) {
        for (x = 0; x < width; x++) {
            int flags_mask = -1;
            if (vert_causal_ctx_csty_symbol)
                flags_mask &= ~(JPEG2000_T1_SIG_S | JPEG2000_T1_SIG_SW | JPEG2000_T1_SIG_SE | JPEG2000_T1_SGN_S);
            if (y0 + 3 < height &&
                !((t1->flags[(y0 + 1) * t1->stride + x + 1] & (JPEG2000_T1_SIG_NB | JPEG2000_T1_VIS | JPEG2000_T1_SIG)) ||
                  (t1->flags[(y0 + 2) * t1->stride + x + 1] & (JPEG2000_T1_SIG_NB | JPEG2000_T1_VIS | JPEG2000_T1_SIG)) ||
                  (t1->flags[(y0 + 3) * t1->stride + x + 1] & (JPEG2000_T1_SIG_NB | JPEG2000_T1_VIS | JPEG2000_T1_SIG)) ||
                  (t1->flags[(y0 + 4) * t1->stride + x + 1] & (JPEG2000_T1_SIG_NB | JPEG2000_T1_VIS | JPEG2000_T1_SIG) & flags_mask))) {
                if (!ff_mqc_decode(&t1->mqc, t1->mqc.cx_states + MQC_CX_RL))
                    continue;
                runlen = ff_mqc_decode(&t1->mqc,
                                       t1->mqc.cx_states + MQC_CX_UNI);
                runlen = (runlen << 1) | ff_mqc_decode(&t1->mqc,
                                                       t1->mqc.cx_states +
                                                       MQC_CX_UNI);
                dec = 1;
            } else {
                runlen = 0;
                dec    = 0;
            }

            for (y = y0 + runlen; y < y0 + 4 && y < height; y++) {
                int flags_mask = -1;
                if (vert_causal_ctx_csty_symbol && y == y0 + 3)
                    flags_mask &= ~(JPEG2000_T1_SIG_S | JPEG2000_T1_SIG_SW | JPEG2000_T1_SIG_SE | JPEG2000_T1_SGN_S);
                if (!dec) {
                    if (!(t1->flags[(y+1) * t1->stride + x+1] & (JPEG2000_T1_SIG | JPEG2000_T1_VIS))) {
                        dec = ff_mqc_decode(&t1->mqc, t1->mqc.cx_states + ff_jpeg2000_getsigctxno(t1->flags[(y+1) * t1->stride + x+1] & flags_mask,
                                                                                             bandno));
                    }
                }
                if (dec) {
                    int xorbit;
                    int ctxno = ff_jpeg2000_getsgnctxno(t1->flags[(y + 1) * t1->stride + x + 1] & flags_mask,
                                                        &xorbit);
                    t1->data[(y) * t1->stride + x] = (ff_mqc_decode(&t1->mqc,
                                                    t1->mqc.cx_states + ctxno) ^
                                      xorbit)
                                     ? -mask : mask;
                    ff_jpeg2000_set_significance(t1, x, y, t1->data[(y) * t1->stride + x] < 0);
                }
                dec = 0;
                t1->flags[(y + 1) * t1->stride + x + 1] &= ~JPEG2000_T1_VIS;
            }
        }
    }
    if (seg_symbols) {
        int val;
        val = ff_mqc_decode(&t1->mqc, t1->mqc.cx_states + MQC_CX_UNI);
        val = (val << 1) + ff_mqc_decode(&t1->mqc, t1->mqc.cx_states + MQC_CX_UNI);
        val = (val << 1) + ff_mqc_decode(&t1->mqc, t1->mqc.cx_states + MQC_CX_UNI);
        val = (val << 1) + ff_mqc_decode(&t1->mqc, t1->mqc.cx_states + MQC_CX_UNI);
        if (val != 0xa)
            av_log(s->avctx, AV_LOG_ERROR,
                   "Segmentation symbol value incorrect\n");
    }
}

static int decode_cblk(Jpeg2000DecoderContext *s, Jpeg2000CodingStyle *codsty,
                       Jpeg2000T1Context *t1, Jpeg2000Cblk *cblk,
                       int width, int height, int bandpos)
{
    int passno = cblk->npasses, pass_t = 2, bpno = cblk->nonzerobits - 1;
    int pass_cnt = 0;
    int vert_causal_ctx_csty_symbol = codsty->cblk_style & JPEG2000_CBLK_VSC;
    int term_cnt = 0;
    int coder_type;

    av_assert0(width <= 1024U && height <= 1024U);
    av_assert0(width*height <= 4096);

    memset(t1->data, 0, t1->stride * height * sizeof(*t1->data));

    /* If code-block contains no compressed data: nothing to do. */
    if (!cblk->length)
        return 0;

    memset(t1->flags, 0, t1->stride * (height + 2) * sizeof(*t1->flags));

    cblk->data[cblk->length] = 0xff;
    cblk->data[cblk->length+1] = 0xff;
    ff_mqc_initdec(&t1->mqc, cblk->data, 0, 1);

    while (passno--) {
        switch(pass_t) {
        case 0:
            decode_sigpass(t1, width, height, bpno + 1, bandpos,
                           vert_causal_ctx_csty_symbol);
            break;
        case 1:
            decode_refpass(t1, width, height, bpno + 1, vert_causal_ctx_csty_symbol);
            break;
        case 2:
            av_assert2(!t1->mqc.raw);
            decode_clnpass(s, t1, width, height, bpno + 1, bandpos,
                           codsty->cblk_style & JPEG2000_CBLK_SEGSYM,
                           vert_causal_ctx_csty_symbol);
            break;
        }
        if (codsty->cblk_style & JPEG2000_CBLK_RESET) // XXX no testcase for just this
            ff_mqc_init_contexts(&t1->mqc);

        if (passno && (coder_type = needs_termination(codsty->cblk_style, pass_cnt))) {
            if (term_cnt >= cblk->nb_terminations) {
                av_log(s->avctx, AV_LOG_ERROR, "Missing needed termination \n");
                return AVERROR_INVALIDDATA;
            }
            if (FFABS(cblk->data + cblk->data_start[term_cnt + 1] - 2 - t1->mqc.bp) > 0) {
                av_log(s->avctx, AV_LOG_WARNING, "Mid mismatch %"PTRDIFF_SPECIFIER" in pass %d of %d\n",
                    cblk->data + cblk->data_start[term_cnt + 1] - 2 - t1->mqc.bp,
                    pass_cnt, cblk->npasses);
            }

            ff_mqc_initdec(&t1->mqc, cblk->data + cblk->data_start[++term_cnt], coder_type == 2, 0);
        }

        pass_t++;
        if (pass_t == 3) {
            bpno--;
            pass_t = 0;
        }
        pass_cnt ++;
    }

    if (cblk->data + cblk->length - 2*(term_cnt < cblk->nb_terminations) != t1->mqc.bp) {
        av_log(s->avctx, AV_LOG_WARNING, "End mismatch %"PTRDIFF_SPECIFIER"\n",
               cblk->data + cblk->length - 2*(term_cnt < cblk->nb_terminations) - t1->mqc.bp);
    }

    return 0;
}

/* TODO: Verify dequantization for lossless case
 * comp->data can be float or int
 * band->stepsize can be float or int
 * depending on the type of DWT transformation.
 * see ISO/IEC 15444-1:2002 A.6.1 */

/* Float dequantization of a codeblock.*/
static void dequantization_float(int x, int y, Jpeg2000Cblk *cblk,
                                 Jpeg2000Component *comp,
                                 Jpeg2000T1Context *t1, Jpeg2000Band *band)
{
    int i, j;
    int w = cblk->coord[0][1] - cblk->coord[0][0];
    for (j = 0; j < (cblk->coord[1][1] - cblk->coord[1][0]); ++j) {
        float *datap = &comp->f_data[(comp->coord[0][1] - comp->coord[0][0]) * (y + j) + x];
        int *src = t1->data + j*t1->stride;
        for (i = 0; i < w; ++i)
            datap[i] = src[i] * band->f_stepsize;
    }
}

/* Integer dequantization of a codeblock.*/
static void dequantization_int(int x, int y, Jpeg2000Cblk *cblk,
                               Jpeg2000Component *comp,
                               Jpeg2000T1Context *t1, Jpeg2000Band *band)
{
    int i, j;
    int w = cblk->coord[0][1] - cblk->coord[0][0];
    for (j = 0; j < (cblk->coord[1][1] - cblk->coord[1][0]); ++j) {
        int32_t *datap = &comp->i_data[(comp->coord[0][1] - comp->coord[0][0]) * (y + j) + x];
        int *src = t1->data + j*t1->stride;
        if (band->i_stepsize == 32768) {
            for (i = 0; i < w; ++i)
                datap[i] = src[i] / 2;
        } else {
            // This should be VERY uncommon
            for (i = 0; i < w; ++i)
                datap[i] = (src[i] * (int64_t)band->i_stepsize) / 65536;
        }
    }
}

static void dequantization_int_97(int x, int y, Jpeg2000Cblk *cblk,
                               Jpeg2000Component *comp,
                               Jpeg2000T1Context *t1, Jpeg2000Band *band)
{
    int i, j;
    int w = cblk->coord[0][1] - cblk->coord[0][0];
    for (j = 0; j < (cblk->coord[1][1] - cblk->coord[1][0]); ++j) {
        int32_t *datap = &comp->i_data[(comp->coord[0][1] - comp->coord[0][0]) * (y + j) + x];
        int *src = t1->data + j*t1->stride;
        for (i = 0; i < w; ++i)
            datap[i] = (src[i] * (int64_t)band->i_stepsize + (1<<15)) >> 16;
    }
}

static inline void mct_decode(Jpeg2000DecoderContext *s, Jpeg2000Tile *tile)
{
    int i, csize = 1;
    void *src[3];

    for (i = 1; i < 3; i++) {
        if (tile->codsty[0].transform != tile->codsty[i].transform) {
            av_log(s->avctx, AV_LOG_ERROR, "Transforms mismatch, MCT not supported\n");
            return;
        }
        if (memcmp(tile->comp[0].coord, tile->comp[i].coord, sizeof(tile->comp[0].coord))) {
            av_log(s->avctx, AV_LOG_ERROR, "Coords mismatch, MCT not supported\n");
            return;
        }
    }

    for (i = 0; i < 3; i++)
        if (tile->codsty[0].transform == FF_DWT97)
            src[i] = tile->comp[i].f_data;
        else
            src[i] = tile->comp[i].i_data;

    for (i = 0; i < 2; i++)
        csize *= tile->comp[0].coord[i][1] - tile->comp[0].coord[i][0];

    s->dsp.mct_decode[tile->codsty[0].transform](src[0], src[1], src[2], csize);
}

static inline void tile_codeblocks(Jpeg2000DecoderContext *s, Jpeg2000Tile *tile)
{
    Jpeg2000T1Context t1;

    int compno, reslevelno, bandno;

    /* Loop on tile components */
    for (compno = 0; compno < s->ncomponents; compno++) {
        Jpeg2000Component *comp     = tile->comp + compno;
        Jpeg2000CodingStyle *codsty = tile->codsty + compno;

        t1.stride = (1<<codsty->log2_cblk_width) + 2;

        /* Loop on resolution levels */
        for (reslevelno = 0; reslevelno < codsty->nreslevels2decode; reslevelno++) {
            Jpeg2000ResLevel *rlevel = comp->reslevel + reslevelno;
            /* Loop on bands */
            for (bandno = 0; bandno < rlevel->nbands; bandno++) {
                int nb_precincts, precno;
                Jpeg2000Band *band = rlevel->band + bandno;
                int cblkno = 0, bandpos;

                bandpos = bandno + (reslevelno > 0);

                if (band->coord[0][0] == band->coord[0][1] ||
                    band->coord[1][0] == band->coord[1][1])
                    continue;

                nb_precincts = rlevel->num_precincts_x * rlevel->num_precincts_y;
                /* Loop on precincts */
                for (precno = 0; precno < nb_precincts; precno++) {
                    Jpeg2000Prec *prec = band->prec + precno;

                    /* Loop on codeblocks */
                    for (cblkno = 0;
                         cblkno < prec->nb_codeblocks_width * prec->nb_codeblocks_height;
                         cblkno++) {
                        int x, y;
                        Jpeg2000Cblk *cblk = prec->cblk + cblkno;
                        decode_cblk(s, codsty, &t1, cblk,
                                    cblk->coord[0][1] - cblk->coord[0][0],
                                    cblk->coord[1][1] - cblk->coord[1][0],
                                    bandpos);

                        x = cblk->coord[0][0] - band->coord[0][0];
                        y = cblk->coord[1][0] - band->coord[1][0];

                        if (codsty->transform == FF_DWT97)
                            dequantization_float(x, y, cblk, comp, &t1, band);
                        else if (codsty->transform == FF_DWT97_INT)
                            dequantization_int_97(x, y, cblk, comp, &t1, band);
                        else
                            dequantization_int(x, y, cblk, comp, &t1, band);
                   } /* end cblk */
                } /*end prec */
            } /* end band */
        } /* end reslevel */

        /* inverse DWT */
        ff_dwt_decode(&comp->dwt, codsty->transform == FF_DWT97 ? (void*)comp->f_data : (void*)comp->i_data);
    } /*end comp */
}

#define WRITE_FRAME(D, PIXEL)                                                                     \
    static inline void write_frame_ ## D(Jpeg2000DecoderContext * s, Jpeg2000Tile * tile,         \
                                         AVFrame * picture)                                       \
    {                                                                                             \
        int linesize = picture->linesize[0] / sizeof(PIXEL);                                      \
        int compno;                                                                               \
        int x, y;                                                                                 \
                                                                                                  \
        for (compno = 0; compno < s->ncomponents; compno++) {                                     \
            Jpeg2000Component *comp     = tile->comp + compno;                                    \
            Jpeg2000CodingStyle *codsty = tile->codsty + compno;                                  \
            PIXEL *line;                                                                          \
            float *datap     = comp->f_data;                                                      \
            int32_t *i_datap = comp->i_data;                                                      \
            int cbps         = s->cbps[compno];                                                   \
            int w            = tile->comp[compno].coord[0][1] - s->image_offset_x;                \
                                                                                                  \
            y    = tile->comp[compno].coord[1][0] - s->image_offset_y;                            \
            line = (PIXEL *)picture->data[0] + y * linesize;                                      \
            for (; y < tile->comp[compno].coord[1][1] - s->image_offset_y; y += s->cdy[compno]) { \
                PIXEL *dst;                                                                       \
                                                                                                  \
                x   = tile->comp[compno].coord[0][0] - s->image_offset_x;                         \
                dst = line + x * s->ncomponents + compno;                                         \
                                                                                                  \
                if (codsty->transform == FF_DWT97) {                                              \
                    for (; x < w; x += s->cdx[compno]) {                                          \
                        int val = lrintf(*datap) + (1 << (cbps - 1));                             \
                        /* DC level shift and clip see ISO 15444-1:2002 G.1.2 */                  \
                        val  = av_clip(val, 0, (1 << cbps) - 1);                                  \
                        *dst = val << (8 * sizeof(PIXEL) - cbps);                                 \
                        datap++;                                                                  \
                        dst += s->ncomponents;                                                    \
                    }                                                                             \
                } else {                                                                          \
                    for (; x < w; x += s->cdx[compno]) {                                          \
                        int val = *i_datap + (1 << (cbps - 1));                                   \
                        /* DC level shift and clip see ISO 15444-1:2002 G.1.2 */                  \
                        val  = av_clip(val, 0, (1 << cbps) - 1);                                  \
                        *dst = val << (8 * sizeof(PIXEL) - cbps);                                 \
                        i_datap++;                                                                \
                        dst += s->ncomponents;                                                    \
                    }                                                                             \
                }                                                                                 \
                line += linesize;                                                                 \
            }                                                                                     \
        }                                                                                         \
                                                                                                  \
    }

WRITE_FRAME(8, uint8_t)
WRITE_FRAME(16, uint16_t)

#undef WRITE_FRAME

static int jpeg2000_decode_tile(Jpeg2000DecoderContext *s, Jpeg2000Tile *tile,
                                AVFrame *picture)
{
<<<<<<< HEAD
    const AVPixFmtDescriptor *pixdesc = av_pix_fmt_desc_get(s->avctx->pix_fmt);
    int planar    = !!(pixdesc->flags & AV_PIX_FMT_FLAG_PLANAR);
    int pixelsize = planar ? 1 : pixdesc->nb_components;

    int compno;
    int x, y;

    uint8_t *line;

=======
>>>>>>> 29b00f88
    tile_codeblocks(s, tile);

    /* inverse MCT transformation */
    if (tile->codsty[0].mct)
        mct_decode(s, tile);

    if (s->cdef[0] < 0) {
        for (x = 0; x < s->ncomponents; x++)
            s->cdef[x] = x + 1;
        if ((s->ncomponents & 1) == 0)
            s->cdef[s->ncomponents-1] = 0;
    }

    if (s->precision <= 8) {
<<<<<<< HEAD
        for (compno = 0; compno < s->ncomponents; compno++) {
            Jpeg2000Component *comp = tile->comp + compno;
            Jpeg2000CodingStyle *codsty = tile->codsty + compno;
            float *datap = comp->f_data;
            int32_t *i_datap = comp->i_data;
            int cbps = s->cbps[compno];
            int w = tile->comp[compno].coord[0][1] - s->image_offset_x;
            int plane = 0;

            if (planar)
                plane = s->cdef[compno] ? s->cdef[compno]-1 : (s->ncomponents-1);


            y    = tile->comp[compno].coord[1][0] - s->image_offset_y / s->cdy[compno];
            line = picture->data[plane] + y * picture->linesize[plane];
            for (; y < tile->comp[compno].coord[1][1] - s->image_offset_y; y ++) {
                uint8_t *dst;

                x   = tile->comp[compno].coord[0][0] - s->image_offset_x / s->cdx[compno];
                dst = line + x * pixelsize + compno*!planar;

                if (codsty->transform == FF_DWT97) {
                    for (; x < w; x ++) {
                        int val = lrintf(*datap) + (1 << (cbps - 1));
                        /* DC level shift and clip see ISO 15444-1:2002 G.1.2 */
                        val = av_clip(val, 0, (1 << cbps) - 1);
                        *dst = val << (8 - cbps);
                        datap++;
                        dst += pixelsize;
                    }
                } else {
                    for (; x < w; x ++) {
                        int val = *i_datap + (1 << (cbps - 1));
                        /* DC level shift and clip see ISO 15444-1:2002 G.1.2 */
                        val = av_clip(val, 0, (1 << cbps) - 1);
                        *dst = val << (8 - cbps);
                        i_datap++;
                        dst += pixelsize;
                    }
                }
                line += picture->linesize[plane];
            }
        }
    } else {
        int precision = picture->format == AV_PIX_FMT_XYZ12 ||
                        picture->format == AV_PIX_FMT_RGB48 ||
                        picture->format == AV_PIX_FMT_RGBA64 ||
                        picture->format == AV_PIX_FMT_GRAY16 ? 16 : s->precision;

        for (compno = 0; compno < s->ncomponents; compno++) {
            Jpeg2000Component *comp = tile->comp + compno;
            Jpeg2000CodingStyle *codsty = tile->codsty + compno;
            float *datap = comp->f_data;
            int32_t *i_datap = comp->i_data;
            uint16_t *linel;
            int cbps = s->cbps[compno];
            int w = tile->comp[compno].coord[0][1] - s->image_offset_x;
            int plane = 0;

            if (planar)
                plane = s->cdef[compno] ? s->cdef[compno]-1 : (s->ncomponents-1);

            y     = tile->comp[compno].coord[1][0] - s->image_offset_y / s->cdy[compno];
            linel = (uint16_t *)picture->data[plane] + y * (picture->linesize[plane] >> 1);
            for (; y < tile->comp[compno].coord[1][1] - s->image_offset_y; y ++) {
                uint16_t *dst;

                x   = tile->comp[compno].coord[0][0] - s->image_offset_x / s->cdx[compno];
                dst = linel + (x * pixelsize + compno*!planar);
                if (codsty->transform == FF_DWT97) {
                    for (; x < w; x ++) {
                        int  val = lrintf(*datap) + (1 << (cbps - 1));
                        /* DC level shift and clip see ISO 15444-1:2002 G.1.2 */
                        val = av_clip(val, 0, (1 << cbps) - 1);
                        /* align 12 bit values in little-endian mode */
                        *dst = val << (precision - cbps);
                        datap++;
                        dst += pixelsize;
                    }
                } else {
                    for (; x < w; x ++) {
                        int val = *i_datap + (1 << (cbps - 1));
                        /* DC level shift and clip see ISO 15444-1:2002 G.1.2 */
                        val = av_clip(val, 0, (1 << cbps) - 1);
                        /* align 12 bit values in little-endian mode */
                        *dst = val << (precision - cbps);
                        i_datap++;
                        dst += pixelsize;
                    }
                }
                linel += picture->linesize[plane] >> 1;
            }
        }
=======
        write_frame_8(s, tile, picture);
    } else {
        write_frame_16(s, tile, picture);
>>>>>>> 29b00f88
    }

    return 0;
}

static void jpeg2000_dec_cleanup(Jpeg2000DecoderContext *s)
{
    int tileno, compno;
    for (tileno = 0; tileno < s->numXtiles * s->numYtiles; tileno++) {
        if (s->tile[tileno].comp) {
            for (compno = 0; compno < s->ncomponents; compno++) {
                Jpeg2000Component *comp     = s->tile[tileno].comp   + compno;
                Jpeg2000CodingStyle *codsty = s->tile[tileno].codsty + compno;

                ff_jpeg2000_cleanup(comp, codsty);
            }
            av_freep(&s->tile[tileno].comp);
        }
    }
    av_freep(&s->tile);
    memset(s->codsty, 0, sizeof(s->codsty));
    memset(s->qntsty, 0, sizeof(s->qntsty));
    memset(&s->poc  , 0, sizeof(s->poc));
    s->numXtiles = s->numYtiles = 0;
}

static int jpeg2000_read_main_headers(Jpeg2000DecoderContext *s)
{
    Jpeg2000CodingStyle *codsty = s->codsty;
    Jpeg2000QuantStyle *qntsty  = s->qntsty;
    Jpeg2000POC         *poc    = &s->poc;
    uint8_t *properties         = s->properties;

    for (;;) {
        int len, ret = 0;
        uint16_t marker;
        int oldpos;

        if (bytestream2_get_bytes_left(&s->g) < 2) {
            av_log(s->avctx, AV_LOG_ERROR, "Missing EOC\n");
            break;
        }

        marker = bytestream2_get_be16u(&s->g);
        oldpos = bytestream2_tell(&s->g);

        if (marker == JPEG2000_SOD) {
            Jpeg2000Tile *tile;
            Jpeg2000TilePart *tp;

            if (!s->tile) {
                av_log(s->avctx, AV_LOG_ERROR, "Missing SIZ\n");
                return AVERROR_INVALIDDATA;
            }
            if (s->curtileno < 0) {
                av_log(s->avctx, AV_LOG_ERROR, "Missing SOT\n");
                return AVERROR_INVALIDDATA;
            }

            tile = s->tile + s->curtileno;
            tp = tile->tile_part + tile->tp_idx;
            if (tp->tp_end < s->g.buffer) {
                av_log(s->avctx, AV_LOG_ERROR, "Invalid tpend\n");
                return AVERROR_INVALIDDATA;
            }
            bytestream2_init(&tp->tpg, s->g.buffer, tp->tp_end - s->g.buffer);
            bytestream2_skip(&s->g, tp->tp_end - s->g.buffer);

            continue;
        }
        if (marker == JPEG2000_EOC)
            break;

        len = bytestream2_get_be16(&s->g);
        if (len < 2 || bytestream2_get_bytes_left(&s->g) < len - 2) {
            av_log(s->avctx, AV_LOG_ERROR, "Invalid len %d left=%d\n", len, bytestream2_get_bytes_left(&s->g));
            return AVERROR_INVALIDDATA;
        }

        switch (marker) {
        case JPEG2000_SIZ:
            ret = get_siz(s);
            if (!s->tile)
                s->numXtiles = s->numYtiles = 0;
            break;
        case JPEG2000_COC:
            ret = get_coc(s, codsty, properties);
            break;
        case JPEG2000_COD:
            ret = get_cod(s, codsty, properties);
            break;
        case JPEG2000_QCC:
            ret = get_qcc(s, len, qntsty, properties);
            break;
        case JPEG2000_QCD:
            ret = get_qcd(s, len, qntsty, properties);
            break;
        case JPEG2000_POC:
            ret = get_poc(s, len, poc);
            break;
        case JPEG2000_SOT:
            if (!(ret = get_sot(s, len))) {
                av_assert1(s->curtileno >= 0);
                codsty = s->tile[s->curtileno].codsty;
                qntsty = s->tile[s->curtileno].qntsty;
                poc    = &s->tile[s->curtileno].poc;
                properties = s->tile[s->curtileno].properties;
            }
            break;
        case JPEG2000_PLM:
            // the PLM marker is ignored
        case JPEG2000_COM:
            // the comment is ignored
            bytestream2_skip(&s->g, len - 2);
            break;
        case JPEG2000_TLM:
            // Tile-part lengths
            ret = get_tlm(s, len);
            break;
        case JPEG2000_PLT:
            // Packet length, tile-part header
            ret = get_plt(s, len);
            break;
        default:
            av_log(s->avctx, AV_LOG_ERROR,
                   "unsupported marker 0x%.4"PRIX16" at pos 0x%X\n",
                   marker, bytestream2_tell(&s->g) - 4);
            bytestream2_skip(&s->g, len - 2);
            break;
        }
        if (bytestream2_tell(&s->g) - oldpos != len || ret) {
            av_log(s->avctx, AV_LOG_ERROR,
                   "error during processing marker segment %.4"PRIx16"\n",
                   marker);
            return ret ? ret : -1;
        }
    }
    return 0;
}

/* Read bit stream packets --> T2 operation. */
static int jpeg2000_read_bitstream_packets(Jpeg2000DecoderContext *s)
{
    int ret = 0;
    int tileno;

    for (tileno = 0; tileno < s->numXtiles * s->numYtiles; tileno++) {
        Jpeg2000Tile *tile = s->tile + tileno;

        if ((ret = init_tile(s, tileno)) < 0)
            return ret;

        s->g = tile->tile_part[0].tpg;
        if ((ret = jpeg2000_decode_packets(s, tile)) < 0)
            return ret;
    }

    return 0;
}

static int jp2_find_codestream(Jpeg2000DecoderContext *s)
{
    uint32_t atom_size, atom, atom_end;
    int search_range = 10;

    while (search_range
           &&
           bytestream2_get_bytes_left(&s->g) >= 8) {
        atom_size = bytestream2_get_be32u(&s->g);
        atom      = bytestream2_get_be32u(&s->g);
        atom_end  = bytestream2_tell(&s->g) + atom_size - 8;

        if (atom == JP2_CODESTREAM)
            return 1;

        if (bytestream2_get_bytes_left(&s->g) < atom_size || atom_end < atom_size)
            return 0;

        if (atom == JP2_HEADER &&
                   atom_size >= 16) {
            uint32_t atom2_size, atom2, atom2_end;
            do {
                atom2_size = bytestream2_get_be32u(&s->g);
                atom2      = bytestream2_get_be32u(&s->g);
                atom2_end  = bytestream2_tell(&s->g) + atom2_size - 8;
                if (atom2_size < 8 || atom2_end > atom_end || atom2_end < atom2_size)
                    break;
                if (atom2 == JP2_CODESTREAM) {
                    return 1;
                } else if (atom2 == MKBETAG('c','o','l','r') && atom2_size >= 7) {
                    int method = bytestream2_get_byteu(&s->g);
                    bytestream2_skipu(&s->g, 2);
                    if (method == 1) {
                        s->colour_space = bytestream2_get_be32u(&s->g);
                    }
                } else if (atom2 == MKBETAG('p','c','l','r') && atom2_size >= 6) {
                    int i, size, colour_count, colour_channels, colour_depth[3];
                    uint32_t r, g, b;
                    colour_count = bytestream2_get_be16u(&s->g);
                    colour_channels = bytestream2_get_byteu(&s->g);
                    // FIXME: Do not ignore channel_sign
                    colour_depth[0] = (bytestream2_get_byteu(&s->g) & 0x7f) + 1;
                    colour_depth[1] = (bytestream2_get_byteu(&s->g) & 0x7f) + 1;
                    colour_depth[2] = (bytestream2_get_byteu(&s->g) & 0x7f) + 1;
                    size = (colour_depth[0] + 7 >> 3) * colour_count +
                           (colour_depth[1] + 7 >> 3) * colour_count +
                           (colour_depth[2] + 7 >> 3) * colour_count;
                    if (colour_count > 256   ||
                        colour_channels != 3 ||
                        colour_depth[0] > 16 ||
                        colour_depth[1] > 16 ||
                        colour_depth[2] > 16 ||
                        atom2_size < size) {
                        avpriv_request_sample(s->avctx, "Unknown palette");
                        bytestream2_seek(&s->g, atom2_end, SEEK_SET);
                        continue;
                    }
                    s->pal8 = 1;
                    for (i = 0; i < colour_count; i++) {
                        if (colour_depth[0] <= 8) {
                            r = bytestream2_get_byteu(&s->g) << 8 - colour_depth[0];
                            r |= r >> colour_depth[0];
                        } else {
                            r = bytestream2_get_be16u(&s->g) >> colour_depth[0] - 8;
                        }
                        if (colour_depth[1] <= 8) {
                            g = bytestream2_get_byteu(&s->g) << 8 - colour_depth[1];
                            r |= r >> colour_depth[1];
                        } else {
                            g = bytestream2_get_be16u(&s->g) >> colour_depth[1] - 8;
                        }
                        if (colour_depth[2] <= 8) {
                            b = bytestream2_get_byteu(&s->g) << 8 - colour_depth[2];
                            r |= r >> colour_depth[2];
                        } else {
                            b = bytestream2_get_be16u(&s->g) >> colour_depth[2] - 8;
                        }
                        s->palette[i] = 0xffu << 24 | r << 16 | g << 8 | b;
                    }
                } else if (atom2 == MKBETAG('c','d','e','f') && atom2_size >= 2) {
                    int n = bytestream2_get_be16u(&s->g);
                    for (; n>0; n--) {
                        int cn   = bytestream2_get_be16(&s->g);
                        int av_unused typ  = bytestream2_get_be16(&s->g);
                        int asoc = bytestream2_get_be16(&s->g);
                        if (cn < 4 && asoc < 4)
                            s->cdef[cn] = asoc;
                    }
                }
                bytestream2_seek(&s->g, atom2_end, SEEK_SET);
            } while (atom_end - atom2_end >= 8);
        } else {
            search_range--;
        }
        bytestream2_seek(&s->g, atom_end, SEEK_SET);
    }

    return 0;
}

static av_cold int jpeg2000_decode_init(AVCodecContext *avctx)
{
    Jpeg2000DecoderContext *s = avctx->priv_data;

    ff_jpeg2000dsp_init(&s->dsp);

    return 0;
}

static int jpeg2000_decode_frame(AVCodecContext *avctx, void *data,
                                 int *got_frame, AVPacket *avpkt)
{
    Jpeg2000DecoderContext *s = avctx->priv_data;
    ThreadFrame frame = { .f = data };
    AVFrame *picture = data;
    int tileno, ret;

    s->avctx     = avctx;
    bytestream2_init(&s->g, avpkt->data, avpkt->size);
    s->curtileno = -1;
    memset(s->cdef, -1, sizeof(s->cdef));

    if (bytestream2_get_bytes_left(&s->g) < 2) {
        ret = AVERROR_INVALIDDATA;
        goto end;
    }

    // check if the image is in jp2 format
    if (bytestream2_get_bytes_left(&s->g) >= 12 &&
       (bytestream2_get_be32u(&s->g) == 12) &&
       (bytestream2_get_be32u(&s->g) == JP2_SIG_TYPE) &&
       (bytestream2_get_be32u(&s->g) == JP2_SIG_VALUE)) {
        if (!jp2_find_codestream(s)) {
            av_log(avctx, AV_LOG_ERROR,
                   "Could not find Jpeg2000 codestream atom.\n");
            ret = AVERROR_INVALIDDATA;
            goto end;
        }
    } else {
        bytestream2_seek(&s->g, 0, SEEK_SET);
    }

    while (bytestream2_get_bytes_left(&s->g) >= 3 && bytestream2_peek_be16(&s->g) != JPEG2000_SOC)
        bytestream2_skip(&s->g, 1);

    if (bytestream2_get_be16u(&s->g) != JPEG2000_SOC) {
        av_log(avctx, AV_LOG_ERROR, "SOC marker not present\n");
        ret = AVERROR_INVALIDDATA;
        goto end;
    }
    if (ret = jpeg2000_read_main_headers(s))
        goto end;

    /* get picture buffer */
    if ((ret = ff_thread_get_buffer(avctx, &frame, 0)) < 0)
        goto end;
    picture->pict_type = AV_PICTURE_TYPE_I;
    picture->key_frame = 1;

    if (ret = jpeg2000_read_bitstream_packets(s))
        goto end;

    for (tileno = 0; tileno < s->numXtiles * s->numYtiles; tileno++)
        if (ret = jpeg2000_decode_tile(s, s->tile + tileno, picture))
            goto end;

    jpeg2000_dec_cleanup(s);

    *got_frame = 1;

    if (s->avctx->pix_fmt == AV_PIX_FMT_PAL8)
        memcpy(picture->data[1], s->palette, 256 * sizeof(uint32_t));

    return bytestream2_tell(&s->g);

end:
    jpeg2000_dec_cleanup(s);
    return ret;
}

static av_cold void jpeg2000_init_static_data(AVCodec *codec)
{
    ff_jpeg2000_init_tier1_luts();
    ff_mqc_init_context_tables();
}

#define OFFSET(x) offsetof(Jpeg2000DecoderContext, x)
#define VD AV_OPT_FLAG_VIDEO_PARAM | AV_OPT_FLAG_DECODING_PARAM

static const AVOption options[] = {
    { "lowres",  "Lower the decoding resolution by a power of two",
        OFFSET(reduction_factor), AV_OPT_TYPE_INT, { .i64 = 0 }, 0, JPEG2000_MAX_RESLEVELS - 1, VD },
    { NULL },
};

static const AVProfile profiles[] = {
    { FF_PROFILE_JPEG2000_CSTREAM_RESTRICTION_0,  "JPEG 2000 codestream restriction 0"   },
    { FF_PROFILE_JPEG2000_CSTREAM_RESTRICTION_1,  "JPEG 2000 codestream restriction 1"   },
    { FF_PROFILE_JPEG2000_CSTREAM_NO_RESTRICTION, "JPEG 2000 no codestream restrictions" },
    { FF_PROFILE_JPEG2000_DCINEMA_2K,             "JPEG 2000 digital cinema 2K"          },
    { FF_PROFILE_JPEG2000_DCINEMA_4K,             "JPEG 2000 digital cinema 4K"          },
    { FF_PROFILE_UNKNOWN },
};

static const AVClass jpeg2000_class = {
    .class_name = "jpeg2000",
    .item_name  = av_default_item_name,
    .option     = options,
    .version    = LIBAVUTIL_VERSION_INT,
};

AVCodec ff_jpeg2000_decoder = {
    .name             = "jpeg2000",
    .long_name        = NULL_IF_CONFIG_SMALL("JPEG 2000"),
    .type             = AVMEDIA_TYPE_VIDEO,
    .id               = AV_CODEC_ID_JPEG2000,
    .capabilities     = AV_CODEC_CAP_FRAME_THREADS | AV_CODEC_CAP_DR1,
    .priv_data_size   = sizeof(Jpeg2000DecoderContext),
    .init_static_data = jpeg2000_init_static_data,
    .init             = jpeg2000_decode_init,
    .decode           = jpeg2000_decode_frame,
    .priv_class       = &jpeg2000_class,
    .max_lowres       = 5,
    .profiles         = NULL_IF_CONFIG_SMALL(profiles)
};<|MERGE_RESOLUTION|>--- conflicted
+++ resolved
@@ -1681,9 +1681,12 @@
 
 #define WRITE_FRAME(D, PIXEL)                                                                     \
     static inline void write_frame_ ## D(Jpeg2000DecoderContext * s, Jpeg2000Tile * tile,         \
-                                         AVFrame * picture)                                       \
+                                         AVFrame * picture, int precision)                        \
     {                                                                                             \
-        int linesize = picture->linesize[0] / sizeof(PIXEL);                                      \
+        const AVPixFmtDescriptor *pixdesc = av_pix_fmt_desc_get(s->avctx->pix_fmt);               \
+        int planar    = !!(pixdesc->flags & AV_PIX_FMT_FLAG_PLANAR);                              \
+        int pixelsize = planar ? 1 : pixdesc->nb_components;                                      \
+                                                                                                  \
         int compno;                                                                               \
         int x, y;                                                                                 \
                                                                                                   \
@@ -1695,35 +1698,39 @@
             int32_t *i_datap = comp->i_data;                                                      \
             int cbps         = s->cbps[compno];                                                   \
             int w            = tile->comp[compno].coord[0][1] - s->image_offset_x;                \
+            int plane        = 0;                                                                 \
                                                                                                   \
-            y    = tile->comp[compno].coord[1][0] - s->image_offset_y;                            \
-            line = (PIXEL *)picture->data[0] + y * linesize;                                      \
-            for (; y < tile->comp[compno].coord[1][1] - s->image_offset_y; y += s->cdy[compno]) { \
+            if (planar)                                                                           \
+                plane = s->cdef[compno] ? s->cdef[compno]-1 : (s->ncomponents-1);                 \
+                                                                                                  \
+            y    = tile->comp[compno].coord[1][0] - s->image_offset_y / s->cdy[compno];           \
+            line = (PIXEL *)picture->data[plane] + y * (picture->linesize[plane] / sizeof(PIXEL));\
+            for (; y < tile->comp[compno].coord[1][1] - s->image_offset_y; y++) {                 \
                 PIXEL *dst;                                                                       \
                                                                                                   \
-                x   = tile->comp[compno].coord[0][0] - s->image_offset_x;                         \
-                dst = line + x * s->ncomponents + compno;                                         \
+                x   = tile->comp[compno].coord[0][0] - s->image_offset_x / s->cdx[compno];        \
+                dst = line + x * pixelsize + compno*!planar;                                      \
                                                                                                   \
                 if (codsty->transform == FF_DWT97) {                                              \
-                    for (; x < w; x += s->cdx[compno]) {                                          \
+                    for (; x < w; x++) {                                                          \
                         int val = lrintf(*datap) + (1 << (cbps - 1));                             \
                         /* DC level shift and clip see ISO 15444-1:2002 G.1.2 */                  \
                         val  = av_clip(val, 0, (1 << cbps) - 1);                                  \
-                        *dst = val << (8 * sizeof(PIXEL) - cbps);                                 \
+                        *dst = val << (precision - cbps);                                         \
                         datap++;                                                                  \
-                        dst += s->ncomponents;                                                    \
+                        dst += pixelsize;                                                         \
                     }                                                                             \
                 } else {                                                                          \
-                    for (; x < w; x += s->cdx[compno]) {                                          \
+                    for (; x < w; x++) {                                                          \
                         int val = *i_datap + (1 << (cbps - 1));                                   \
                         /* DC level shift and clip see ISO 15444-1:2002 G.1.2 */                  \
                         val  = av_clip(val, 0, (1 << cbps) - 1);                                  \
-                        *dst = val << (8 * sizeof(PIXEL) - cbps);                                 \
+                        *dst = val << (precision - cbps);                                         \
                         i_datap++;                                                                \
-                        dst += s->ncomponents;                                                    \
+                        dst += pixelsize;                                                         \
                     }                                                                             \
                 }                                                                                 \
-                line += linesize;                                                                 \
+                line += picture->linesize[plane] / sizeof(PIXEL);                                 \
             }                                                                                     \
         }                                                                                         \
                                                                                                   \
@@ -1737,18 +1744,8 @@
 static int jpeg2000_decode_tile(Jpeg2000DecoderContext *s, Jpeg2000Tile *tile,
                                 AVFrame *picture)
 {
-<<<<<<< HEAD
-    const AVPixFmtDescriptor *pixdesc = av_pix_fmt_desc_get(s->avctx->pix_fmt);
-    int planar    = !!(pixdesc->flags & AV_PIX_FMT_FLAG_PLANAR);
-    int pixelsize = planar ? 1 : pixdesc->nb_components;
-
-    int compno;
-    int x, y;
-
-    uint8_t *line;
-
-=======
->>>>>>> 29b00f88
+    int x;
+
     tile_codeblocks(s, tile);
 
     /* inverse MCT transformation */
@@ -1763,105 +1760,14 @@
     }
 
     if (s->precision <= 8) {
-<<<<<<< HEAD
-        for (compno = 0; compno < s->ncomponents; compno++) {
-            Jpeg2000Component *comp = tile->comp + compno;
-            Jpeg2000CodingStyle *codsty = tile->codsty + compno;
-            float *datap = comp->f_data;
-            int32_t *i_datap = comp->i_data;
-            int cbps = s->cbps[compno];
-            int w = tile->comp[compno].coord[0][1] - s->image_offset_x;
-            int plane = 0;
-
-            if (planar)
-                plane = s->cdef[compno] ? s->cdef[compno]-1 : (s->ncomponents-1);
-
-
-            y    = tile->comp[compno].coord[1][0] - s->image_offset_y / s->cdy[compno];
-            line = picture->data[plane] + y * picture->linesize[plane];
-            for (; y < tile->comp[compno].coord[1][1] - s->image_offset_y; y ++) {
-                uint8_t *dst;
-
-                x   = tile->comp[compno].coord[0][0] - s->image_offset_x / s->cdx[compno];
-                dst = line + x * pixelsize + compno*!planar;
-
-                if (codsty->transform == FF_DWT97) {
-                    for (; x < w; x ++) {
-                        int val = lrintf(*datap) + (1 << (cbps - 1));
-                        /* DC level shift and clip see ISO 15444-1:2002 G.1.2 */
-                        val = av_clip(val, 0, (1 << cbps) - 1);
-                        *dst = val << (8 - cbps);
-                        datap++;
-                        dst += pixelsize;
-                    }
-                } else {
-                    for (; x < w; x ++) {
-                        int val = *i_datap + (1 << (cbps - 1));
-                        /* DC level shift and clip see ISO 15444-1:2002 G.1.2 */
-                        val = av_clip(val, 0, (1 << cbps) - 1);
-                        *dst = val << (8 - cbps);
-                        i_datap++;
-                        dst += pixelsize;
-                    }
-                }
-                line += picture->linesize[plane];
-            }
-        }
+        write_frame_8(s, tile, picture, 8);
     } else {
         int precision = picture->format == AV_PIX_FMT_XYZ12 ||
                         picture->format == AV_PIX_FMT_RGB48 ||
                         picture->format == AV_PIX_FMT_RGBA64 ||
                         picture->format == AV_PIX_FMT_GRAY16 ? 16 : s->precision;
 
-        for (compno = 0; compno < s->ncomponents; compno++) {
-            Jpeg2000Component *comp = tile->comp + compno;
-            Jpeg2000CodingStyle *codsty = tile->codsty + compno;
-            float *datap = comp->f_data;
-            int32_t *i_datap = comp->i_data;
-            uint16_t *linel;
-            int cbps = s->cbps[compno];
-            int w = tile->comp[compno].coord[0][1] - s->image_offset_x;
-            int plane = 0;
-
-            if (planar)
-                plane = s->cdef[compno] ? s->cdef[compno]-1 : (s->ncomponents-1);
-
-            y     = tile->comp[compno].coord[1][0] - s->image_offset_y / s->cdy[compno];
-            linel = (uint16_t *)picture->data[plane] + y * (picture->linesize[plane] >> 1);
-            for (; y < tile->comp[compno].coord[1][1] - s->image_offset_y; y ++) {
-                uint16_t *dst;
-
-                x   = tile->comp[compno].coord[0][0] - s->image_offset_x / s->cdx[compno];
-                dst = linel + (x * pixelsize + compno*!planar);
-                if (codsty->transform == FF_DWT97) {
-                    for (; x < w; x ++) {
-                        int  val = lrintf(*datap) + (1 << (cbps - 1));
-                        /* DC level shift and clip see ISO 15444-1:2002 G.1.2 */
-                        val = av_clip(val, 0, (1 << cbps) - 1);
-                        /* align 12 bit values in little-endian mode */
-                        *dst = val << (precision - cbps);
-                        datap++;
-                        dst += pixelsize;
-                    }
-                } else {
-                    for (; x < w; x ++) {
-                        int val = *i_datap + (1 << (cbps - 1));
-                        /* DC level shift and clip see ISO 15444-1:2002 G.1.2 */
-                        val = av_clip(val, 0, (1 << cbps) - 1);
-                        /* align 12 bit values in little-endian mode */
-                        *dst = val << (precision - cbps);
-                        i_datap++;
-                        dst += pixelsize;
-                    }
-                }
-                linel += picture->linesize[plane] >> 1;
-            }
-        }
-=======
-        write_frame_8(s, tile, picture);
-    } else {
-        write_frame_16(s, tile, picture);
->>>>>>> 29b00f88
+        write_frame_16(s, tile, picture, precision);
     }
 
     return 0;
