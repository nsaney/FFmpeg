#!/bin/sh
#
# FFmpeg configure script
#
# Copyright (c) 2000-2002 Fabrice Bellard
# Copyright (c) 2005-2008 Diego Biurrun
# Copyright (c) 2005-2008 Mans Rullgard
#

# Prevent locale nonsense from breaking basic text processing.
LC_ALL=C
export LC_ALL

# make sure we are running under a compatible shell
# try to make this part work with most shells

try_exec(){
    echo "Trying shell $1"
    type "$1" > /dev/null 2>&1 && exec "$@"
}

unset foo
(: ${foo%%bar}) 2> /dev/null
E1="$?"

(: ${foo?}) 2> /dev/null
E2="$?"

if test "$E1" != 0 || test "$E2" = 0; then
    echo "Broken shell detected.  Trying alternatives."
    export FF_CONF_EXEC
    if test "0$FF_CONF_EXEC" -lt 1; then
        FF_CONF_EXEC=1
        try_exec bash "$0" "$@"
    fi
    if test "0$FF_CONF_EXEC" -lt 2; then
        FF_CONF_EXEC=2
        try_exec ksh "$0" "$@"
    fi
    if test "0$FF_CONF_EXEC" -lt 3; then
        FF_CONF_EXEC=3
        try_exec /usr/xpg4/bin/sh "$0" "$@"
    fi
    echo "No compatible shell script interpreter found."
    echo "This configure script requires a POSIX-compatible shell"
    echo "such as bash or ksh."
    echo "THIS IS NOT A BUG IN FFMPEG, DO NOT REPORT IT AS SUCH."
    echo "Instead, install a working POSIX-compatible shell."
    echo "Disabling this configure test will create a broken FFmpeg."
    if test "$BASH_VERSION" = '2.04.0(1)-release'; then
        echo "This bash version ($BASH_VERSION) is broken on your platform."
        echo "Upgrade to a later version if available."
    fi
    exit 1
fi

test -d /usr/xpg4/bin && PATH=/usr/xpg4/bin:$PATH

show_help(){
    cat <<EOF
Usage: configure [options]
Options: [defaults in brackets after descriptions]

Help options:
  --help                   print this message
  --list-decoders          show all available decoders
  --list-encoders          show all available encoders
  --list-hwaccels          show all available hardware accelerators
  --list-demuxers          show all available demuxers
  --list-muxers            show all available muxers
  --list-parsers           show all available parsers
  --list-protocols         show all available protocols
  --list-bsfs              show all available bitstream filters
  --list-indevs            show all available input devices
  --list-outdevs           show all available output devices
  --list-filters           show all available filters

Standard options:
  --logfile=FILE           log tests and output to FILE [config.log]
  --disable-logging        do not log configure debug information
  --fatal-warnings         fail if any configure warning is generated
  --prefix=PREFIX          install in PREFIX [$prefix]
  --bindir=DIR             install binaries in DIR [PREFIX/bin]
  --datadir=DIR            install data files in DIR [PREFIX/share/ffmpeg]
  --libdir=DIR             install libs in DIR [PREFIX/lib]
  --shlibdir=DIR           install shared libs in DIR [PREFIX/lib]
  --incdir=DIR             install includes in DIR [PREFIX/include]
  --mandir=DIR             install man page in DIR [PREFIX/share/man]

Licensing options:
  --enable-gpl             allow use of GPL code, the resulting libs
                           and binaries will be under GPL [no]
  --enable-version3        upgrade (L)GPL to version 3 [no]
  --enable-nonfree         allow use of nonfree code, the resulting libs
                           and binaries will be unredistributable [no]

Configuration options:
  --disable-static         do not build static libraries [no]
  --enable-shared          build shared libraries [no]
  --enable-small           optimize for size instead of speed
  --disable-runtime-cpudetect disable detecting cpu capabilities at runtime (smaller binary)
  --enable-gray            enable full grayscale support (slower color)
  --disable-swscale-alpha  disable alpha channel support in swscale
  --disable-all            disable building components, libraries and programs

Program options:
  --disable-programs       do not build command line programs
  --disable-ffmpeg         disable ffmpeg build
  --disable-ffplay         disable ffplay build
  --disable-ffprobe        disable ffprobe build
  --disable-ffserver       disable ffserver build

Documentation options:
  --disable-doc            do not build documentation
  --disable-htmlpages      do not build HTML documentation pages
  --disable-manpages       do not build man documentation pages
  --disable-podpages       do not build POD documentation pages
  --disable-txtpages       do not build text documentation pages

Component options:
  --disable-avdevice       disable libavdevice build
  --disable-avcodec        disable libavcodec build
  --disable-avformat       disable libavformat build
  --disable-avutil         disable libavutil build
  --disable-swresample     disable libswresample build
  --disable-swscale        disable libswscale build
  --disable-postproc       disable libpostproc build
  --disable-avfilter       disable libavfilter build
  --enable-avresample      enable libavresample build [no]
  --disable-pthreads       disable pthreads [auto]
  --disable-w32threads     disable Win32 threads [auto]
  --disable-os2threads     disable OS/2 threads [auto]
  --disable-network        disable network support [no]
  --disable-dct            disable DCT code
  --disable-dwt            disable DWT code
  --disable-error-resilience disable error resilience code
  --disable-lsp            disable LSP code
  --disable-lzo            disable LZO decoder code
  --disable-mdct           disable MDCT code
  --disable-rdft           disable RDFT code
  --disable-fft            disable FFT code

Hardware accelerators:
  --enable-dxva2           enable DXVA2 code
  --enable-vaapi           enable VAAPI code
  --enable-vda             enable VDA code
  --enable-vdpau           enable VDPAU code

Individual component options:
  --disable-everything     disable all components listed below
  --disable-encoder=NAME   disable encoder NAME
  --enable-encoder=NAME    enable encoder NAME
  --disable-encoders       disable all encoders
  --disable-decoder=NAME   disable decoder NAME
  --enable-decoder=NAME    enable decoder NAME
  --disable-decoders       disable all decoders
  --disable-hwaccel=NAME   disable hwaccel NAME
  --enable-hwaccel=NAME    enable hwaccel NAME
  --disable-hwaccels       disable all hwaccels
  --disable-muxer=NAME     disable muxer NAME
  --enable-muxer=NAME      enable muxer NAME
  --disable-muxers         disable all muxers
  --disable-demuxer=NAME   disable demuxer NAME
  --enable-demuxer=NAME    enable demuxer NAME
  --disable-demuxers       disable all demuxers
  --enable-parser=NAME     enable parser NAME
  --disable-parser=NAME    disable parser NAME
  --disable-parsers        disable all parsers
  --enable-bsf=NAME        enable bitstream filter NAME
  --disable-bsf=NAME       disable bitstream filter NAME
  --disable-bsfs           disable all bitstream filters
  --enable-protocol=NAME   enable protocol NAME
  --disable-protocol=NAME  disable protocol NAME
  --disable-protocols      disable all protocols
  --enable-indev=NAME      enable input device NAME
  --disable-indev=NAME     disable input device NAME
  --disable-indevs         disable input devices
  --enable-outdev=NAME     enable output device NAME
  --disable-outdev=NAME    disable output device NAME
  --disable-outdevs        disable output devices
  --disable-devices        disable all devices
  --enable-filter=NAME     enable filter NAME
  --disable-filter=NAME    disable filter NAME
  --disable-filters        disable all filters

External library support:
  --enable-avisynth        enable reading of AVISynth script files [no]
  --enable-bzlib           enable bzlib [autodetect]
  --enable-fontconfig      enable fontconfig
  --enable-frei0r          enable frei0r video filtering
  --enable-gnutls          enable gnutls [no]
  --enable-iconv           enable iconv [autodetect]
  --enable-libaacplus      enable AAC+ encoding via libaacplus [no]
  --enable-libass          enable libass subtitles rendering [no]
  --enable-libbluray       enable BluRay reading using libbluray [no]
  --enable-libcaca         enable textual display using libcaca
  --enable-libcelt         enable CELT decoding via libcelt [no]
  --enable-libcdio         enable audio CD grabbing with libcdio
  --enable-libdc1394       enable IIDC-1394 grabbing using libdc1394
                           and libraw1394 [no]
  --enable-libfaac         enable AAC encoding via libfaac [no]
  --enable-libfdk-aac      enable AAC encoding via libfdk-aac [no]
  --enable-libflite        enable flite (voice synthesis) support via libflite [no]
  --enable-libfreetype     enable libfreetype [no]
  --enable-libgsm          enable GSM de/encoding via libgsm [no]
  --enable-libiec61883     enable iec61883 via libiec61883 [no]
  --enable-libilbc         enable iLBC de/encoding via libilbc [no]
  --enable-libmodplug      enable ModPlug via libmodplug [no]
  --enable-libmp3lame      enable MP3 encoding via libmp3lame [no]
  --enable-libnut          enable NUT (de)muxing via libnut,
                           native (de)muxer exists [no]
  --enable-libopencore-amrnb enable AMR-NB de/encoding via libopencore-amrnb [no]
  --enable-libopencore-amrwb enable AMR-WB decoding via libopencore-amrwb [no]
  --enable-libopencv       enable video filtering via libopencv [no]
  --enable-libopenjpeg     enable JPEG 2000 de/encoding via OpenJPEG [no]
  --enable-libopus         enable Opus decoding via libopus [no]
  --enable-libpulse        enable Pulseaudio input via libpulse [no]
  --enable-librtmp         enable RTMP[E] support via librtmp [no]
  --enable-libschroedinger enable Dirac de/encoding via libschroedinger [no]
  --enable-libsoxr         enable Include libsoxr resampling [no]
  --enable-libspeex        enable Speex de/encoding via libspeex [no]
  --enable-libstagefright-h264  enable H.264 decoding via libstagefright [no]
  --enable-libtheora       enable Theora encoding via libtheora [no]
  --enable-libtwolame      enable MP2 encoding via libtwolame [no]
  --enable-libutvideo      enable Ut Video encoding and decoding via libutvideo [no]
  --enable-libv4l2         enable libv4l2/v4l-utils [no]
  --enable-libvo-aacenc    enable AAC encoding via libvo-aacenc [no]
  --enable-libvo-amrwbenc  enable AMR-WB encoding via libvo-amrwbenc [no]
  --enable-libvorbis       enable Vorbis en/decoding via libvorbis,
                           native implementation exists [no]
  --enable-libvpx          enable VP8 and VP9 de/encoding via libvpx [no]
  --enable-libx264         enable H.264 encoding via x264 [no]
  --enable-libxavs         enable AVS encoding via xavs [no]
  --enable-libxvid         enable Xvid encoding via xvidcore,
                           native MPEG-4/Xvid encoder exists [no]
  --enable-openal          enable OpenAL 1.1 capture support [no]
  --enable-opencl          enable OpenCL code
  --enable-openssl         enable openssl [no]
  --enable-x11grab         enable X11 grabbing [no]
  --enable-zlib            enable zlib [autodetect]

Advanced options (experts only):
  --cross-prefix=PREFIX    use PREFIX for compilation tools [$cross_prefix]
  --enable-cross-compile   assume a cross-compiler is used
  --sysroot=PATH           root of cross-build tree
  --sysinclude=PATH        location of cross-build system headers
  --target-os=OS           compiler targets OS [$target_os]
  --target-exec=CMD        command to run executables on target
  --target-path=DIR        path to view of build directory on target
  --toolchain=NAME         set tool defaults according to NAME
  --nm=NM                  use nm tool NM [$nm_default]
  --ar=AR                  use archive tool AR [$ar_default]
  --as=AS                  use assembler AS [$as_default]
  --yasmexe=EXE            use yasm-compatible assembler EXE [$yasmexe_default]
  --cc=CC                  use C compiler CC [$cc_default]
  --cxx=CXX                use C compiler CXX [$cxx_default]
  --dep-cc=DEPCC           use dependency generator DEPCC [$cc_default]
  --ld=LD                  use linker LD [$ld_default]
  --host-cc=HOSTCC         use host C compiler HOSTCC
  --host-cflags=HCFLAGS    use HCFLAGS when compiling for host
  --host-cppflags=HCPPFLAGS use HCPPFLAGS when compiling for host
  --host-ld=HOSTLD         use host linker HOSTLD
  --host-ldflags=HLDFLAGS  use HLDFLAGS when linking for host
  --host-libs=HLIBS        use libs HLIBS when linking for host
  --host-os=OS             compiler host OS [$target_os]
  --extra-cflags=ECFLAGS   add ECFLAGS to CFLAGS [$CFLAGS]
  --extra-cxxflags=ECFLAGS add ECFLAGS to CXXFLAGS [$CXXFLAGS]
  --extra-ldflags=ELDFLAGS add ELDFLAGS to LDFLAGS [$LDFLAGS]
  --extra-libs=ELIBS       add ELIBS [$ELIBS]
  --extra-version=STRING   version string suffix []
  --optflags=OPTFLAGS      override optimization-related compiler flags
  --build-suffix=SUFFIX    library name suffix []
  --malloc-prefix=PREFIX   prefix malloc and related names with PREFIX
  --progs-suffix=SUFFIX    program name suffix []
  --arch=ARCH              select architecture [$arch]
  --cpu=CPU                select the minimum required CPU (affects
                           instruction selection, may crash on older CPUs)
  --enable-pic             build position-independent code
  --enable-sram            allow use of on-chip SRAM
  --enable-thumb           compile for Thumb instruction set
  --disable-symver         disable symbol versioning
  --enable-hardcoded-tables use hardcoded tables instead of runtime generation
  --disable-safe-bitstream-reader
                           disable buffer boundary checking in bitreaders
                           (faster, but may crash)
  --enable-memalign-hack   emulate memalign, interferes with memory debuggers
  --enable-lto             use link-time optimization

Optimization options (experts only):
  --disable-asm            disable all assembler optimizations
  --disable-altivec        disable AltiVec optimizations
  --disable-amd3dnow       disable 3DNow! optimizations
  --disable-amd3dnowext    disable 3DNow! extended optimizations
  --disable-mmx            disable MMX optimizations
  --disable-mmxext         disable MMXEXT optimizations
  --disable-sse            disable SSE optimizations
  --disable-sse2           disable SSE2 optimizations
  --disable-sse3           disable SSE3 optimizations
  --disable-ssse3          disable SSSE3 optimizations
  --disable-sse4           disable SSE4 optimizations
  --disable-sse42          disable SSE4.2 optimizations
  --disable-avx            disable AVX optimizations
  --disable-fma4           disable FMA4 optimizations
  --disable-armv5te        disable armv5te optimizations
  --disable-armv6          disable armv6 optimizations
  --disable-armv6t2        disable armv6t2 optimizations
  --disable-vfp            disable VFP optimizations
  --disable-neon           disable NEON optimizations
  --disable-vis            disable VIS optimizations
  --disable-inline-asm     disable use of inline assembler
  --disable-yasm           disable use of yasm assembler
  --disable-mips32r2       disable MIPS32R2 optimizations
  --disable-mipsdspr1      disable MIPS DSP ASE R1 optimizations
  --disable-mipsdspr2      disable MIPS DSP ASE R2 optimizations
  --disable-mipsfpu        disable floating point MIPS optimizations
  --disable-fast-unaligned consider unaligned accesses slow

Developer options (useful when working on FFmpeg itself):
  --enable-coverage        build with test coverage instrumentation
  --disable-debug          disable debugging symbols
  --enable-debug=LEVEL     set the debug level [$debuglevel]
  --disable-optimizations  disable compiler optimizations
  --enable-extra-warnings  enable more compiler warnings
  --disable-stripping      disable stripping of executables and shared libraries
  --assert-level=level     0(default), 1 or 2, amount of assertion testing,
                           2 causes a slowdown at runtime.
  --enable-memory-poisoning fill heap uninitialized allocated space with arbitrary data
  --valgrind=VALGRIND      run "make fate" tests through valgrind to detect memory
                           leaks and errors, using the specified valgrind binary.
                           Cannot be combined with --target-exec
  --enable-ftrapv          Trap arithmetic overflows
  --samples=PATH           location of test samples for FATE, if not set use
                           \$FATE_SAMPLES at make invocation time.
  --enable-xmm-clobber-test check XMM registers for clobbering (Win64-only;
                           should be used only for debugging purposes)
  --enable-random          randomly enable/disable components
  --disable-random
  --enable-random=LIST     randomly enable/disable specific components or
  --disable-random=LIST    component groups. LIST is a comma-separated list
                           of NAME[:PROB] entries where NAME is a component
                           (group) and PROB the probability associated with
                           NAME (default 0.5).
  --random-seed=VALUE      seed value for --enable/disable-random

NOTE: Object files are built at the place where configure is launched.
EOF
  exit 0
}

quotes='""'

log(){
    echo "$@" >> $logfile
}

log_file(){
    log BEGIN $1
    pr -n -t $1 >> $logfile
    log END $1
}

echolog(){
    log "$@"
    echo "$@"
}

warn(){
    log "WARNING: $*"
    WARNINGS="${WARNINGS}WARNING: $*\n"
}

die(){
    echolog "$@"
    cat <<EOF

If you think configure made a mistake, make sure you are using the latest
version from Git.  If the latest version fails, report the problem to the
ffmpeg-user@ffmpeg.org mailing list or IRC #ffmpeg on irc.freenode.net.
EOF
    if disabled logging; then
        cat <<EOF
Rerun configure with logging enabled (do not use --disable-logging), and
include the log this produces with your report.
EOF
    else
        cat <<EOF
Include the log file "$logfile" produced by configure as this will help
solving the problem.
EOF
    fi
    exit 1
}

# Avoid locale weirdness, besides we really just want to translate ASCII.
toupper(){
    echo "$@" | tr abcdefghijklmnopqrstuvwxyz ABCDEFGHIJKLMNOPQRSTUVWXYZ
}

tolower(){
    echo "$@" | tr ABCDEFGHIJKLMNOPQRSTUVWXYZ abcdefghijklmnopqrstuvwxyz
}

c_escape(){
    echo "$*" | sed 's/["\\]/\\\0/g'
}

sh_quote(){
    v=$(echo "$1" | sed "s/'/'\\\\''/g")
    test "x$v" = "x${v#*[!A-Za-z0-9_/.+-]}" || v="'$v'"
    echo "$v"
}

cleanws(){
    echo "$@" | sed 's/^ *//;s/  */ /g;s/ *$//'
}

filter(){
    pat=$1
    shift
    for v; do
        eval "case $v in $pat) echo $v ;; esac"
    done
}

filter_out(){
    pat=$1
    shift
    for v; do
        eval "case $v in $pat) ;; *) echo $v ;; esac"
    done
}

map(){
    m=$1
    shift
    for v; do eval $m; done
}

add_suffix(){
    suffix=$1
    shift
    for v; do echo ${v}${suffix}; done
}

set_all(){
    value=$1
    shift
    for var in $*; do
        eval $var=$value
    done
}

set_weak(){
    value=$1
    shift
    for var; do
        eval : \${$var:=$value}
    done
}

sanitize_var_name(){
    echo $@ | sed 's/[^A-Za-z0-9_]/_/g'
}

set_safe(){
    var=$1
    shift
    eval $(sanitize_var_name "$var")='$*'
}

get_safe(){
    eval echo \$$(sanitize_var_name "$1")
}

pushvar(){
    for var in $*; do
        eval level=\${${var}_level:=0}
        eval ${var}_${level}="\$$var"
        eval ${var}_level=$(($level+1))
    done
}

popvar(){
    for var in $*; do
        eval level=\${${var}_level:-0}
        test $level = 0 && continue
        eval level=$(($level-1))
        eval $var="\${${var}_${level}}"
        eval ${var}_level=$level
        eval unset ${var}_${level}
    done
}

enable(){
    set_all yes $*
}

disable(){
    set_all no $*
}

enable_weak(){
    set_weak yes $*
}

disable_weak(){
    set_weak no $*
}

enable_safe(){
    for var; do
        enable $(echo "$var" | sed 's/[^A-Za-z0-9_]/_/g')
    done
}

disable_safe(){
    for var; do
        disable $(echo "$var" | sed 's/[^A-Za-z0-9_]/_/g')
    done
}

do_enable_deep(){
    for var; do
        enabled $var && continue
        eval sel="\$${var}_select"
        eval sgs="\$${var}_suggest"
        pushvar var sgs
        enable_deep $sel
        popvar sgs
        enable_deep_weak $sgs
        popvar var
    done
}

enable_deep(){
    do_enable_deep $*
    enable $*
}

enable_deep_weak(){
    do_enable_deep $*
    enable_weak $*
}

enabled(){
    test "${1#!}" = "$1" && op== || op=!=
    eval test "x\$${1#!}" $op "xyes"
}

disabled(){
    test "${1#!}" = "$1" && op== || op=!=
    eval test "x\$${1#!}" $op "xno"
}

enabled_all(){
    for opt; do
        enabled $opt || return 1
    done
}

disabled_all(){
    for opt; do
        disabled $opt || return 1
    done
}

enabled_any(){
    for opt; do
        enabled $opt && return 0
    done
}

disabled_any(){
    for opt; do
        disabled $opt && return 0
    done
    return 1
}

set_default(){
    for opt; do
        eval : \${$opt:=\$${opt}_default}
    done
}

is_in(){
    value=$1
    shift
    for var in $*; do
        [ $var = $value ] && return 0
    done
    return 1
}

do_check_deps(){
    for cfg; do
        cfg="${cfg#!}"
        enabled ${cfg}_checking && die "Circular dependency for $cfg."
        disabled ${cfg}_checking && continue
        enable ${cfg}_checking
        append allopts $cfg

        eval dep_all="\$${cfg}_deps"
        eval dep_any="\$${cfg}_deps_any"
        eval dep_sel="\$${cfg}_select"
        eval dep_sgs="\$${cfg}_suggest"
        eval dep_ifa="\$${cfg}_if"
        eval dep_ifn="\$${cfg}_if_any"

        pushvar cfg dep_all dep_any dep_sel dep_sgs dep_ifa dep_ifn
        do_check_deps $dep_all $dep_any $dep_sel $dep_sgs $dep_ifa $dep_ifn
        popvar cfg dep_all dep_any dep_sel dep_sgs dep_ifa dep_ifn

        [ -n "$dep_ifa" ] && { enabled_all $dep_ifa && enable_weak $cfg; }
        [ -n "$dep_ifn" ] && { enabled_any $dep_ifn && enable_weak $cfg; }
        enabled_all  $dep_all || disable $cfg
        enabled_any  $dep_any || disable $cfg
        disabled_any $dep_sel && disable $cfg

        if enabled $cfg; then
            enable_deep $dep_sel
            enable_deep_weak $dep_sgs
        fi

        disable ${cfg}_checking
    done
}

check_deps(){
    unset allopts

    do_check_deps "$@"

    for cfg in $allopts; do
        enabled $cfg || continue
        eval dep_extralibs="\$${cfg}_extralibs"
        test -n "$dep_extralibs" && add_extralibs $dep_extralibs
    done
}

print_config(){
    pfx=$1
    files=$2
    shift 2
    map 'eval echo "$v \${$v:-no}"' "$@" |
    awk "BEGIN { split(\"$files\", files) }
        {
            c = \"$pfx\" toupper(\$1);
            v = \$2;
            sub(/yes/, 1, v);
            sub(/no/,  0, v);
            for (f in files) {
                file = files[f];
                if (file ~ /\\.h\$/) {
                    printf(\"#define %s %d\\n\", c, v) >>file;
                } else if (file ~ /\\.asm\$/) {
                    printf(\"%%define %s %d\\n\", c, v) >>file;
                } else if (file ~ /\\.mak\$/) {
                    n = -v ? \"\" : \"!\";
                    printf(\"%s%s=yes\\n\", n, c) >>file;
                }
            }
        }"
}

print_enabled(){
    suf=$1
    shift
    for v; do
        enabled $v && printf "%s\n" ${v%$suf};
    done
}

append(){
    var=$1
    shift
    eval "$var=\"\$$var $*\""
}

prepend(){
    var=$1
    shift
    eval "$var=\"$* \$$var\""
}

add_cppflags(){
    append CPPFLAGS "$@"
}

add_cflags(){
    append CFLAGS $($cflags_filter "$@")
}

add_cxxflags(){
    append CXXFLAGS $($cflags_filter "$@")
}

add_asflags(){
    append ASFLAGS $($asflags_filter "$@")
}

add_ldflags(){
    append LDFLAGS $($ldflags_filter "$@")
}

add_extralibs(){
    prepend extralibs $($ldflags_filter "$@")
}

add_host_cppflags(){
    append host_cppflags "$@"
}

add_host_cflags(){
    append host_cflags $($host_cflags_filter "$@")
}

add_host_ldflags(){
    append host_ldflags $($host_ldflags_filter "$@")
}

add_compat(){
    append compat_objs $1
    shift
    map 'add_cppflags -D$v' "$@"
}

check_cmd(){
    log "$@"
    "$@" >> $logfile 2>&1
}

cc_o(){
    eval printf '%s\\n' $CC_O
}

cc_e(){
    eval printf '%s\\n' $CC_E
}

check_cc(){
    log check_cc "$@"
    cat > $TMPC
    log_file $TMPC
    check_cmd $cc $CPPFLAGS $CFLAGS "$@" $CC_C $(cc_o $TMPO) $TMPC
}

check_cxx(){
    log check_cxx "$@"
    cat > $TMPCPP
    log_file $TMPCPP
    check_cmd $cxx $CPPFLAGS $CFLAGS $CXXFLAGS "$@" $CXX_C -o $TMPO $TMPCPP
}

check_cpp(){
    log check_cpp "$@"
    cat > $TMPC
    log_file $TMPC
    check_cmd $cc $CPPFLAGS $CFLAGS "$@" $(cc_e $TMPO) $TMPC
}

as_o(){
    eval printf '%s\\n' $AS_O
}

check_as(){
    log check_as "$@"
    cat > $TMPS
    log_file $TMPS
    check_cmd $as $CPPFLAGS $ASFLAGS "$@" $AS_C $(as_o $TMPO) $TMPS
}

check_inline_asm(){
    log check_inline_asm "$@"
    name="$1"
    code="$2"
    shift 2
    disable $name
    check_cc "$@" <<EOF && enable $name
void foo(void){ __asm__ volatile($code); }
EOF
}

check_insn(){
    log check_insn "$@"
    check_inline_asm ${1}_inline "\"$2\""
    echo "$2" | check_as && enable ${1}_external || disable ${1}_external
}

check_yasm(){
    log check_yasm "$@"
    echo "$1" > $TMPS
    log_file $TMPS
    shift 1
    check_cmd $yasmexe $YASMFLAGS -Werror "$@" -o $TMPO $TMPS
}

ld_o(){
    eval printf '%s\\n' $LD_O
}

check_ld(){
    log check_ld "$@"
    type=$1
    shift 1
    flags=$(filter_out '-l*|*.so' $@)
    libs=$(filter '-l*|*.so' $@)
    check_$type $($cflags_filter $flags) || return
    flags=$($ldflags_filter $flags)
    libs=$($ldflags_filter $libs)
    check_cmd $ld $LDFLAGS $flags $(ld_o $TMPE) $TMPO $libs $extralibs
}

check_code(){
    log check_code "$@"
    check=$1
    headers=$2
    code=$3
    shift 3
    {
        for hdr in $headers; do
            echo "#include <$hdr>"
        done
        echo "int main(void) { $code; return 0; }"
    } | check_$check "$@"
}

check_cppflags(){
    log check_cppflags "$@"
    check_cc "$@" <<EOF && append CPPFLAGS "$@"
int x;
EOF
}

check_cflags(){
    log check_cflags "$@"
    set -- $($cflags_filter "$@")
    check_cc "$@" <<EOF && append CFLAGS "$@"
int x;
EOF
}

check_cxxflags(){
    log check_cxxflags "$@"
    set -- $($cflags_filter "$@")
    check_cxx "$@" <<EOF && append CXXFLAGS "$@"
int x;
EOF
}

test_ldflags(){
    log test_ldflags "$@"
    check_ld "cc" "$@" <<EOF
int main(void){ return 0; }
EOF
}

check_ldflags(){
    log check_ldflags "$@"
    test_ldflags "$@" && add_ldflags "$@"
}

check_header(){
    log check_header "$@"
    header=$1
    shift
    disable_safe $header
    check_cpp "$@" <<EOF && enable_safe $header
#include <$header>
int x;
EOF
}

check_func(){
    log check_func "$@"
    func=$1
    shift
    disable $func
    check_ld "cc" "$@" <<EOF && enable $func
extern int $func();
int main(void){ $func(); }
EOF
}

check_mathfunc(){
    log check_mathfunc "$@"
    func=$1
    narg=$2
    shift 2
    test $narg = 2 && args="f, g" || args="f"
    disable $func
    check_ld "cc" "$@" <<EOF && enable $func
#include <math.h>
float foo(float f, float g) { return $func($args); }
int main(void){ return (int) foo; }
EOF
}

check_func_headers(){
    log check_func_headers "$@"
    headers=$1
    funcs=$2
    shift 2
    {
        for hdr in $headers; do
            echo "#include <$hdr>"
        done
        for func in $funcs; do
            echo "long check_$func(void) { return (long) $func; }"
        done
        echo "int main(void) { return 0; }"
    } | check_ld "cc" "$@" && enable $funcs && enable_safe $headers
}

check_class_headers_cpp(){
    log check_class_headers_cpp "$@"
    headers=$1
    classes=$2
    shift 2
    {
        for hdr in $headers; do
            echo "#include <$hdr>"
        done
        echo "int main(void) { "
        i=1
        for class in $classes; do
            echo "$class obj$i;"
            i=$(expr $i + 1)
        done
        echo "return 0; }"
    } | check_ld "cxx" "$@" && enable $funcs && enable_safe $headers
}

check_cpp_condition(){
    log check_cpp_condition "$@"
    header=$1
    condition=$2
    shift 2
    check_cpp "$@" <<EOF
#include <$header>
#if !($condition)
#error "unsatisfied condition: $condition"
#endif
EOF
}

check_lib(){
    log check_lib "$@"
    header="$1"
    func="$2"
    shift 2
    check_header $header && check_func $func "$@" && add_extralibs "$@"
}

check_lib2(){
    log check_lib2 "$@"
    headers="$1"
    funcs="$2"
    shift 2
    check_func_headers "$headers" "$funcs" "$@" && add_extralibs "$@"
}

check_lib_cpp(){
    log check_lib_cpp "$@"
    headers="$1"
    classes="$2"
    shift 2
    check_class_headers_cpp "$headers" "$classes" "$@" && add_extralibs "$@"
}

check_pkg_config(){
    log check_pkg_config "$@"
    pkg="$1"
    headers="$2"
    funcs="$3"
    shift 3
    $pkg_config --exists $pkg 2>/dev/null || return
    pkg_cflags=$($pkg_config --cflags $pkg)
    pkg_libs=$($pkg_config --libs $pkg)
    check_func_headers "$headers" "$funcs" $pkg_cflags $pkg_libs "$@" &&
        set_safe ${pkg}_cflags $pkg_cflags   &&
        set_safe ${pkg}_libs   $pkg_libs
}

check_exec(){
    check_ld "cc" "$@" && { enabled cross_compile || $TMPE >> $logfile 2>&1; }
}

check_exec_crash(){
    code=$(cat)

    # exit() is not async signal safe.  _Exit (C99) and _exit (POSIX)
    # are safe but may not be available everywhere.  Thus we use
    # raise(SIGTERM) instead.  The check is run in a subshell so we
    # can redirect the "Terminated" message from the shell.  SIGBUS
    # is not defined by standard C so it is used conditionally.

    (check_exec "$@") >> $logfile 2>&1 <<EOF
#include <signal.h>
static void sighandler(int sig){
    raise(SIGTERM);
}
int func(void){
    $code
}
int (*func_ptr)(void) = func;
int main(void){
    signal(SIGILL, sighandler);
    signal(SIGFPE, sighandler);
    signal(SIGSEGV, sighandler);
#ifdef SIGBUS
    signal(SIGBUS, sighandler);
#endif
    return func_ptr();
}
EOF
}

check_type(){
    log check_type "$@"
    headers=$1
    type=$2
    shift 2
    disable_safe "$type"
    check_code cc "$headers" "$type v" "$@" && enable_safe "$type"
}

check_struct(){
    log check_struct "$@"
    headers=$1
    struct=$2
    member=$3
    shift 3
    disable_safe "${struct}_${member}"
    check_code cc "$headers" "const void *p = &(($struct *)0)->$member" "$@" &&
        enable_safe "${struct}_${member}"
}

check_builtin(){
    log check_builtin "$@"
    name=$1
    headers=$2
    builtin=$3
    shift 3
    disable "$name"
    check_code ld "$headers" "$builtin" "cc" "$@" && enable "$name"
}

require(){
    name="$1"
    header="$2"
    func="$3"
    shift 3
    check_lib $header $func "$@" || die "ERROR: $name not found"
}

require2(){
    name="$1"
    headers="$2"
    func="$3"
    shift 3
    check_lib2 "$headers" $func "$@" || die "ERROR: $name not found"
}

require_cpp(){
    name="$1"
    headers="$2"
    classes="$3"
    shift 3
    check_lib_cpp "$headers" "$classes" "$@" || die "ERROR: $name not found"
}

require_pkg_config(){
    pkg="$1"
    check_pkg_config "$@" || die "ERROR: $pkg not found"
    add_cflags    $(get_safe ${pkg}_cflags)
    add_extralibs $(get_safe ${pkg}_libs)
}

hostcc_o(){
    eval printf '%s\\n' $HOSTCC_O
}

check_host_cc(){
    log check_host_cc "$@"
    cat > $TMPC
    log_file $TMPC
    check_cmd $host_cc $host_cflags "$@" $HOSTCC_C $(hostcc_o $TMPO) $TMPC
}

check_host_cppflags(){
    log check_host_cppflags "$@"
    check_host_cc "$@" <<EOF && append host_cppflags "$@"
int x;
EOF
}

check_host_cflags(){
    log check_host_cflags "$@"
    set -- $($host_cflags_filter "$@")
    check_host_cc "$@" <<EOF && append host_cflags "$@"
int x;
EOF
}

apply(){
    file=$1
    shift
    "$@" < "$file" > "$file.tmp" && mv "$file.tmp" "$file" || rm "$file.tmp"
}

cp_if_changed(){
    cmp -s "$1" "$2" && echo "$2 is unchanged" && return
    mkdir -p "$(dirname $2)"
    $cp_f "$1" "$2"
}

# CONFIG_LIST contains configurable options, while HAVE_LIST is for
# system-dependent things.

COMPONENT_LIST="
    bsfs
    decoders
    demuxers
    encoders
    filters
    hwaccels
    indevs
    muxers
    outdevs
    parsers
    protocols
"

EXTERNAL_LIBRARY_LIST="
    avisynth
    bzlib
    crystalhd
    fontconfig
    frei0r
    gnutls
    iconv
    libaacplus
    libass
    libbluray
    libcaca
    libcdio
    libcelt
    libdc1394
    libfaac
    libfdk_aac
    libflite
    libfreetype
    libgsm
    libiec61883
    libilbc
    libmodplug
    libmp3lame
    libnut
    libopencore_amrnb
    libopencore_amrwb
    libopencv
    libopenjpeg
    libopus
    libpulse
    librtmp
    libschroedinger
    libsoxr
    libspeex
    libstagefright_h264
    libtheora
    libtwolame
    libutvideo
    libv4l2
    libvo_aacenc
    libvo_amrwbenc
    libvorbis
    libvpx
    libx264
    libxavs
    libxvid
    openal
    opencl
    openssl
    x11grab
    zlib
"

DOCUMENT_LIST="
    doc
    htmlpages
    manpages
    podpages
    txtpages
"

HWACCEL_LIST="
    dxva2
    vaapi
    vda
    vdpau
"

LIBRARY_LIST="
    avcodec
    avdevice
    avfilter
    avformat
    avresample
    avutil
    postproc
    swresample
    swscale
"

PROGRAM_LIST="
    ffplay
    ffprobe
    ffserver
    ffmpeg
"

CONFIG_LIST="
    $COMPONENT_LIST
    $DOCUMENT_LIST
    $EXTERNAL_LIBRARY_LIST
    $HWACCEL_LIST
    $LIBRARY_LIST
    $PROGRAM_LIST
    dct
    dwt
    error_resilience
    fast_unaligned
    fft
    ftrapv
    gpl
    gray
    hardcoded_tables
    incompatible_fork_abi
    lsp
    lzo
    mdct
    memalign_hack
    memory_poisoning
    network
    nonfree
    pic
    rdft
    runtime_cpudetect
    safe_bitstream_reader
    shared
    small
    sram
    static
    swscale_alpha
    thumb
    version3
    xmm_clobber_test
"

THREADS_LIST='
    pthreads
    w32threads
    os2threads
'

ATOMICS_LIST='
    atomics_gcc
    atomics_win32
    atomics_suncc
'

ARCH_LIST='
    aarch64
    alpha
    arm
    avr32
    avr32_ap
    avr32_uc
    bfin
    ia64
    m68k
    mips
    mips64
    parisc
    ppc
    ppc64
    s390
    sh4
    sparc
    sparc64
    tilegx
    tilepro
    tomi
    x86
    x86_32
    x86_64
'

ARCH_EXT_LIST_ARM='
    armv5te
    armv6
    armv6t2
    neon
    vfp
    vfpv3
'

ARCH_EXT_LIST_X86='
    amd3dnow
    amd3dnowext
    avx
    fma4
    mmx
    mmxext
    sse
    sse2
    sse3
    sse4
    sse42
    ssse3
'

ARCH_EXT_LIST="
    $ARCH_EXT_LIST_ARM
    $ARCH_EXT_LIST_X86
    altivec
    ppc4xx
    vis
    mipsfpu
    mips32r2
    mipsdspr1
    mipsdspr2
"

HAVE_LIST_CMDLINE='
    inline_asm
    symver
    yasm
'

HAVE_LIST_PUB='
    bigendian
    fast_unaligned
    incompatible_fork_abi
'

MATH_FUNCS="
    atanf
    atan2f
    cbrt
    cbrtf
    cosf
    exp2
    exp2f
    expf
    isinf
    isnan
    ldexpf
    llrint
    llrintf
    log2
    log2f
    log10f
    lrint
    lrintf
    powf
    rint
    round
    roundf
    sinf
    trunc
    truncf
"

HAVE_LIST="
    $ARCH_EXT_LIST
    $(add_suffix _external $ARCH_EXT_LIST)
    $(add_suffix _inline   $ARCH_EXT_LIST)
    $HAVE_LIST_CMDLINE
    $HAVE_LIST_PUB
    $THREADS_LIST
    $ATOMICS_LIST
    $MATH_FUNCS
    access
    aligned_malloc
    aligned_stack
    alsa_asoundlib_h
    altivec_h
    arpa_inet_h
    asm_mod_q
    asm_mod_y
<<<<<<< HEAD
    asm_types_h
=======
    atomic_cas_ptr
>>>>>>> 817dff57
    atomics_native
    attribute_may_alias
    attribute_packed
    cdio_paranoia_h
    cdio_paranoia_paranoia_h
    clock_gettime
    closesocket
    cmov
    CommandLineToArgvW
    cpunop
    CryptGenRandom
    dcbzl
    dev_bktr_ioctl_bt848_h
    dev_bktr_ioctl_meteor_h
    dev_ic_bt8xx_h
    dev_video_bktr_ioctl_bt848_h
    dev_video_meteor_ioctl_meteor_h
    direct_h
    dlfcn_h
    dlopen
    dos_paths
    dxva_h
    ebp_available
    ebx_available
    fast_64bit
    fast_clz
    fast_cmov
    fcntl
    fork
    getaddrinfo
    gethrtime
    getopt
    GetProcessAffinityMask
    GetProcessMemoryInfo
    GetProcessTimes
    GetSystemTimeAsFileTime
    getrusage
    getservbyport
    gettimeofday
    glob
    gnu_as
    gsm_h
    ibm_asm
    inet_aton
    io_h
    isatty
    jack_port_get_latency_range
    kbhit
    ldbrx
    libdc1394_1
    libdc1394_2
    local_aligned_16
    local_aligned_8
    localtime_r
    loongson
    lzo1x_999_compress
    machine_ioctl_bt848_h
    machine_ioctl_meteor_h
    machine_rw_barrier
    makeinfo
    malloc_h
    MapViewOfFile
    memalign
    MemoryBarrier
    mkstemp
    mm_empty
    mmap
    mprotect
    msvcrt
    nanosleep
    openjpeg_1_5_openjpeg_h
    PeekNamedPipe
    perl
    pod2man
    poll_h
    posix_memalign
    pthread_cancel
    rdtsc
    rsync_contimeout
    sched_getaffinity
    sdl
    SetConsoleTextAttribute
    setmode
    setrlimit
    Sleep
    sndio_h
    socklen_t
    soundcard_h
    strerror_r
    struct_addrinfo
    struct_group_source_req
    struct_ip_mreq_source
    struct_ipv6_mreq
    struct_pollfd
    struct_rusage_ru_maxrss
    struct_sctp_event_subscribe
    struct_sockaddr_in6
    struct_sockaddr_sa_len
    struct_sockaddr_storage
    struct_v4l2_frmivalenum_discrete
    symver_asm_label
    symver_gnu_asm
    sync_val_compare_and_swap
    sysconf
    sysctl
    sys_mman_h
    sys_param_h
    sys_resource_h
    sys_select_h
    sys_soundcard_h
    sys_time_h
    sys_videoio_h
    termios_h
    texi2html
    threads
    unistd_h
    usleep
    vfp_args
    VirtualAlloc
    windows_h
    winsock2_h
    xform_asm
    xmm_clobbers
"

# options emitted with CONFIG_ prefix but not available on the command line
CONFIG_EXTRA="
    aandcttables
    ac3dsp
    audio_frame_queue
    dsputil
    frame_thread_encoder
    gcrypt
    golomb
    gplv3
    h264chroma
    h264dsp
    h264pred
    h264qpel
    hpeldsp
    huffman
    lgplv3
    lpc
    mpegaudio
    mpegaudiodsp
    mpegvideo
    mpegvideoenc
    nettle
    rangecoder
    rtpdec
    rtpenc_chain
    sinewin
    videodsp
    vp3dsp
"

CMDLINE_SELECT="
    $ARCH_EXT_LIST
    $CONFIG_LIST
    $HAVE_LIST_CMDLINE
    $THREADS_LIST
    asm
    coverage
    cross_compile
    debug
    extra_warnings
    logging
    lto
    optimizations
    stripping
"

PATHS_LIST='
    bindir
    datadir
    incdir
    libdir
    mandir
    prefix
    shlibdir
'

CMDLINE_SET="
    $PATHS_LIST
    ar
    arch
    as
    assert_level
    build_suffix
    cc
    cpu
    cross_prefix
    cxx
    dep_cc
    extra_version
    host_cc
    host_cflags
    host_ld
    host_ldflags
    host_libs
    host_os
    install
    ld
    logfile
    malloc_prefix
    nm
    optflags
    pkg_config
    progs_suffix
    random_seed
    samples
    strip
    sysinclude
    sysroot
    target_exec
    target_os
    target_path
    toolchain
    valgrind
    yasmexe
"

CMDLINE_APPEND="
    extra_cflags
    extra_cxxflags
    host_cppflags
"

# code dependency declarations

# architecture extensions

armv5te_deps="arm"
armv6_deps="arm"
armv6t2_deps="arm"
neon_deps="arm"
vfp_deps="arm"
vfpv3_deps="vfp"

map 'eval ${v}_inline_deps=inline_asm' $ARCH_EXT_LIST_ARM

mipsfpu_deps="mips"
mips32r2_deps="mips"
mipsdspr1_deps="mips"
mipsdspr2_deps="mips"

altivec_deps="ppc"
ppc4xx_deps="ppc"

vis_deps="sparc"

x86_64_suggest="cmov fast_cmov"

amd3dnow_deps="mmx"
amd3dnowext_deps="amd3dnow"
mmx_deps="x86"
mmxext_deps="mmx"
sse_deps="mmxext"
sse2_deps="sse"
sse3_deps="sse2"
ssse3_deps="sse3"
sse4_deps="ssse3"
sse42_deps="sse4"
avx_deps="sse42"
fma4_deps="avx"

mmx_external_deps="yasm"
mmx_inline_deps="inline_asm"
mmx_suggest="mmx_external mmx_inline"

for ext in $(filter_out mmx $ARCH_EXT_LIST_X86); do
    eval dep=\$${ext}_deps
    eval ${ext}_external_deps='"${dep}_external"'
    eval ${ext}_inline_deps='"${dep}_inline"'
    eval ${ext}_suggest='"${ext}_external ${ext}_inline"'
done

aligned_stack_if_any="ppc x86"
fast_64bit_if_any="alpha ia64 mips64 parisc64 ppc64 sparc64 x86_64"
fast_clz_if_any="alpha avr32 mips ppc x86"
fast_unaligned_if_any="ppc x86"

inline_asm_deps="!tms470"
need_memalign="altivec neon sse"

symver_if_any="symver_asm_label symver_gnu_asm"

log2_deps="!msvcrt"

# subsystems
dct_select="rdft"
error_resilience_select="dsputil"
frame_thread_encoder_deps="encoders threads"
mdct_select="fft"
rdft_select="fft"
mpegaudio_select="mpegaudiodsp"
mpegaudiodsp_select="dct"
mpegvideo_select="dsputil h264chroma hpeldsp videodsp"
mpegvideoenc_select="mpegvideo"

# decoders / encoders
aac_decoder_select="mdct sinewin"
aac_encoder_select="audio_frame_queue mdct sinewin"
aac_latm_decoder_select="aac_decoder aac_latm_parser"
ac3_decoder_select="mdct ac3dsp ac3_parser dsputil"
ac3_encoder_select="mdct ac3dsp dsputil"
ac3_fixed_encoder_select="mdct ac3dsp dsputil"
alac_encoder_select="lpc"
als_decoder_select="dsputil"
amrnb_decoder_select="lsp"
amrwb_decoder_select="lsp"
amv_encoder_select="aandcttables"
ape_decoder_select="dsputil"
asv_decoder_select="dsputil"
atrac1_decoder_select="mdct sinewin"
atrac3_decoder_select="mdct"
bink_decoder_select="dsputil hpeldsp"
binkaudio_dct_decoder_select="mdct rdft dct sinewin"
binkaudio_rdft_decoder_select="mdct rdft sinewin"
cavs_decoder_select="dsputil golomb h264chroma videodsp"
cllc_decoder_select="dsputil"
comfortnoise_encoder_select="lpc"
cook_decoder_select="dsputil mdct sinewin"
cscd_decoder_select="lzo"
cscd_decoder_suggest="zlib"
dca_decoder_select="mdct"
dirac_decoder_select="dsputil dwt golomb videodsp"
dnxhd_decoder_select="dsputil"
dnxhd_encoder_select="aandcttables dsputil mpegvideoenc"
dvvideo_decoder_select="dsputil"
dxa_decoder_select="zlib"
eac3_decoder_select="ac3_decoder"
eac3_encoder_select="ac3_encoder"
eamad_decoder_select="aandcttables dsputil mpegvideo"
eatgq_decoder_select="aandcttables"
eatqi_decoder_select="aandcttables error_resilience mpegvideo"
exr_decoder_select="zlib"
ffv1_decoder_select="dsputil golomb rangecoder"
ffv1_encoder_select="rangecoder"
ffvhuff_encoder_select="huffman"
flac_decoder_select="golomb"
flac_encoder_select="dsputil golomb lpc"
flashsv_decoder_select="zlib"
flashsv_encoder_select="zlib"
flashsv2_encoder_select="zlib"
flashsv2_decoder_select="zlib"
flv_decoder_select="h263_decoder"
flv_encoder_select="h263_encoder"
fourxm_decoder_select="dsputil"
fraps_decoder_select="dsputil huffman"
g729_decoder_select="dsputil"
h261_decoder_select="error_resilience mpegvideo"
h261_encoder_select="aandcttables mpegvideoenc"
h263_decoder_select="error_resilience h263_parser mpegvideo"
h263_encoder_select="aandcttables mpegvideoenc"
h263i_decoder_select="h263_decoder"
h263p_encoder_select="h263_encoder"
h264_decoder_select="golomb h264chroma h264dsp h264pred h264qpel videodsp"
h264_decoder_suggest="error_resilience"
huffyuv_decoder_select="dsputil"
huffyuv_encoder_select="huffman"
iac_decoder_select="fft mdct sinewin"
imc_decoder_select="dsputil fft mdct sinewin"
indeo3_decoder_select="hpeldsp"
interplay_video_decoder_select="hpeldsp"
jpegls_decoder_select="golomb"
jpegls_encoder_select="golomb"
jv_decoder_select="dsputil"
lagarith_decoder_select="dsputil"
ljpeg_encoder_select="aandcttables mpegvideoenc"
loco_decoder_select="golomb"
mdec_decoder_select="dsputil error_resilience mpegvideo"
mimic_decoder_select="dsputil hpeldsp"
mjpeg_decoder_select="dsputil hpeldsp"
mjpeg_encoder_select="aandcttables dsputil mpegvideoenc"
mlp_decoder_select="dsputil mlp_parser"
motionpixels_decoder_select="dsputil"
mp1_decoder_select="mpegaudio"
mp1float_decoder_select="mpegaudio"
mp2_decoder_select="mpegaudio"
mp2float_decoder_select="mpegaudio"
mp3_decoder_select="mpegaudio"
mp3adu_decoder_select="mpegaudio"
mp3adufloat_decoder_select="mpegaudio"
mp3float_decoder_select="mpegaudio"
mp3on4_decoder_select="mpegaudio"
mp3on4float_decoder_select="mpegaudio"
mpc7_decoder_select="dsputil mpegaudiodsp"
mpc8_decoder_select="dsputil mpegaudiodsp"
mpeg_xvmc_decoder_deps="X11_extensions_XvMClib_h"
mpeg_xvmc_decoder_select="mpeg2video_decoder"
mpeg1video_decoder_select="error_resilience mpegvideo"
mpeg1video_encoder_select="aandcttables mpegvideoenc"
mpeg2video_decoder_select="error_resilience mpegvideo"
mpeg2video_encoder_select="aandcttables mpegvideoenc"
mpeg4_decoder_select="h263_decoder mpeg4video_parser"
mpeg4_encoder_select="h263_encoder"
msmpeg4v1_decoder_select="h263_decoder"
msmpeg4v2_decoder_select="h263_decoder"
msmpeg4v2_encoder_select="h263_encoder"
msmpeg4v3_decoder_select="h263_decoder"
msmpeg4v3_encoder_select="h263_encoder"
mss2_decoder_select="error_resilience vc1_decoder"
nellymoser_decoder_select="mdct sinewin"
nellymoser_encoder_select="audio_frame_queue mdct sinewin"
nuv_decoder_select="dsputil lzo"
png_decoder_select="zlib"
png_encoder_select="dsputil zlib"
prores_decoder_select="dsputil"
qcelp_decoder_select="lsp"
qdm2_decoder_select="mdct rdft mpegaudiodsp"
ra_144_encoder_select="audio_frame_queue lpc"
ralf_decoder_select="golomb"
rtjpeg_decoder_select="dsputil"
rv10_decoder_select="error_resilience h263_decoder"
rv10_encoder_select="h263_encoder"
rv20_decoder_select="error_resilience h263_decoder"
rv20_encoder_select="h263_encoder"
rv30_decoder_select="error_resilience golomb h264chroma h264pred h264qpel mpegvideo videodsp"
rv40_decoder_select="error_resilience golomb h264chroma h264pred h264qpel mpegvideo videodsp"
shorten_decoder_select="golomb"
sipr_decoder_select="lsp"
snow_decoder_select="dsputil dwt h264qpel hpeldsp rangecoder"
snow_encoder_select="aandcttables dsputil dwt h264qpel hpeldsp mpegvideoenc rangecoder"
sonic_decoder_select="golomb"
sonic_encoder_select="golomb"
sonic_ls_encoder_select="golomb"
svq1_decoder_select="hpeldsp"
svq1_encoder_select="aandcttables dsputil hpeldsp mpegvideoenc"
svq3_decoder_select="dsputil golomb h264chroma h264dsp h264pred h264qpel mpegvideo videodsp"
svq3_decoder_suggest="error_resilience zlib"
tak_decoder_select="dsputil"
theora_decoder_select="vp3_decoder"
tiff_decoder_suggest="zlib"
tiff_encoder_suggest="zlib"
truehd_decoder_select="mlp_parser"
truemotion2_decoder_select="dsputil"
tscc_decoder_select="zlib"
twinvq_decoder_select="mdct lsp sinewin"
utvideo_decoder_select="dsputil"
utvideo_encoder_select="huffman"
vble_decoder_select="dsputil"
vc1_decoder_select="error_resilience h263_decoder h264chroma h264qpel"
vc1image_decoder_select="vc1_decoder"
vorbis_decoder_select="mdct"
vorbis_encoder_select="mdct"
vp3_decoder_select="hpeldsp vp3dsp videodsp"
vp5_decoder_select="h264chroma hpeldsp videodsp vp3dsp"
vp6_decoder_select="h264chroma hpeldsp huffman videodsp vp3dsp"
vp6a_decoder_select="vp6_decoder"
vp6f_decoder_select="vp6_decoder"
vp8_decoder_select="h264pred videodsp"
wmapro_decoder_select="mdct sinewin"
wmav1_decoder_select="mdct sinewin"
wmav1_encoder_select="mdct sinewin"
wmav2_decoder_select="mdct sinewin"
wmav2_encoder_select="mdct sinewin"
wmavoice_decoder_select="lsp rdft dct mdct sinewin"
wmv1_decoder_select="h263_decoder"
wmv1_encoder_select="h263_encoder"
wmv2_decoder_select="h263_decoder videodsp"
wmv2_encoder_select="h263_encoder"
wmv3_decoder_select="vc1_decoder"
wmv3image_decoder_select="wmv3_decoder"
zerocodec_decoder_select="zlib"
zlib_decoder_select="zlib"
zlib_encoder_select="zlib"
zmbv_decoder_select="zlib"
zmbv_encoder_select="zlib"

# hardware accelerators
crystalhd_deps="libcrystalhd_libcrystalhd_if_h"
dxva2_deps="dxva2api_h"
vaapi_deps="va_va_h"
vda_deps="VideoDecodeAcceleration_VDADecoder_h pthreads"
vda_extralibs="-framework CoreFoundation -framework VideoDecodeAcceleration -framework QuartzCore"
vdpau_deps="vdpau_vdpau_h vdpau_vdpau_x11_h"

h263_vaapi_hwaccel_deps="vaapi"
h263_vaapi_hwaccel_select="h263_decoder"
h263_vdpau_hwaccel_deps="vdpau"
h263_vdpau_hwaccel_select="h263_decoder"
h264_crystalhd_decoder_select="crystalhd h264_mp4toannexb_bsf h264_parser"
h264_dxva2_hwaccel_deps="dxva2"
h264_dxva2_hwaccel_select="h264_decoder"
h264_vaapi_hwaccel_deps="vaapi"
h264_vaapi_hwaccel_select="h264_decoder"
h264_vda_decoder_deps="vda"
h264_vda_decoder_select="h264_decoder"
h264_vda_hwaccel_deps="vda"
h264_vda_hwaccel_select="h264_decoder"
h264_vdpau_decoder_deps="vdpau"
h264_vdpau_decoder_select="h264_decoder"
h264_vdpau_hwaccel_deps="vdpau"
h264_vdpau_hwaccel_select="h264_decoder"
mpeg_vdpau_decoder_deps="vdpau"
mpeg_vdpau_decoder_select="mpeg2video_decoder"
mpeg1_vdpau_decoder_deps="vdpau"
mpeg1_vdpau_decoder_select="mpeg1video_decoder"
mpeg1_vdpau_hwaccel_deps="vdpau"
mpeg1_vdpau_hwaccel_select="mpeg1video_decoder"
mpeg2_crystalhd_decoder_select="crystalhd"
mpeg2_dxva2_hwaccel_deps="dxva2"
mpeg2_dxva2_hwaccel_select="mpeg2video_decoder"
mpeg2_vaapi_hwaccel_deps="vaapi"
mpeg2_vaapi_hwaccel_select="mpeg2video_decoder"
mpeg2_vdpau_hwaccel_deps="vdpau"
mpeg2_vdpau_hwaccel_select="mpeg2video_decoder"
mpeg4_crystalhd_decoder_select="crystalhd"
mpeg4_vaapi_hwaccel_deps="vaapi"
mpeg4_vaapi_hwaccel_select="mpeg4_decoder"
mpeg4_vdpau_decoder_deps="vdpau"
mpeg4_vdpau_decoder_select="mpeg4_decoder"
mpeg4_vdpau_hwaccel_deps="vdpau"
mpeg4_vdpau_hwaccel_select="mpeg4_decoder"
msmpeg4_crystalhd_decoder_select="crystalhd"
vc1_crystalhd_decoder_select="crystalhd"
vc1_dxva2_hwaccel_deps="dxva2"
vc1_dxva2_hwaccel_select="vc1_decoder"
vc1_vaapi_hwaccel_deps="vaapi"
vc1_vaapi_hwaccel_select="vc1_decoder"
vc1_vdpau_decoder_deps="vdpau"
vc1_vdpau_decoder_select="vc1_decoder"
vc1_vdpau_hwaccel_deps="vdpau"
vc1_vdpau_hwaccel_select="vc1_decoder"
wmv3_crystalhd_decoder_select="crystalhd"
wmv3_dxva2_hwaccel_select="vc1_dxva2_hwaccel"
wmv3_vaapi_hwaccel_select="vc1_vaapi_hwaccel"
wmv3_vdpau_decoder_select="vc1_vdpau_decoder"
wmv3_vdpau_hwaccel_select="vc1_vdpau_hwaccel"

# parsers
h264_parser_select="golomb h264chroma h264dsp h264pred h264qpel videodsp"
mpeg4video_parser_select="error_resilience mpegvideo"
mpegvideo_parser_select="error_resilience mpegvideo"
vc1_parser_select="mpegvideo"

# external libraries
libaacplus_encoder_deps="libaacplus"
libcelt_decoder_deps="libcelt"
libfaac_encoder_deps="libfaac"
libfaac_encoder_select="audio_frame_queue"
libfdk_aac_encoder_deps="libfdk_aac"
libfdk_aac_encoder_select="audio_frame_queue"
libgsm_decoder_deps="libgsm"
libgsm_encoder_deps="libgsm"
libgsm_ms_decoder_deps="libgsm"
libgsm_ms_encoder_deps="libgsm"
libilbc_decoder_deps="libilbc"
libilbc_encoder_deps="libilbc"
libmodplug_demuxer_deps="libmodplug"
libmp3lame_encoder_deps="libmp3lame"
libmp3lame_encoder_select="audio_frame_queue"
libopencore_amrnb_decoder_deps="libopencore_amrnb"
libopencore_amrnb_encoder_deps="libopencore_amrnb"
libopencore_amrnb_encoder_select="audio_frame_queue"
libopencore_amrwb_decoder_deps="libopencore_amrwb"
libopenjpeg_decoder_deps="libopenjpeg"
libopenjpeg_encoder_deps="libopenjpeg"
libopus_decoder_deps="libopus"
libopus_encoder_deps="libopus"
libopus_encoder_select="audio_frame_queue"
libschroedinger_decoder_deps="libschroedinger"
libschroedinger_encoder_deps="libschroedinger"
libspeex_decoder_deps="libspeex"
libspeex_encoder_deps="libspeex"
libspeex_encoder_select="audio_frame_queue"
libstagefright_h264_decoder_deps="libstagefright_h264"
libtheora_encoder_deps="libtheora"
libtwolame_encoder_deps="libtwolame"
libvo_aacenc_encoder_deps="libvo_aacenc"
libvo_aacenc_encoder_select="audio_frame_queue"
libvo_amrwbenc_encoder_deps="libvo_amrwbenc"
libvorbis_decoder_deps="libvorbis"
libvorbis_encoder_deps="libvorbis"
libvorbis_encoder_select="audio_frame_queue"
libvpx_vp8_decoder_deps="libvpx"
libvpx_vp8_encoder_deps="libvpx"
libvpx_vp9_decoder_deps="libvpx"
libvpx_vp9_encoder_deps="libvpx"
libx264_encoder_deps="libx264"
libx264rgb_encoder_deps="libx264"
libxavs_encoder_deps="libxavs"
libxvid_encoder_deps="libxvid"
libutvideo_decoder_deps="libutvideo"
libutvideo_encoder_deps="libutvideo"

# demuxers / muxers
ac3_demuxer_select="ac3_parser"
asf_stream_muxer_select="asf_muxer"
avisynth_demuxer_deps="avisynth"
dirac_demuxer_select="dirac_parser"
dts_demuxer_select="dca_parser"
dtshd_demuxer_select="dca_parser"
eac3_demuxer_select="ac3_parser"
f4v_muxer_select="mov_muxer"
flac_demuxer_select="flac_parser"
ipod_muxer_select="mov_muxer"
ismv_muxer_select="mov_muxer"
libnut_demuxer_deps="libnut"
libnut_muxer_deps="libnut"
matroska_audio_muxer_select="matroska_muxer"
matroska_demuxer_suggest="bzlib lzo zlib"
mov_demuxer_suggest="zlib"
mov_muxer_select="rtpenc_chain"
mp3_demuxer_select="mpegaudio_parser"
mp4_muxer_select="mov_muxer"
mpegts_muxer_select="adts_muxer latm_muxer"
mpegtsraw_demuxer_select="mpegts_demuxer"
mxf_d10_muxer_select="mxf_muxer"
ogg_demuxer_select="golomb"
psp_muxer_select="mov_muxer"
rtp_demuxer_select="sdp_demuxer"
rtpdec_select="asf_demuxer rm_demuxer rtp_protocol mpegts_demuxer mov_demuxer"
rtsp_demuxer_select="http_protocol rtpdec"
rtsp_muxer_select="rtp_muxer http_protocol rtp_protocol rtpenc_chain"
sap_demuxer_select="sdp_demuxer"
sap_muxer_select="rtp_muxer rtp_protocol rtpenc_chain"
sdp_demuxer_select="rtpdec"
smoothstreaming_muxer_select="ismv_muxer"
spdif_muxer_select="aac_parser"
tak_demuxer_select="tak_parser"
tg2_muxer_select="mov_muxer"
tgp_muxer_select="mov_muxer"
vobsub_demuxer_select="mpegps_demuxer"
w64_demuxer_deps="wav_demuxer"
w64_muxer_deps="wav_muxer"

# indevs / outdevs
alsa_indev_deps="alsa_asoundlib_h snd_pcm_htimestamp"
alsa_outdev_deps="alsa_asoundlib_h"
bktr_indev_deps_any="dev_bktr_ioctl_bt848_h machine_ioctl_bt848_h dev_video_bktr_ioctl_bt848_h dev_ic_bt8xx_h"
caca_outdev_deps="libcaca"
dshow_indev_deps="IBaseFilter"
dshow_indev_extralibs="-lpsapi -lole32 -lstrmiids -luuid"
dv1394_indev_deps="dv1394 dv_demuxer"
fbdev_indev_deps="linux_fb_h"
iec61883_indev_deps="libiec61883"
jack_indev_deps="jack_jack_h sem_timedwait"
lavfi_indev_deps="avfilter"
libcdio_indev_deps="libcdio"
libdc1394_indev_deps="libdc1394"
libv4l2_indev_deps="libv4l2"
openal_indev_deps="openal"
oss_indev_deps_any="soundcard_h sys_soundcard_h"
oss_outdev_deps_any="soundcard_h sys_soundcard_h"
pulse_indev_deps="libpulse"
sdl_outdev_deps="sdl"
sndio_indev_deps="sndio_h"
sndio_outdev_deps="sndio_h"
v4l_indev_deps="linux_videodev_h"
v4l2_indev_deps_any="linux_videodev2_h sys_videoio_h"
vfwcap_indev_deps="capCreateCaptureWindow vfwcap_defines"
vfwcap_indev_extralibs="-lavicap32"
x11grab_indev_deps="x11grab"

# protocols
bluray_protocol_deps="libbluray"
ffrtmpcrypt_protocol_deps="!librtmp_protocol"
ffrtmpcrypt_protocol_deps_any="gcrypt nettle openssl"
ffrtmpcrypt_protocol_select="tcp_protocol"
ffrtmphttp_protocol_deps="!librtmp_protocol"
ffrtmphttp_protocol_select="http_protocol"
gopher_protocol_select="network"
httpproxy_protocol_select="tcp_protocol"
http_protocol_select="tcp_protocol"
https_protocol_select="tls_protocol"
librtmp_protocol_deps="librtmp"
librtmpe_protocol_deps="librtmp"
librtmps_protocol_deps="librtmp"
librtmpt_protocol_deps="librtmp"
librtmpte_protocol_deps="librtmp"
mmsh_protocol_select="http_protocol"
mmst_protocol_select="network"
rtmp_protocol_deps="!librtmp_protocol"
rtmp_protocol_select="tcp_protocol"
rtmpe_protocol_select="ffrtmpcrypt_protocol"
rtmps_protocol_deps="!librtmp_protocol"
rtmps_protocol_select="tls_protocol"
rtmpt_protocol_select="ffrtmphttp_protocol"
rtmpte_protocol_select="ffrtmpcrypt_protocol ffrtmphttp_protocol"
rtmpts_protocol_select="ffrtmphttp_protocol https_protocol"
rtp_protocol_select="udp_protocol"
sctp_protocol_deps="struct_sctp_event_subscribe"
sctp_protocol_select="network"
srtp_protocol_select="rtp_protocol"
tcp_protocol_select="network"
tls_protocol_deps_any="openssl gnutls"
tls_protocol_select="tcp_protocol"
udp_protocol_select="network"

# filters
aconvert_filter_deps="swresample"
amovie_filter_deps="avcodec avformat"
aresample_filter_deps="swresample"
ass_filter_deps="libass"
asyncts_filter_deps="avresample"
atempo_filter_deps="avcodec rdft"
blackframe_filter_deps="gpl"
boxblur_filter_deps="gpl"
colormatrix_filter_deps="gpl"
cropdetect_filter_deps="gpl"
decimate_filter_deps="gpl avcodec"
delogo_filter_deps="gpl"
deshake_filter_deps="avcodec"
drawtext_filter_deps="libfreetype"
ebur128_filter_deps="gpl"
flite_filter_deps="libflite"
frei0r_filter_deps="frei0r dlopen"
frei0r_filter_extralibs='$ldl'
frei0r_src_filter_deps="frei0r dlopen"
frei0r_src_filter_extralibs='$ldl'
geq_filter_deps="gpl"
histeq_filter_deps="gpl"
hqdn3d_filter_deps="gpl"
hue_filter_deps="gpl"
kerndeint_filter_deps="gpl"
movie_filter_deps="avcodec avformat"
mp_filter_deps="gpl avcodec swscale inline_asm"
mptestsrc_filter_deps="gpl"
negate_filter_deps="lut_filter"
noise_filter_deps="gpl"
resample_filter_deps="avresample"
ocv_filter_deps="libopencv"
pan_filter_deps="swresample"
pp_filter_deps="gpl postproc"
removelogo_filter_deps="avcodec avformat swscale"
scale_filter_deps="swscale"
smartblur_filter_deps="gpl swscale"
showspectrum_filter_deps="avcodec rdft"
stereo3d_filter_deps="gpl"
subtitles_filter_deps="avformat avcodec libass"
super2xsai_filter_deps="gpl"
tinterlace_filter_deps="gpl"
yadif_filter_deps="gpl"
pixfmts_super2xsai_test_deps="super2xsai_filter"
tinterlace_merge_test_deps="tinterlace_filter"
tinterlace_pad_test_deps="tinterlace_filter"

# libraries
avcodec_deps="avutil"
avdevice_deps="avutil avcodec avformat"
avfilter_deps="avutil"
avformat_deps="avutil avcodec"
avresample_deps="avutil"
postproc_deps="avutil gpl"
swscale_deps="avutil"

# programs
ffmpeg_deps="avcodec avfilter avformat swscale swresample"
ffmpeg_select="format_filter aformat_filter
               setpts_filter null_filter anull_filter"
ffplay_deps="avcodec avformat swscale swresample sdl"
ffplay_select="rdft crop_filter"
ffprobe_deps="avcodec avformat"
ffserver_deps="avformat ffm_muxer fork rtp_protocol rtsp_demuxer"
ffserver_extralibs='$ldl'

# documentation
podpages_deps="perl"
manpages_deps="perl pod2man"
htmlpages_deps="texi2html"
txtpages_deps="makeinfo"
doc_deps_any="manpages htmlpages podpages txtpages"

# default parameters

logfile="config.log"

# installation paths
prefix_default="/usr/local"
bindir_default='${prefix}/bin'
datadir_default='${prefix}/share/ffmpeg'
incdir_default='${prefix}/include'
libdir_default='${prefix}/lib'
mandir_default='${prefix}/share/man'
shlibdir_default="$libdir_default"

# toolchain
ar_default="ar"
cc_default="gcc"
cxx_default="g++"
host_cc_default="gcc"
cp_f="cp -f"
install="install"
ln_s="ln -s -f"
nm_default="nm -g"
objformat="elf"
pkg_config_default=pkg-config
ranlib="ranlib"
strip_default="strip"
yasmexe_default="yasm"

nogas=":"

# machine
arch_default=$(uname -m)
cpu="generic"

# OS
target_os_default=$(tolower $(uname -s))
host_os=$target_os_default

# configurable options
enable $PROGRAM_LIST
enable $DOCUMENT_LIST
enable $(filter_out avresample $LIBRARY_LIST)
enable stripping

enable asm
enable debug
enable doc
enable optimizations
enable runtime_cpudetect
enable safe_bitstream_reader
enable static
enable swscale_alpha

# By default, enable only those hwaccels that have no external dependencies.
enable dxva2 vdpau

# build settings
SHFLAGS='-shared -Wl,-soname,$$(@F)'
FFSERVERLDFLAGS=-Wl,-E
LIBPREF="lib"
LIBSUF=".a"
FULLNAME='$(NAME)$(BUILDSUF)'
LIBNAME='$(LIBPREF)$(FULLNAME)$(LIBSUF)'
SLIBPREF="lib"
SLIBSUF=".so"
SLIBNAME='$(SLIBPREF)$(FULLNAME)$(SLIBSUF)'
SLIBNAME_WITH_VERSION='$(SLIBNAME).$(LIBVERSION)'
SLIBNAME_WITH_MAJOR='$(SLIBNAME).$(LIBMAJOR)'
LIB_INSTALL_EXTRA_CMD='$$(RANLIB) "$(LIBDIR)/$(LIBNAME)"'
SLIB_INSTALL_NAME='$(SLIBNAME_WITH_VERSION)'
SLIB_INSTALL_LINKS='$(SLIBNAME_WITH_MAJOR) $(SLIBNAME)'

asflags_filter=echo
cflags_filter=echo
ldflags_filter=echo

AS_C='-c'
AS_O='-o $@'
CC_C='-c'
CC_E='-E -o $@'
CC_O='-o $@'
CXX_C='-c'
CXX_O='-o $@'
LD_O='-o $@'
LD_LIB='-l%'
LD_PATH='-L'
HOSTCC_C='-c'
HOSTCC_O='-o $@'
HOSTLD_O='-o $@'

host_cflags='-O3 -g'
host_cppflags='-D_ISOC99_SOURCE -D_XOPEN_SOURCE=600'
host_libs='-lm'
host_cflags_filter=echo
host_ldflags_filter=echo

target_path='$(CURDIR)'

# since the object filename is not given with the -MM flag, the compiler
# is only able to print the basename, and we must add the path ourselves
DEPCMD='$(DEP$(1)) $(DEP$(1)FLAGS) $($(1)DEP_FLAGS) $< | sed -e "/^\#.*/d" -e "s,^[[:space:]]*$(*F)\\.o,$(@D)/$(*F).o," > $(@:.o=.d)'
DEPFLAGS='-MM'

# find source path
if test -f configure; then
    source_path=.
else
    source_path=$(cd $(dirname "$0"); pwd)
    echo "$source_path" | grep -q '[[:blank:]]' &&
        die "Out of tree builds are impossible with whitespace in source path."
    test -e "$source_path/config.h" &&
        die "Out of tree builds are impossible with config.h in source dir."
fi

for v in "$@"; do
    r=${v#*=}
    l=${v%"$r"}
    r=$(sh_quote "$r")
    FFMPEG_CONFIGURATION="${FFMPEG_CONFIGURATION# } ${l}${r}"
done

find_things(){
    thing=$1
    pattern=$2
    file=$source_path/$3
    sed -n "s/^[^#]*$pattern.*([^,]*, *\([^,]*\)\(,.*\)*).*/\1_$thing/p" "$file"
}

ENCODER_LIST=$(find_things  encoder  ENC      libavcodec/allcodecs.c)
DECODER_LIST=$(find_things  decoder  DEC      libavcodec/allcodecs.c)
HWACCEL_LIST=$(find_things  hwaccel  HWACCEL  libavcodec/allcodecs.c)
PARSER_LIST=$(find_things   parser   PARSER   libavcodec/allcodecs.c)
BSF_LIST=$(find_things      bsf      BSF      libavcodec/allcodecs.c)
MUXER_LIST=$(find_things    muxer    _MUX     libavformat/allformats.c)
DEMUXER_LIST=$(find_things  demuxer  DEMUX    libavformat/allformats.c)
OUTDEV_LIST=$(find_things   outdev   OUTDEV   libavdevice/alldevices.c)
INDEV_LIST=$(find_things    indev    _IN      libavdevice/alldevices.c)
PROTOCOL_LIST=$(find_things protocol PROTOCOL libavformat/allformats.c)
FILTER_LIST=$(find_things   filter   FILTER   libavfilter/allfilters.c)

ALL_COMPONENTS="
    $BSF_LIST
    $DECODER_LIST
    $DEMUXER_LIST
    $ENCODER_LIST
    $FILTER_LIST
    $HWACCEL_LIST
    $INDEV_LIST
    $MUXER_LIST
    $OUTDEV_LIST
    $PARSER_LIST
    $PROTOCOL_LIST
"

for n in $COMPONENT_LIST; do
    v=$(toupper ${n%s})_LIST
    eval enable \$$v
    eval ${n}_if_any="\$$v"
done

enable $ARCH_EXT_LIST

die_unknown(){
    echo "Unknown option \"$1\"."
    echo "See $0 --help for available options."
    exit 1
}

print_3_columns() {
    cat | tr ' ' '\n' | sort | pr -r -3 -t
}

show_list() {
    suffix=_$1
    shift
    echo $* | sed s/$suffix//g | print_3_columns
    exit 0
}

rand_list(){
    IFS=', '
    set -- $*
    unset IFS
    for thing; do
        comp=${thing%:*}
        prob=${thing#$comp}
        prob=${prob#:}
        is_in ${comp} $COMPONENT_LIST && eval comp=\$$(toupper ${comp%s})_LIST
        echo "prob ${prob:-0.5}"
        printf '%s\n' $comp
    done
}

do_random(){
    action=$1
    shift
    random_seed=$(awk "BEGIN { srand($random_seed); print srand() }")
    $action $(rand_list "$@" | awk "BEGIN { srand($random_seed) } \$1 == \"prob\" { prob = \$2; next } rand() < prob { print }")
}

for opt do
    optval="${opt#*=}"
    case "$opt" in
        --extra-ldflags=*)
            add_ldflags $optval
        ;;
        --extra-libs=*)
            add_extralibs $optval
        ;;
        --disable-devices)
            disable $INDEV_LIST $OUTDEV_LIST
        ;;
        --enable-debug=*)
            debuglevel="$optval"
        ;;
        --disable-programs)
            disable $PROGRAM_LIST
        ;;
        --disable-everything)
            map 'eval unset \${$(toupper ${v%s})_LIST}' $COMPONENT_LIST
        ;;
        --disable-all)
            map 'eval unset \${$(toupper ${v%s})_LIST}' $COMPONENT_LIST
            disable $LIBRARY_LIST $PROGRAM_LIST doc
        ;;
        --enable-random|--disable-random)
            action=${opt%%-random}
            do_random ${action#--} $COMPONENT_LIST
        ;;
        --enable-random=*|--disable-random=*)
            action=${opt%%-random=*}
            do_random ${action#--} $optval
        ;;
        --enable-*=*|--disable-*=*)
            eval $(echo "${opt%%=*}" | sed 's/--/action=/;s/-/ thing=/')
            is_in "${thing}s" $COMPONENT_LIST || die_unknown "$opt"
            eval list=\$$(toupper $thing)_LIST
            name=$(echo "${optval}" | sed "s/,/_${thing}|/g")_${thing}
            list=$(filter "$name" $list)
            [ "$list" = "" ] && warn "Option $opt did not match anything"
            $action $list
        ;;
        --enable-?*|--disable-?*)
            eval $(echo "$opt" | sed 's/--/action=/;s/-/ option=/;s/-/_/g')
            if is_in $option $COMPONENT_LIST; then
                test $action = disable && action=unset
                eval $action \$$(toupper ${option%s})_LIST
            elif is_in $option $CMDLINE_SELECT; then
                $action $option
            else
                die_unknown $opt
            fi
        ;;
        --list-*)
            NAME="${opt#--list-}"
            is_in $NAME $COMPONENT_LIST || die_unknown $opt
            NAME=${NAME%s}
            eval show_list $NAME \$$(toupper $NAME)_LIST
        ;;
        --help|-h) show_help
        ;;
        --fatal-warnings) enable fatal_warnings
        ;;
        *)
            optname="${opt%%=*}"
            optname="${optname#--}"
            optname=$(echo "$optname" | sed 's/-/_/g')
            if is_in $optname $CMDLINE_SET; then
                eval $optname='$optval'
            elif is_in $optname $CMDLINE_APPEND; then
                append $optname "$optval"
            else
                die_unknown $opt
            fi
        ;;
    esac
done

disabled logging && logfile=/dev/null

echo "# $0 $FFMPEG_CONFIGURATION" > $logfile
set >> $logfile

test -n "$cross_prefix" && enable cross_compile

if enabled cross_compile; then
    test -n "$arch" && test -n "$target_os" ||
        die "Must specify target arch and OS when cross-compiling"
fi

ar_default="${cross_prefix}${ar_default}"
cc_default="${cross_prefix}${cc_default}"
cxx_default="${cross_prefix}${cxx_default}"
nm_default="${cross_prefix}${nm_default}"
pkg_config_default="${cross_prefix}${pkg_config_default}"
ranlib="${cross_prefix}${ranlib}"
strip_default="${cross_prefix}${strip_default}"

sysinclude_default="${sysroot}/usr/include"

case "$toolchain" in
    clang-asan)
        cc_default="clang"
        add_cflags  -faddress-sanitizer
        add_ldflags -faddress-sanitizer
    ;;
    clang-tsan)
        cc_default="clang"
        add_cflags  -fthread-sanitizer
        add_ldflags -fthread-sanitizer
    ;;
    msvc)
        cc_default="c99wrap cl"
        ld_default="c99wrap link"
        nm_default="dumpbin -symbols"
        ar_default="lib"
        target_os_default="win32"
    ;;
    ?*)
        die "Unknown toolchain $toolchain"
    ;;
esac

set_default arch cc cxx pkg_config strip sysinclude target_os yasmexe
enabled cross_compile || host_cc_default=$cc
set_default host_cc

if ! $pkg_config --version >/dev/null 2>&1; then
    warn "$pkg_config not found, library detection may fail."
    pkg_config=false
fi

exesuf() {
    case $1 in
        mingw32*|win32|win64|cygwin*|*-dos|freedos|opendos|os/2*|symbian) echo .exe ;;
    esac
}

EXESUF=$(exesuf $target_os)
HOSTEXESUF=$(exesuf $host_os)

# set temporary file name
: ${TMPDIR:=$TEMPDIR}
: ${TMPDIR:=$TMP}
: ${TMPDIR:=/tmp}

if ! check_cmd mktemp -u XXXXXX; then
    # simple replacement for missing mktemp
    # NOT SAFE FOR GENERAL USE
    mktemp(){
        echo "${2%%XXX*}.${HOSTNAME}.${UID}.$$"
    }
fi

tmpfile(){
    tmp=$(mktemp -u "${TMPDIR}/ffconf.XXXXXXXX")$2 &&
        (set -C; exec > $tmp) 2>/dev/null ||
        die "Unable to create temporary file in $TMPDIR."
    append TMPFILES $tmp
    eval $1=$tmp
}

trap 'rm -f -- $TMPFILES' EXIT

tmpfile TMPASM .asm
tmpfile TMPC   .c
tmpfile TMPCPP .cpp
tmpfile TMPE   $EXESUF
tmpfile TMPH   .h
tmpfile TMPO   .o
tmpfile TMPS   .S
tmpfile TMPSH  .sh
tmpfile TMPV   .ver

unset -f mktemp

chmod +x $TMPE

# make sure we can execute files in $TMPDIR
cat > $TMPSH 2>> $logfile <<EOF
#! /bin/sh
EOF
chmod +x $TMPSH >> $logfile 2>&1
if ! $TMPSH >> $logfile 2>&1; then
    cat <<EOF
Unable to create and execute files in $TMPDIR.  Set the TMPDIR environment
variable to another directory and make sure that it is not mounted noexec.
EOF
    die "Sanity test failed."
fi

ccc_flags(){
    for flag; do
        case $flag in
            -std=c99)           echo -c99                       ;;
            -mcpu=*)            echo -arch ${flag#*=}           ;;
            -mieee)             echo -ieee                      ;;
            -O*|-fast)          echo $flag                      ;;
            -fno-math-errno)    echo -assume nomath_errno       ;;
            -g)                 echo -g3                        ;;
            -Wall)              echo -msg_enable level2         ;;
            -Wno-pointer-sign)  echo -msg_disable ptrmismatch1  ;;
            -Wl,*)              echo $flag                      ;;
            -f*|-W*)                                            ;;
            *)                  echo $flag                      ;;
        esac
   done
}

msvc_flags(){
    for flag; do
        case $flag in
            -fomit-frame-pointer) echo -Oy ;;
            -g)                   echo -Z7 ;;
            -Wall)                echo -W4 -wd4244 -wd4127 -wd4018 -wd4389 \
                                       -wd4146 -wd4057 -wd4204 -wd4706 -wd4305 \
                                       -wd4152 -wd4324 -we4013 -wd4100 -wd4214 \
                                       -wd4554 \
                                       -wd4996 -wd4273 ;;
            -std=c99)             ;;
            -fno-math-errno)      ;;
            -fno-common)          ;;
            -fno-signed-zeros)    ;;
            -fPIC)                ;;
            -lz)                  echo zlib.lib ;;
            -lavifil32)           echo vfw32.lib ;;
            -lavicap32)           echo vfw32.lib user32.lib ;;
            -l*)                  echo ${flag#-l}.lib ;;
            *)                    echo $flag ;;
        esac
    done
}

pgi_flags(){
    for flag; do
        case $flag in
            -flto)                echo -Mipa=fast,libopt,libinline,vestigial ;;
            -fomit-frame-pointer) echo -Mnoframe ;;
            -g)                   echo -gopt ;;
            *)                    echo $flag ;;
        esac
    done
}

suncc_flags(){
    for flag; do
        case $flag in
            -march=*|-mcpu=*)
                case "${flag#*=}" in
                    native)                   echo -xtarget=native       ;;
                    v9|niagara)               echo -xarch=sparc          ;;
                    ultrasparc)               echo -xarch=sparcvis       ;;
                    ultrasparc3|niagara2)     echo -xarch=sparcvis2      ;;
                    i586|pentium)             echo -xchip=pentium        ;;
                    i686|pentiumpro|pentium2) echo -xtarget=pentium_pro  ;;
                    pentium3*|c3-2)           echo -xtarget=pentium3     ;;
                    pentium-m)          echo -xarch=sse2 -xchip=pentium3 ;;
                    pentium4*)          echo -xtarget=pentium4           ;;
                    prescott|nocona)    echo -xarch=sse3 -xchip=pentium4 ;;
                    *-sse3)             echo -xarch=sse3                 ;;
                    core2)              echo -xarch=ssse3 -xchip=core2   ;;
                    corei7)           echo -xarch=sse4_2 -xchip=nehalem  ;;
                    corei7-avx)       echo -xarch=avx -xchip=sandybridge ;;
                    amdfam10|barcelona)       echo -xtarget=barcelona    ;;
                    bdver*)                   echo -xarch=avx            ;;
                    athlon-4|athlon-[mx]p)    echo -xarch=ssea           ;;
                    k8|opteron|athlon64|athlon-fx)
                                              echo -xarch=sse2a          ;;
                    athlon*)                  echo -xarch=pentium_proa   ;;
                esac
                ;;
            -std=c99)             echo -xc99              ;;
            -fomit-frame-pointer) echo -xregs=frameptr    ;;
            -fPIC)                echo -KPIC -xcode=pic32 ;;
            -W*,*)                echo $flag              ;;
            -f*-*|-W*|-mimpure-text)                      ;;
            -shared)              echo -G                 ;;
            *)                    echo $flag              ;;
        esac
    done
}

tms470_flags(){
    for flag; do
        case $flag in
            -march=*|-mcpu=*)
                case "${flag#*=}" in
                    armv7-a|cortex-a*)      echo -mv=7a8 ;;
                    armv7-r|cortex-r*)      echo -mv=7r4 ;;
                    armv7-m|cortex-m*)      echo -mv=7m3 ;;
                    armv6*|arm11*)          echo -mv=6   ;;
                    armv5*e|arm[79]*e*|arm9[24]6*|arm96*|arm102[26])
                                            echo -mv=5e  ;;
                    armv4*|arm7*|arm9[24]*) echo -mv=4   ;;
                esac
                ;;
            -mfpu=neon)     echo --float_support=vfpv3 --neon ;;
            -mfpu=vfp)      echo --float_support=vfpv2        ;;
            -mfpu=vfpv3)    echo --float_support=vfpv3        ;;
            -mfpu=vfpv3-d16) echo --float_support=vfpv3d16    ;;
            -msoft-float)   echo --float_support=vfplib       ;;
            -O[0-3]|-mf=*)  echo $flag                        ;;
            -g)             echo -g -mn                       ;;
            -pds=*)         echo $flag                        ;;
            -D*|-I*)        echo $flag                        ;;
            --gcc|--abi=*)  echo $flag                        ;;
            -me)            echo $flag                        ;;
        esac
    done
}

probe_cc(){
    pfx=$1
    _cc=$2

    unset _type _ident _cc_c _cc_e _cc_o _flags _cflags
    unset _ld_o _ldflags _ld_lib _ld_path
    unset _depflags _DEPCMD _DEPFLAGS
    _flags_filter=echo

    if $_cc -v 2>&1 | grep -q '^gcc.*LLVM'; then
        _type=llvm_gcc
        gcc_extra_ver=$(expr "$($_cc --version | head -n1)" : '.*\((.*)\)')
        _ident="llvm-gcc $($_cc -dumpversion) $gcc_extra_ver"
        _depflags='-MMD -MF $(@:.o=.d) -MT $@'
        _cflags_speed='-O3'
        _cflags_size='-Os'
    elif $_cc -v 2>&1 | grep -qi ^gcc; then
        _type=gcc
        gcc_version=$($_cc --version | head -n1)
        gcc_basever=$($_cc -dumpversion)
        gcc_pkg_ver=$(expr "$gcc_version" : '[^ ]* \(([^)]*)\)')
        gcc_ext_ver=$(expr "$gcc_version" : ".*$gcc_pkg_ver $gcc_basever \\(.*\\)")
        _ident=$(cleanws "gcc $gcc_basever $gcc_pkg_ver $gcc_ext_ver")
        if ! $_cc -dumpversion | grep -q '^2\.'; then
            _depflags='-MMD -MF $(@:.o=.d) -MT $@'
        fi
        _cflags_speed='-O3'
        _cflags_size='-Os'
    elif $_cc --version 2>/dev/null | grep -q ^icc; then
        _type=icc
        _ident=$($_cc --version | head -n1)
        _depflags='-MMD'
        _cflags_speed='-O3'
        _cflags_size='-Os'
        _cflags_noopt='-O1'
    elif $_cc -v 2>&1 | grep -q xlc; then
        _type=xlc
        _ident=$($_cc -qversion 2>/dev/null | head -n1)
        _cflags_speed='-O5'
        _cflags_size='-O5 -qcompact'
    elif $_cc -V 2>/dev/null | grep -q Compaq; then
        _type=ccc
        _ident=$($_cc -V | head -n1 | cut -d' ' -f1-3)
        _DEPFLAGS='-M'
        _cflags_speed='-fast'
        _cflags_size='-O1'
        _flags_filter=ccc_flags
    elif $_cc --vsn 2>/dev/null | grep -q "ARM C/C++ Compiler"; then
        test -d "$sysroot" || die "No valid sysroot specified."
        _type=armcc
        _ident=$($_cc --vsn | head -n1)
        armcc_conf="$PWD/armcc.conf"
        $_cc --arm_linux_configure                 \
             --arm_linux_config_file="$armcc_conf" \
             --configure_sysroot="$sysroot"        \
             --configure_cpp_headers="$sysinclude" >>$logfile 2>&1 ||
             die "Error creating armcc configuration file."
        $_cc --vsn | grep -q RVCT && armcc_opt=rvct || armcc_opt=armcc
        _flags="--arm_linux_config_file=$armcc_conf --translate_gcc"
        as_default="${cross_prefix}gcc"
        _depflags='-MMD'
        _cflags_speed='-O3'
        _cflags_size='-Os'
    elif $_cc -version 2>/dev/null | grep -Eq 'TMS470|TI ARM'; then
        _type=tms470
        _ident=$($_cc -version | head -n1 | tr -s ' ')
        _flags='--gcc --abi=eabi -me'
        _cc_e='-ppl -fe=$@'
        _cc_o='-fe=$@'
        _depflags='-ppa -ppd=$(@:.o=.d)'
        _cflags_speed='-O3 -mf=5'
        _cflags_size='-O3 -mf=2'
        _flags_filter=tms470_flags
    elif $_cc -v 2>&1 | grep -q clang; then
        _type=clang
        _ident=$($_cc --version | head -n1)
        _depflags='-MMD'
        _cflags_speed='-O3'
        _cflags_size='-Os'
    elif $_cc -V 2>&1 | grep -q Sun; then
        _type=suncc
        _ident=$($_cc -V 2>&1 | head -n1 | cut -d' ' -f 2-)
        _DEPCMD='$(DEP$(1)) $(DEP$(1)FLAGS) $($(1)DEP_FLAGS) $< | sed -e "1s,^.*: ,$@: ," -e "\$$!s,\$$, \\\," -e "1!s,^.*: , ," > $(@:.o=.d)'
        _DEPFLAGS='-xM1 -xc99'
        _ldflags='-std=c99'
        _cflags_speed='-O5'
        _cflags_size='-O5 -xspace'
        _flags_filter=suncc_flags
    elif $_cc -v 2>&1 | grep -q 'PathScale\|Path64'; then
        _type=pathscale
        _ident=$($_cc -v 2>&1 | head -n1 | tr -d :)
        _depflags='-MMD -MF $(@:.o=.d) -MT $@'
        _cflags_speed='-O2'
        _cflags_size='-Os'
        _flags_filter='filter_out -Wdisabled-optimization'
    elif $_cc -v 2>&1 | grep -q Open64; then
        _type=open64
        _ident=$($_cc -v 2>&1 | head -n1 | tr -d :)
        _depflags='-MMD -MF $(@:.o=.d) -MT $@'
        _cflags_speed='-O2'
        _cflags_size='-Os'
        _flags_filter='filter_out -Wdisabled-optimization|-Wtype-limits|-fno-signed-zeros'
    elif $_cc -V 2>&1 | grep -q Portland; then
        _type=pgi
        _ident="PGI $($_cc -V 2>&1 | awk '/^pgcc/ { print $2; exit }')"
        opt_common='-alias=ansi -Mdse -Mlre -Mpre'
        _cflags_speed="-O3 -Mautoinline -Munroll=c:4 $opt_common"
        _cflags_size="-O2 -Munroll=c:1 $opt_common"
        _cflags_noopt="-O1"
        _flags_filter=pgi_flags
    elif $_cc 2>&1 | grep -q Microsoft; then
        _type=msvc
        _ident=$($cc 2>&1 | head -n1)
        _DEPCMD='$(DEP$(1)) $(DEP$(1)FLAGS) $($(1)DEP_FLAGS) $< 2>&1 | awk '\''/including/ { sub(/^.*file: */, ""); gsub(/\\/, "/"); if (!match($$0, / /)) print "$@:", $$0 }'\'' > $(@:.o=.d)'
        _DEPFLAGS='$(CPPFLAGS) $(CFLAGS) -showIncludes -Zs'
        _cflags_speed="-O2"
        _cflags_size="-O1"
        # Nonstandard output options, to avoid msys path conversion issues, relies on wrapper to remap it
        if $_cc 2>&1 | grep -q Linker; then
            _ld_o='-out $@'
        else
            _ld_o='-Fe$@'
        fi
        _cc_o='-Fo $@'
        _cc_e='-P -Fi $@'
        _flags_filter=msvc_flags
        _ld_lib='lib%.a'
        _ld_path='-libpath:'
        _flags='-nologo'
        _cflags='-D_USE_MATH_DEFINES -Dinline=__inline -FIstdlib.h -Dstrtoll=_strtoi64'
        if [ $pfx = hostcc ]; then
            append _cflags -Dsnprintf=_snprintf
        fi
        disable stripping
    fi

    eval ${pfx}_type=\$_type
    eval ${pfx}_ident=\$_ident
}

set_ccvars(){
    eval ${1}_C=\${_cc_c-\${${1}_C}}
    eval ${1}_E=\${_cc_e-\${${1}_E}}
    eval ${1}_O=\${_cc_o-\${${1}_O}}

    if [ -n "$_depflags" ]; then
        eval ${1}_DEPFLAGS=\$_depflags
    else
        eval ${1}DEP=\${_DEPCMD:-\$DEPCMD}
        eval ${1}DEP_FLAGS=\${_DEPFLAGS:-\$DEPFLAGS}
        eval DEP${1}FLAGS=\$_flags
    fi
}

probe_cc cc "$cc"
cflags_filter=$_flags_filter
cflags_speed=$_cflags_speed
cflags_size=$_cflags_size
cflags_noopt=$_cflags_noopt
add_cflags $_flags $_cflags
cc_ldflags=$_ldflags
set_ccvars CC

probe_cc hostcc "$host_cc"
host_cflags_filter=$_flags_filter
add_host_cflags  $_flags $_cflags
set_ccvars HOSTCC

test -n "$cc_type" && enable $cc_type ||
    warn "Unknown C compiler $cc, unable to select optimal CFLAGS"

: ${as_default:=$cc}
: ${dep_cc_default:=$cc}
: ${ld_default:=$cc}
: ${host_ld_default:=$host_cc}
set_default ar as dep_cc ld host_ld

probe_cc as "$as"
asflags_filter=$_flags_filter
add_asflags $_flags $_cflags
set_ccvars AS

probe_cc ld "$ld"
ldflags_filter=$_flags_filter
add_ldflags $_flags $_ldflags
test "$cc_type" != "$ld_type" && add_ldflags $cc_ldflags
LD_O=${_ld_o-$LD_O}
LD_LIB=${_ld_lib-$LD_LIB}
LD_PATH=${_ld_path-$LD_PATH}

probe_cc hostld "$host_ld"
host_ldflags_filter=$_flags_filter
add_host_ldflags $_flags $_ldflags
HOSTLD_O=${_ld_o-$HOSTLD_O}

if [ -z "$CC_DEPFLAGS" ] && [ "$dep_cc" != "$cc" ]; then
    probe_cc depcc "$dep_cc"
    CCDEP=${_DEPCMD:-$DEPCMD}
    CCDEP_FLAGS=${_DEPFLAGS:=$DEPFLAGS}
    DEPCCFLAGS=$_flags
fi

if $ar 2>&1 | grep -q Microsoft; then
    arflags="-nologo"
    ar_o='-out:$@'
elif $ar 2>&1 | grep -q 'Texas Instruments'; then
    arflags="rq"
    ar_o='$@'
else
    arflags="rc"
    ar_o='$@'
fi

add_cflags $extra_cflags
add_cxxflags $extra_cxxflags
add_asflags $extra_cflags

if test -n "$sysroot"; then
    case "$cc_type" in
        gcc|llvm_gcc|clang)
            add_cppflags --sysroot="$sysroot"
            add_ldflags --sysroot="$sysroot"
        ;;
        tms470)
            add_cppflags -I"$sysinclude"
            add_ldflags  --sysroot="$sysroot"
        ;;
    esac
fi

if test "$cpu" = host; then
    enabled cross_compile && die "--cpu=host makes no sense when cross-compiling."

    case "$cc_type" in
        gcc|llvm_gcc)
            check_native(){
                $cc $1=native -v -c -o $TMPO $TMPC >$TMPE 2>&1 || return
                sed -n "/cc1.*$1=/{
                            s/.*$1=\\([^ ]*\\).*/\\1/
                            p
                            q
                        }" $TMPE
            }
            cpu=$(check_native -march || check_native -mcpu)
        ;;
    esac

    test "${cpu:-host}" = host && die "--cpu=host not supported with compiler $cc"
fi

# Deal with common $arch aliases
case "$arch" in
    aarch64|arm64)
        arch="aarch64"
    ;;
    arm*|iPad*)
        arch="arm"
    ;;
    mips*|IP*)
        arch="mips"
    ;;
    parisc*|hppa*)
        arch="parisc"
    ;;
    "Power Macintosh"|ppc*|powerpc*)
        arch="ppc"
    ;;
    s390|s390x)
        arch="s390"
    ;;
    sh4|sh)
        arch="sh4"
    ;;
    sun4u|sparc*)
        arch="sparc"
    ;;
    tilegx|tile-gx)
        arch="tilegx"
    ;;
    i[3-6]86|i86pc|BePC|x86pc|x86_64|x86_32|amd64)
        arch="x86"
    ;;
esac

is_in $arch $ARCH_LIST || warn "unknown architecture $arch"
enable $arch

# Add processor-specific flags
if enabled aarch64; then

    case $cpu in
        armv*)
            cpuflags="-march=$cpu"
        ;;
        *)
            cpuflags="-mcpu=$cpu"
        ;;
    esac

elif enabled alpha; then

    cpuflags="-mcpu=$cpu"

elif enabled arm; then

    check_arm_arch() {
        check_cpp_condition stddef.h \
            "defined __ARM_ARCH_${1}__ || defined __TARGET_ARCH_${2:-$1}" \
            $cpuflags
    }

    probe_arm_arch() {
        if   check_arm_arch 4;        then echo armv4;
        elif check_arm_arch 4T;       then echo armv4t;
        elif check_arm_arch 5;        then echo armv5;
        elif check_arm_arch 5E;       then echo armv5e;
        elif check_arm_arch 5T;       then echo armv5t;
        elif check_arm_arch 5TE;      then echo armv5te;
        elif check_arm_arch 5TEJ;     then echo armv5te;
        elif check_arm_arch 6;        then echo armv6;
        elif check_arm_arch 6J;       then echo armv6j;
        elif check_arm_arch 6K;       then echo armv6k;
        elif check_arm_arch 6Z;       then echo armv6z;
        elif check_arm_arch 6ZK;      then echo armv6zk;
        elif check_arm_arch 6T2;      then echo armv6t2;
        elif check_arm_arch 7;        then echo armv7;
        elif check_arm_arch 7A  7_A;  then echo armv7-a;
        elif check_arm_arch 7R  7_R;  then echo armv7-r;
        elif check_arm_arch 7M  7_M;  then echo armv7-m;
        elif check_arm_arch 7EM 7E_M; then echo armv7-m;
        elif check_arm_arch 8A  8_A;  then echo armv8-a;
        fi
    }

    [ "$cpu" = generic ] && cpu=$(probe_arm_arch)

    case $cpu in
        armv*)
            cpuflags="-march=$cpu"
            subarch=$(echo $cpu | sed 's/[^a-z0-9]//g')
        ;;
        *)
            cpuflags="-mcpu=$cpu"
            case $cpu in
                cortex-a*)                               subarch=armv7a  ;;
                cortex-r*)                               subarch=armv7r  ;;
                cortex-m*)                 enable thumb; subarch=armv7m  ;;
                arm11*)                                  subarch=armv6   ;;
                arm[79]*e*|arm9[24]6*|arm96*|arm102[26]) subarch=armv5te ;;
                armv4*|arm7*|arm9[24]*)                  subarch=armv4   ;;
                *)                             subarch=$(probe_arm_arch) ;;
            esac
        ;;
    esac

    case "$subarch" in
        armv5t*)    enable fast_clz                ;;
        armv[6-8]*) enable fast_clz fast_unaligned ;;
    esac

elif enabled avr32; then

    case $cpu in
        ap7[02]0[0-2])
            subarch="avr32_ap"
            cpuflags="-mpart=$cpu"
        ;;
        ap)
            subarch="avr32_ap"
            cpuflags="-march=$cpu"
        ;;
        uc3[ab]*)
            subarch="avr32_uc"
            cpuflags="-mcpu=$cpu"
        ;;
        uc)
            subarch="avr32_uc"
            cpuflags="-march=$cpu"
        ;;
    esac

elif enabled bfin; then

    cpuflags="-mcpu=$cpu"

elif enabled mips; then

    cpuflags="-march=$cpu"

    case $cpu in
        24kc)
            disable mipsfpu
            disable mipsdspr1
            disable mipsdspr2
        ;;
        24kf*)
            disable mipsdspr1
            disable mipsdspr2
        ;;
        24kec|34kc|1004kc)
            disable mipsfpu
            disable mipsdspr2
        ;;
        24kef*|34kf*|1004kf*)
            disable mipsdspr2
        ;;
        74kc)
            disable mipsfpu
        ;;
    esac

elif enabled ppc; then

    case $(tolower $cpu) in
        601|ppc601|powerpc601)
            cpuflags="-mcpu=601"
            disable altivec
        ;;
        603*|ppc603*|powerpc603*)
            cpuflags="-mcpu=603"
            disable altivec
        ;;
        604*|ppc604*|powerpc604*)
            cpuflags="-mcpu=604"
            disable altivec
        ;;
        g3|75*|ppc75*|powerpc75*)
            cpuflags="-mcpu=750"
            disable altivec
        ;;
        g4|745*|ppc745*|powerpc745*)
            cpuflags="-mcpu=7450"
        ;;
        74*|ppc74*|powerpc74*)
            cpuflags="-mcpu=7400"
        ;;
        g5|970|ppc970|powerpc970)
            cpuflags="-mcpu=970"
        ;;
        power[3-7]*)
            cpuflags="-mcpu=$cpu"
        ;;
        cell)
            cpuflags="-mcpu=cell"
            enable ldbrx
        ;;
        e500mc)
            cpuflags="-mcpu=e500mc"
            disable altivec
        ;;
        e500v2)
            cpuflags="-mcpu=8548 -mhard-float -mfloat-gprs=double"
            disable altivec
        ;;
        e500)
            cpuflags="-mcpu=8540 -mhard-float"
            disable altivec
        ;;
    esac

elif enabled sparc; then

    case $cpu in
        cypress|f93[04]|tsc701|sparcl*|supersparc|hypersparc|niagara|v[789])
            cpuflags="-mcpu=$cpu"
            disable vis
        ;;
        ultrasparc*|niagara[234])
            cpuflags="-mcpu=$cpu"
        ;;
    esac

elif enabled x86; then

    case $cpu in
        i[345]86|pentium)
            cpuflags="-march=$cpu"
            disable mmx
        ;;
        # targets that do NOT support conditional mov (cmov)
        pentium-mmx|k6|k6-[23]|winchip-c6|winchip2|c3)
            cpuflags="-march=$cpu"
            disable cmov
        ;;
        # targets that do support conditional mov (cmov)
        i686|pentiumpro|pentium[23]|pentium-m|athlon|athlon-tbird|athlon-4|athlon-[mx]p|athlon64*|k8*|opteron*|athlon-fx|core2|corei7*|amdfam10|barcelona|atom|bdver*)
            cpuflags="-march=$cpu"
            enable cmov
            enable fast_cmov
        ;;
        # targets that do support conditional mov but on which it's slow
        pentium4|pentium4m|prescott|nocona)
            cpuflags="-march=$cpu"
            enable cmov
            disable fast_cmov
        ;;
    esac

fi

if [ "$cpu" != generic ]; then
    add_cflags  $cpuflags
    add_asflags $cpuflags
fi

# compiler sanity check
check_exec <<EOF
int main(void){ return 0; }
EOF
if test "$?" != 0; then
    echo "$cc is unable to create an executable file."
    if test -z "$cross_prefix" && ! enabled cross_compile ; then
        echo "If $cc is a cross-compiler, use the --enable-cross-compile option."
        echo "Only do this if you know what cross compiling means."
    fi
    die "C compiler test failed."
fi

add_cppflags -D_ISOC99_SOURCE
add_cxxflags -D__STDC_CONSTANT_MACROS
check_cflags -std=c99
check_cc -D_FILE_OFFSET_BITS=64 <<EOF && add_cppflags -D_FILE_OFFSET_BITS=64
#include <stdlib.h>
EOF
check_cc -D_LARGEFILE_SOURCE <<EOF && add_cppflags -D_LARGEFILE_SOURCE
#include <stdlib.h>
EOF

check_host_cflags -std=c99
check_host_cflags -Wall

check_64bit(){
    arch32=$1
    arch64=$2
    expr=$3
    check_code cc "" "int test[2*($expr) - 1]" &&
        subarch=$arch64 || subarch=$arch32
}

case "$arch" in
    aarch64|alpha|ia64)
        spic=$shared
    ;;
    mips)
        check_64bit mips mips64 '_MIPS_SIM > 1'
        spic=$shared
    ;;
    parisc)
        check_64bit parisc parisc64 'sizeof(void *) > 4'
        spic=$shared
    ;;
    ppc)
        check_64bit ppc ppc64 'sizeof(void *) > 4'
        spic=$shared
    ;;
    sparc)
        check_64bit sparc sparc64 'sizeof(void *) > 4'
        spic=$shared
    ;;
    x86)
        check_64bit x86_32 x86_64 'sizeof(void *) > 4'
        if test "$subarch" = "x86_64"; then
            spic=$shared
        fi
    ;;
    ppc)
        check_cc <<EOF && subarch="ppc64"
        int test[(int)sizeof(char*) - 7];
EOF
    ;;
esac

enable $subarch
enabled spic && enable pic

# OS specific
case $target_os in
    haiku)
        prefix_default="/boot/common"
        network_extralibs="-lnetwork"
        host_libs=
        ;;
    sunos)
        FFSERVERLDFLAGS=""
        SHFLAGS='-shared -Wl,-h,$$(@F)'
        enabled x86 && SHFLAGS="-mimpure-text $SHFLAGS"
        network_extralibs="-lsocket -lnsl"
        add_cppflags -D__EXTENSIONS__ -D_XOPEN_SOURCE=600
        # When using suncc to build, the Solaris linker will mark
        # an executable with each instruction set encountered by
        # the Solaris assembler.  As our libraries contain their own
        # guards for processor-specific code, instead suppress
        # generation of the HWCAPS ELF section on Solaris x86 only.
        enabled_all suncc x86 && echo "hwcap_1 = OVERRIDE;" > mapfile && add_ldflags -Wl,-M,mapfile
        nm_default='nm -P -g'
        ;;
    netbsd)
        disable symver
        oss_indev_extralibs="-lossaudio"
        oss_outdev_extralibs="-lossaudio"
        enabled gcc || check_ldflags -Wl,-zmuldefs
        ;;
    openbsd|bitrig)
        disable symver
        SHFLAGS='-shared'
        SLIB_INSTALL_NAME='$(SLIBNAME).$(LIBMAJOR).$(LIBMINOR)'
        SLIB_INSTALL_LINKS=
        oss_indev_extralibs="-lossaudio"
        oss_outdev_extralibs="-lossaudio"
        ;;
    dragonfly)
        disable symver
        ;;
    freebsd)
        ;;
    bsd/os)
        add_extralibs -lpoll -lgnugetopt
        strip="strip -d"
        ;;
    darwin)
        gas="gas-preprocessor.pl $cc"
        enabled ppc && add_asflags -force_cpusubtype_ALL
        SHFLAGS='-dynamiclib -Wl,-single_module -Wl,-install_name,$(SHLIBDIR)/$(SLIBNAME_WITH_MAJOR),-current_version,$(LIBVERSION),-compatibility_version,$(LIBMAJOR)'
        enabled x86_32 && append SHFLAGS -Wl,-read_only_relocs,suppress
        strip="${strip} -x"
        add_ldflags -Wl,-dynamic,-search_paths_first
        SLIBSUF=".dylib"
        SLIBNAME_WITH_VERSION='$(SLIBPREF)$(FULLNAME).$(LIBVERSION)$(SLIBSUF)'
        SLIBNAME_WITH_MAJOR='$(SLIBPREF)$(FULLNAME).$(LIBMAJOR)$(SLIBSUF)'
        FFSERVERLDFLAGS=-Wl,-bind_at_load
        objformat="macho"
        enabled x86_64 && objformat="macho64"
        enabled_any pic shared ||
            { check_cflags -mdynamic-no-pic && add_asflags -mdynamic-no-pic; }
        ;;
    mingw32*)
        if test $target_os = "mingw32ce"; then
            disable network
        else
            target_os=mingw32
        fi
        LIBTARGET=i386
        if enabled x86_64; then
            LIBTARGET="i386:x86-64"
        elif enabled arm; then
            LIBTARGET=arm-wince
        fi
        shlibdir_default="$bindir_default"
        SLIBPREF=""
        SLIBSUF=".dll"
        SLIBNAME_WITH_VERSION='$(SLIBPREF)$(FULLNAME)-$(LIBVERSION)$(SLIBSUF)'
        SLIBNAME_WITH_MAJOR='$(SLIBPREF)$(FULLNAME)-$(LIBMAJOR)$(SLIBSUF)'
        dlltool="${cross_prefix}dlltool"
        if check_cmd lib.exe -list; then
            SLIB_EXTRA_CMD=-'sed -e "s/ @[^ ]*//" $$(@:$(SLIBSUF)=.orig.def) > $$(@:$(SLIBSUF)=.def); lib.exe /machine:$(LIBTARGET) /def:$$(@:$(SLIBSUF)=.def) /out:$(SUBDIR)$(SLIBNAME:$(SLIBSUF)=.lib)'
            if enabled x86_64; then
                LIBTARGET=x64
            fi
        elif check_cmd $dlltool --version; then
            SLIB_EXTRA_CMD=-'sed -e "s/ @[^ ]*//" $$(@:$(SLIBSUF)=.orig.def) > $$(@:$(SLIBSUF)=.def); $(DLLTOOL) -m $(LIBTARGET) -d $$(@:$(SLIBSUF)=.def) -l $(SUBDIR)$(SLIBNAME:$(SLIBSUF)=.lib) -D $(SLIBNAME_WITH_MAJOR)'
        fi
        SLIB_INSTALL_NAME='$(SLIBNAME_WITH_MAJOR)'
        SLIB_INSTALL_LINKS=
        SLIB_INSTALL_EXTRA_SHLIB='$(SLIBNAME:$(SLIBSUF)=.lib)'
        SLIB_INSTALL_EXTRA_LIB='lib$(SLIBNAME:$(SLIBSUF)=.dll.a) $(SLIBNAME_WITH_MAJOR:$(SLIBSUF)=.def)'
        SHFLAGS='-shared -Wl,--output-def,$$(@:$(SLIBSUF)=.orig.def) -Wl,--out-implib,$(SUBDIR)lib$(SLIBNAME:$(SLIBSUF)=.dll.a) -Wl,--enable-runtime-pseudo-reloc -Wl,--enable-auto-image-base'
        objformat="win32"
        ranlib=:
        enable dos_paths
        ;;
    win32|win64)
        if enabled shared; then
            # Link to the import library instead of the normal static library
            # for shared libs.
            LD_LIB='%.lib'
            # Cannot build shared and static libraries at the same time with
            # MSVC.
            disable static
        fi
        shlibdir_default="$bindir_default"
        SLIBPREF=""
        SLIBSUF=".dll"
        SLIBNAME_WITH_VERSION='$(SLIBPREF)$(FULLNAME)-$(LIBVERSION)$(SLIBSUF)'
        SLIBNAME_WITH_MAJOR='$(SLIBPREF)$(FULLNAME)-$(LIBMAJOR)$(SLIBSUF)'
        SLIB_CREATE_DEF_CMD='makedef $(SUBDIR)lib$(NAME).ver $(OBJS) > $$(@:$(SLIBSUF)=.def)'
        SLIB_INSTALL_NAME='$(SLIBNAME_WITH_MAJOR)'
        SLIB_INSTALL_LINKS=
        SLIB_INSTALL_EXTRA_SHLIB='$(SLIBNAME:$(SLIBSUF)=.lib)'
        SLIB_INSTALL_EXTRA_LIB='$(SLIBNAME_WITH_MAJOR:$(SLIBSUF)=.def)'
        SHFLAGS='-dll -def:$$(@:$(SLIBSUF)=.def) -implib:$(SUBDIR)$(SLIBNAME:$(SLIBSUF)=.lib)'
        objformat="win32"
        ranlib=:
        enable dos_paths
        ;;
    cygwin*)
        target_os=cygwin
        shlibdir_default="$bindir_default"
        SLIBPREF="cyg"
        SLIBSUF=".dll"
        SLIBNAME_WITH_VERSION='$(SLIBPREF)$(FULLNAME)-$(LIBVERSION)$(SLIBSUF)'
        SLIBNAME_WITH_MAJOR='$(SLIBPREF)$(FULLNAME)-$(LIBMAJOR)$(SLIBSUF)'
        SLIB_INSTALL_NAME='$(SLIBNAME_WITH_MAJOR)'
        SLIB_INSTALL_LINKS=
        SLIB_INSTALL_EXTRA_LIB='lib$(FULLNAME).dll.a'
        SHFLAGS='-shared -Wl,--out-implib,$(SUBDIR)lib$(FULLNAME).dll.a'
        objformat="win32"
        enable dos_paths
        ;;
    *-dos|freedos|opendos)
        network_extralibs="-lsocket"
        objformat="coff"
        enable dos_paths
        add_cppflags -U__STRICT_ANSI__
        ;;
    linux)
        enable dv1394
        ;;
    irix*)
        target_os=irix
        ranlib="echo ignoring ranlib"
        ;;
    os/2*)
        strip="lxlite -CS"
        ln_s="cp -f"
        objformat="aout"
        add_cppflags -D_GNU_SOURCE
        add_ldflags -Zomf -Zbin-files -Zargs-wild -Zmap
        SHFLAGS='$(SUBDIR)$(NAME).def -Zdll -Zomf'
        FFSERVERLDFLAGS=""
        LIBSUF="_s.a"
        SLIBPREF=""
        SLIBSUF=".dll"
        SLIBNAME_WITH_VERSION='$(SLIBPREF)$(NAME)-$(LIBVERSION)$(SLIBSUF)'
        SLIBNAME_WITH_MAJOR='$(SLIBPREF)$(shell echo $(NAME) | cut -c1-6)$(LIBMAJOR)$(SLIBSUF)'
        SLIB_CREATE_DEF_CMD='echo LIBRARY $(SLIBNAME_WITH_MAJOR) INITINSTANCE TERMINSTANCE > $(SUBDIR)$(NAME).def; \
            echo PROTMODE >> $(SUBDIR)$(NAME).def; \
            echo CODE PRELOAD MOVEABLE DISCARDABLE >> $(SUBDIR)$(NAME).def; \
            echo DATA PRELOAD MOVEABLE MULTIPLE NONSHARED >> $(SUBDIR)$(NAME).def; \
            echo EXPORTS >> $(SUBDIR)$(NAME).def; \
            emxexp -o $(OBJS) >> $(SUBDIR)$(NAME).def'
        SLIB_EXTRA_CMD='emximp -o $(SUBDIR)$(LIBPREF)$(NAME)_dll.a $(SUBDIR)$(NAME).def; \
            emximp -o $(SUBDIR)$(LIBPREF)$(NAME)_dll.lib $(SUBDIR)$(NAME).def;'
        SLIB_INSTALL_EXTRA_LIB='$(LIBPREF)$(NAME)_dll.a $(LIBPREF)$(NAME)_dll.lib'
        enable dos_paths
        enable_weak os2threads
        ;;
    gnu/kfreebsd)
        add_cppflags -D_BSD_SOURCE
        ;;
    gnu)
        ;;
    qnx)
        add_cppflags -D_QNX_SOURCE
        network_extralibs="-lsocket"
        ;;
    symbian)
        SLIBSUF=".dll"
        enable dos_paths
        add_cflags --include=$sysinclude/gcce/gcce.h -fvisibility=default
        add_cppflags -D__GCCE__ -D__SYMBIAN32__ -DSYMBIAN_OE_POSIX_SIGNALS
        add_ldflags -Wl,--target1-abs,--no-undefined \
                    -Wl,-Ttext,0x80000,-Tdata,0x1000000 -shared \
                    -Wl,--entry=_E32Startup -Wl,-u,_E32Startup
        add_extralibs -l:eexe.lib -l:usrt2_2.lib -l:dfpaeabi.dso \
                      -l:drtaeabi.dso -l:scppnwdl.dso -lsupc++ -lgcc \
                      -l:libc.dso -l:libm.dso -l:euser.dso -l:libcrt0.lib
        ;;
    osf1)
        add_cppflags -D_OSF_SOURCE -D_POSIX_PII -D_REENTRANT
        FFSERVERLDFLAGS=
        ;;
    minix)
        ;;
    plan9)
        add_cppflags -D_C99_SNPRINTF_EXTENSION  \
                     -D_REENTRANT_SOURCE        \
                     -D_RESEARCH_SOURCE         \
                     -DFD_SETSIZE=96            \
                     -DHAVE_SOCK_OPTS
        add_compat strtod.o strtod=avpriv_strtod
        network_extralibs='-lbsd'
        exeobjs=compat/plan9/main.o
        disable ffserver
        cp_f='cp'
        ;;
    none)
        ;;
    *)
        die "Unknown OS '$target_os'."
        ;;
esac

# determine libc flavour

# uclibc defines __GLIBC__, so it needs to be checked before glibc.
if check_cpp_condition features.h "defined __UCLIBC__"; then
    libc_type=uclibc
    add_cppflags -D_POSIX_C_SOURCE=200112 -D_XOPEN_SOURCE=600
elif check_cpp_condition features.h "defined __GLIBC__"; then
    libc_type=glibc
    add_cppflags -D_POSIX_C_SOURCE=200112 -D_XOPEN_SOURCE=600
# MinGW headers can be installed on Cygwin, so check for newlib first.
elif check_cpp_condition newlib.h "defined _NEWLIB_VERSION"; then
    libc_type=newlib
    add_cppflags -U__STRICT_ANSI__
elif check_header _mingw.h; then
    libc_type=mingw
    check_cpp_condition _mingw.h \
        "defined (__MINGW64_VERSION_MAJOR) || (__MINGW32_MAJOR_VERSION > 3) || \
            (__MINGW32_MAJOR_VERSION == 3 && __MINGW32_MINOR_VERSION >= 15)" ||
        die "ERROR: MinGW runtime version must be >= 3.15."
    add_cppflags -U__STRICT_ANSI__
    if check_cpp_condition _mingw.h "defined(__MINGW64_VERSION_MAJOR) && \
            __MINGW64_VERSION_MAJOR < 3"; then
        add_compat msvcrt/snprintf.o
        add_cflags "-include $source_path/compat/msvcrt/snprintf.h"
    fi
elif check_func_headers stdlib.h _get_doserrno; then
    libc_type=msvcrt
    add_compat strtod.o strtod=avpriv_strtod
    add_compat msvcrt/snprintf.o snprintf=avpriv_snprintf   \
                                 _snprintf=avpriv_snprintf  \
                                 vsnprintf=avpriv_vsnprintf
elif check_cpp_condition stddef.h "defined __KLIBC__"; then
    libc_type=klibc
fi

test -n "$libc_type" && enable $libc_type

# hacks for compiler/libc/os combinations

if enabled_all tms470 glibc; then
    CPPFLAGS="-I${source_path}/compat/tms470 ${CPPFLAGS}"
    add_cppflags -D__USER_LABEL_PREFIX__=
    add_cppflags -D__builtin_memset=memset
    add_cppflags -D__gnuc_va_list=va_list -D_VA_LIST_DEFINED
    add_cflags   -pds=48    # incompatible redefinition of macro
fi

if enabled_all ccc glibc; then
    add_ldflags -Wl,-z,now  # calls to libots crash without this
fi

esc(){
    echo "$*" | sed 's/%/%25/g;s/:/%3a/g'
}

echo "config:$arch:$subarch:$cpu:$target_os:$(esc $cc_ident):$(esc $FFMPEG_CONFIGURATION)" >config.fate

check_cpp_condition stdlib.h "defined(__PIC__) || defined(__pic__) || defined(PIC)" && enable pic

set_default $PATHS_LIST
set_default nm

# we need to build at least one lib type
if ! enabled_any static shared; then
    cat <<EOF
At least one library type must be built.
Specify --enable-static to build the static libraries or --enable-shared to
build the shared libraries as well. To only build the shared libraries specify
--disable-static in addition to --enable-shared.
EOF
    exit 1;
fi

die_license_disabled() {
    enabled $1 || { enabled $2 && die "$2 is $1 and --enable-$1 is not specified."; }
}

die_license_disabled_gpl() {
    enabled $1 || { enabled $2 && die "$2 is incompatible with the gpl and --enable-$1 is not specified."; }
}

die_license_disabled gpl libcdio
die_license_disabled gpl libutvideo
die_license_disabled gpl libx264
die_license_disabled gpl libxavs
die_license_disabled gpl libxvid
die_license_disabled gpl x11grab

die_license_disabled nonfree libaacplus
die_license_disabled nonfree libfaac
enabled gpl && die_license_disabled_gpl nonfree libfdk_aac
enabled gpl && die_license_disabled_gpl nonfree openssl

die_license_disabled version3 libopencore_amrnb
die_license_disabled version3 libopencore_amrwb
die_license_disabled version3 libvo_aacenc
die_license_disabled version3 libvo_amrwbenc

enabled version3 && { enabled gpl && enable gplv3 || enable lgplv3; }

disabled optimizations || check_cflags -fomit-frame-pointer

enable_pic() {
    enable pic
    add_cppflags -DPIC
    add_cflags   -fPIC
    add_asflags  -fPIC
}

enabled pic && enable_pic

check_cc <<EOF || die "Symbol mangling check failed."
int ff_extern;
EOF
sym=$($nm $TMPO | awk '/ff_extern/{ print substr($0, match($0, /[^ \t]*ff_extern/)) }')
extern_prefix=${sym%%ff_extern*}

check_cc <<EOF && enable_weak inline_asm
void foo(void) { __asm__ volatile ("" ::); }
EOF

_restrict=
for restrict_keyword in restrict __restrict__ __restrict; do
    check_cc <<EOF && _restrict=$restrict_keyword && break
void foo(char * $restrict_keyword p);
EOF
done

check_cc <<EOF && enable attribute_packed
struct { int x; } __attribute__((packed)) x;
EOF

check_cc <<EOF && enable attribute_may_alias
union { int x; } __attribute__((may_alias)) x;
EOF

check_cc <<EOF || die "endian test failed"
unsigned int endian = 'B' << 24 | 'I' << 16 | 'G' << 8 | 'E';
EOF
od -t x1 $TMPO | grep -q '42 *49 *47 *45' && enable bigendian

if enabled alpha; then

    check_cflags -mieee

elif enabled arm; then

    check_cpp_condition stddef.h "defined __thumb__" && check_cc <<EOF && enable_weak thumb
float func(float a, float b){ return a+b; }
EOF

    enabled thumb && check_cflags -mthumb || check_cflags -marm
    nogas=die

    if     check_cpp_condition stddef.h "defined __ARM_PCS_VFP"; then
        enable vfp_args
    elif ! check_cpp_condition stddef.h "defined __ARM_PCS || defined __SOFTFP__"; then
        case "${cross_prefix:-$cc}" in
            *hardfloat*)         enable vfp_args;   fpabi=vfp ;;
            *) check_ld "cc" <<EOF && enable vfp_args && fpabi=vfp || fpabi=soft ;;
__asm__ (".eabi_attribute 28, 1");
int main(void) { return 0; }
EOF
        esac
        warn "Compiler does not indicate floating-point ABI, guessing $fpabi."
    fi

    enabled armv5te && check_insn armv5te 'qadd r0, r0, r0'
    enabled armv6   && check_insn armv6   'sadd16 r0, r0, r0'
    enabled armv6t2 && check_insn armv6t2 'movt r0, #0'
    enabled neon    && check_insn neon    'vadd.i16 q0, q0, q0'
    enabled vfp     && check_insn vfp     'fadds s0, s0, s0'
    enabled vfpv3   && check_insn vfpv3   'vmov.f32 s0, #1.0'

    [ $target_os = linux ] ||
        map 'enabled_any ${v}_external ${v}_inline || disable $v' \
            $ARCH_EXT_LIST_ARM

    check_inline_asm asm_mod_q '"add r0, %Q0, %R0" :: "r"((long long)0)'
    check_inline_asm asm_mod_y '"vmul.i32 d0, d0, %y0" :: "x"(0)'

    enabled_all armv6t2 shared !pic && enable_pic

elif enabled mips; then

    check_inline_asm loongson '"dmult.g $1, $2, $3"'
    enabled mips32r2  && add_cflags "-mips32r2" && add_asflags "-mips32r2" &&
     check_inline_asm mips32r2  '"rotr $t0, $t1, 1"'
    enabled mipsdspr1 && add_cflags "-mdsp" && add_asflags "-mdsp" &&
     check_inline_asm mipsdspr1 '"addu.qb $t0, $t1, $t2"'
    enabled mipsdspr2 && add_cflags "-mdspr2" && add_asflags "-mdspr2" &&
     check_inline_asm mipsdspr2 '"absq_s.qb $t0, $t1"'
    enabled mipsfpu   && add_cflags "-mhard-float" && add_asflags "-mhard-float" &&
     check_inline_asm mipsfpu   '"madd.d $f0, $f2, $f4, $f6"'

elif enabled parisc; then

    if enabled gcc; then
        case $($cc -dumpversion) in
            4.[3-8].*) check_cflags -fno-optimize-sibling-calls ;;
        esac
    fi

elif enabled ppc; then

    enable local_aligned_8 local_aligned_16

    check_inline_asm dcbzl     '"dcbzl 0, %0" :: "r"(0)'
    check_inline_asm ibm_asm   '"add 0, 0, 0"'
    check_inline_asm ppc4xx    '"maclhw r10, r11, r12"'
    check_inline_asm xform_asm '"lwzx %1, %y0" :: "Z"(*(int*)0), "r"(0)'

    # AltiVec flags: The FSF version of GCC differs from the Apple version
    if enabled altivec; then
        nogas=warn
        check_cflags -maltivec -mabi=altivec &&
        { check_header altivec.h && inc_altivec_h="#include <altivec.h>" ; } ||
        check_cflags -faltivec

        # check if our compiler supports Motorola AltiVec C API
        check_cc <<EOF || disable altivec
$inc_altivec_h
int main(void) {
    vector signed int v1 = (vector signed int) { 0 };
    vector signed int v2 = (vector signed int) { 1 };
    v1 = vec_add(v1, v2);
    return 0;
}
EOF

        enabled altivec || warn "Altivec disabled, possibly missing --cpu flag"
    fi

elif enabled sparc; then

    enabled vis && check_inline_asm vis '"pdist %f0, %f0, %f0"'

elif enabled x86; then

    check_builtin rdtsc    intrin.h   "__rdtsc()"
    check_builtin mm_empty mmintrin.h "_mm_empty()"

    enable local_aligned_8 local_aligned_16

    # check whether EBP is available on x86
    # As 'i' is stored on the stack, this program will crash
    # if the base pointer is used to access it because the
    # base pointer is cleared in the inline assembly code.
    check_exec_crash <<EOF && enable ebp_available
volatile int i=0;
__asm__ volatile ("xorl %%ebp, %%ebp" ::: "%ebp");
return i;
EOF

    # check whether EBX is available on x86
    check_inline_asm ebx_available '""::"b"(0)' &&
        check_inline_asm ebx_available '"":::"%ebx"'

    # check whether xmm clobbers are supported
    check_inline_asm xmm_clobbers '"":::"%xmm0"'

    # check whether binutils is new enough to compile SSSE3/MMXEXT
    enabled ssse3  && check_inline_asm ssse3_inline  '"pabsw %xmm0, %xmm0"'
    enabled mmxext && check_inline_asm mmxext_inline '"pmaxub %mm0, %mm1"'

    if ! disabled_any asm mmx yasm; then
        if check_cmd $yasmexe --version; then
            enabled x86_64 && yasm_extra="-m amd64"
            yasm_debug="-g dwarf2"
        elif check_cmd nasm -v; then
            yasmexe=nasm
            yasm_debug="-g -F dwarf"
            enabled x86_64 && test "$objformat" = elf && objformat=elf64
        fi

        YASMFLAGS="-f $objformat $yasm_extra"
        enabled pic               && append YASMFLAGS "-DPIC"
        test -n "$extern_prefix"  && append YASMFLAGS "-DPREFIX"
        case "$objformat" in
            elf*) enabled debug && append YASMFLAGS $yasm_debug ;;
        esac

        check_yasm "pextrd [eax], xmm0, 1" && enable yasm ||
            die "yasm not found, use --disable-yasm for a crippled build"
        check_yasm "vextractf128 xmm0, ymm0, 0"      || disable avx_external
        check_yasm "vfmaddps ymm0, ymm1, ymm2, ymm3" || disable fma4_external
        check_yasm "CPU amdnop" && enable cpunop
    fi

    case "$cpu" in
        athlon*|opteron*|k8*|pentium|pentium-mmx|prescott|nocona|atom|geode)
            disable fast_clz
        ;;
    esac

fi

if enabled asm; then
    as=${gas:=$as}
    check_as <<EOF && enable gnu_as || \
        $nogas "GNU assembler not found, install gas-preprocessor"
.macro m n
\n: .int 0
.endm
m x
EOF
fi

check_ldflags -Wl,--as-needed

if check_func dlopen; then
    ldl=
elif check_func dlopen -ldl; then
    ldl=-ldl
fi

if ! disabled network; then
    check_type "sys/types.h sys/socket.h" socklen_t
    check_type netdb.h "struct addrinfo"
    check_type netinet/in.h "struct group_source_req" -D_BSD_SOURCE
    check_type netinet/in.h "struct ip_mreq_source" -D_BSD_SOURCE
    check_type netinet/in.h "struct ipv6_mreq" -D_DARWIN_C_SOURCE
    check_type netinet/in.h "struct sockaddr_in6"
    check_type poll.h "struct pollfd"
    check_type "sys/types.h sys/socket.h" "struct sockaddr_storage"
    check_struct "sys/types.h sys/socket.h" "struct sockaddr" sa_len
    check_type netinet/sctp.h "struct sctp_event_subscribe"
    check_func getaddrinfo $network_extralibs
    check_func getservbyport $network_extralibs
    # Prefer arpa/inet.h over winsock2
    if check_header arpa/inet.h ; then
        check_func closesocket
    elif check_header winsock2.h ; then
        check_func_headers winsock2.h closesocket -lws2 &&
            network_extralibs="-lws2" ||
        { check_func_headers winsock2.h closesocket -lws2_32 &&
            network_extralibs="-lws2_32"; }
        check_func_headers ws2tcpip.h getaddrinfo $network_extralibs
        check_type ws2tcpip.h socklen_t
        check_type ws2tcpip.h "struct addrinfo"
        check_type ws2tcpip.h "struct group_source_req"
        check_type ws2tcpip.h "struct ip_mreq_source"
        check_type ws2tcpip.h "struct ipv6_mreq"
        check_type winsock2.h "struct pollfd"
        check_type ws2tcpip.h "struct sockaddr_in6"
        check_type ws2tcpip.h "struct sockaddr_storage"
        check_struct winsock2.h "struct sockaddr" sa_len
    else
        disable network
    fi
fi

# Solaris has nanosleep in -lrt, OpenSolaris no longer needs that
check_func nanosleep || { check_func nanosleep -lrt && add_extralibs -lrt; }

check_func  access
check_func  clock_gettime || { check_func clock_gettime -lrt && add_extralibs -lrt; }
check_func  fcntl
check_func  fork
check_func  gethrtime
check_func  getopt
check_func  getrusage
check_struct "sys/time.h sys/resource.h" "struct rusage" ru_maxrss
check_func  gettimeofday
check_func  inet_aton $network_extralibs
check_func  isatty
check_func  localtime_r
check_func  ${malloc_prefix}memalign            && enable memalign
check_func  mkstemp
check_func  mmap
check_func  mprotect
check_func  ${malloc_prefix}posix_memalign      && enable posix_memalign
check_func_headers malloc.h _aligned_malloc     && enable aligned_malloc
check_func  setrlimit
check_func  strerror_r
check_func  sched_getaffinity
check_builtin sync_val_compare_and_swap "" "int *ptr; int oldval, newval; __sync_val_compare_and_swap(ptr, oldval, newval)"
check_builtin machine_rw_barrier mbarrier.h "__machine_rw_barrier()"
check_builtin atomic_cas_ptr atomic.h "void **ptr; void *oldval, *newval; atomic_cas_ptr(ptr, oldval, newval)"
check_builtin MemoryBarrier windows.h "MemoryBarrier()"
check_func  sysconf
check_func  sysctl
check_func  usleep
check_func_headers conio.h kbhit
check_func_headers windows.h PeekNamedPipe
check_func_headers io.h setmode
check_func_headers lzo/lzo1x.h lzo1x_999_compress
check_lib2 "windows.h shellapi.h" CommandLineToArgvW -lshell32
check_lib2 "windows.h wincrypt.h" CryptGenRandom -ladvapi32
check_lib2 "windows.h psapi.h" GetProcessMemoryInfo -lpsapi
check_func_headers windows.h GetProcessAffinityMask
check_func_headers windows.h GetProcessTimes
check_func_headers windows.h GetSystemTimeAsFileTime
check_func_headers windows.h MapViewOfFile
check_func_headers windows.h SetConsoleTextAttribute
check_func_headers windows.h Sleep
check_func_headers windows.h VirtualAlloc
check_func_headers glob.h glob

check_header direct.h
check_header dlfcn.h
check_header dxva.h
check_header dxva2api.h -D_WIN32_WINNT=0x0600
check_header io.h
check_header libcrystalhd/libcrystalhd_if.h
check_header malloc.h
check_header poll.h
check_header sys/mman.h
check_header sys/param.h
check_header sys/resource.h
check_header sys/select.h
check_header sys/time.h
check_header termios.h
check_header unistd.h
check_header vdpau/vdpau.h
check_header vdpau/vdpau_x11.h
check_header VideoDecodeAcceleration/VDADecoder.h
check_header windows.h
check_header X11/extensions/XvMClib.h
check_header asm/types.h

disabled  zlib || check_lib   zlib.h      zlibVersion -lz   || disable  zlib
disabled bzlib || check_lib2 bzlib.h BZ2_bzlibVersion -lbz2 || disable bzlib

if ! disabled w32threads && ! enabled pthreads; then
    check_func_headers "windows.h process.h" _beginthreadex && enable w32threads
fi

# check for some common methods of building with pthread support
# do this before the optional library checks as some of them require pthreads
if ! disabled pthreads && ! enabled w32threads && ! enabled os2threads; then
    enable pthreads
    if check_func pthread_create; then
        :
    elif check_func pthread_create -pthread; then
        add_cflags -pthread
        add_extralibs -pthread
    elif check_func pthread_create -pthreads; then
        add_cflags -pthreads
        add_extralibs -pthreads
    elif check_func pthread_create -lpthreadGC2; then
        add_extralibs -lpthreadGC2
    elif ! check_lib pthread.h pthread_create -lpthread; then
        disable pthreads
    fi
fi

for thread in $THREADS_LIST; do
    if enabled $thread; then
        test -n "$thread_type" &&
            die "ERROR: Only one thread type must be selected." ||
            thread_type="$thread"
    fi
done

if enabled pthreads; then
  check_func pthread_cancel
fi

enabled sync_val_compare_and_swap && enable atomics_gcc
enabled machine_rw_barrier && enabled atomic_cas_ptr && enable atomics_suncc
enabled MemoryBarrier && enable atomics_win32

check_lib math.h sin -lm && LIBM="-lm"
disabled crystalhd || check_lib libcrystalhd/libcrystalhd_if.h DtsCrystalHDVersion -lcrystalhd || disable crystalhd
enabled vaapi && require vaapi va/va.h vaInitialize -lva

atan2f_args=2
ldexpf_args=2
powf_args=2

for func in $MATH_FUNCS; do
    eval check_mathfunc $func \${${func}_args:-1}
done

# these are off by default, so fail if requested and not available
enabled avisynth   && { { check_lib2 "windows.h" LoadLibrary; } ||
                        { check_lib2 "dlfcn.h" dlopen -ldl; } ||
                        die "ERROR: LoadLibrary/dlopen not found for avisynth"; }
enabled fontconfig && require_pkg_config fontconfig "fontconfig/fontconfig.h" FcInit
enabled frei0r     && { check_header frei0r.h || die "ERROR: frei0r.h header not found"; }
enabled gnutls     && require_pkg_config gnutls gnutls/gnutls.h gnutls_global_init
enabled libiec61883 && require libiec61883 libiec61883/iec61883.h iec61883_cmp_connect -lraw1394 -lavc1394 -lrom1394 -liec61883
enabled libaacplus && require  "libaacplus >= 2.0.0" aacplus.h aacplusEncOpen -laacplus
enabled libass     && require_pkg_config libass ass/ass.h ass_library_init
enabled libbluray  && require libbluray libbluray/bluray.h bd_open -lbluray
enabled libcelt    && require libcelt celt/celt.h celt_decode -lcelt0 &&
                      { check_lib celt/celt.h celt_decoder_create_custom -lcelt0 ||
                        die "ERROR: libcelt must be installed and version must be >= 0.11.0."; }
enabled libcaca    && require_pkg_config caca caca.h caca_create_canvas
enabled libfaac    && require2 libfaac "stdint.h faac.h" faacEncGetVersion -lfaac
enabled libfdk_aac && require  libfdk_aac fdk-aac/aacenc_lib.h aacEncOpen -lfdk-aac
flite_libs="-lflite_cmu_time_awb -lflite_cmu_us_awb -lflite_cmu_us_kal -lflite_cmu_us_kal16 -lflite_cmu_us_rms -lflite_cmu_us_slt -lflite_usenglish -lflite_cmulex -lflite"
enabled libflite   && require2 libflite "flite/flite.h" flite_init $flite_libs
enabled libfreetype && require_pkg_config freetype2 "ft2build.h freetype/freetype.h" FT_Init_FreeType
enabled libgsm     && { for gsm_hdr in "gsm.h" "gsm/gsm.h"; do
                            check_lib "${gsm_hdr}" gsm_create -lgsm && break;
                        done || die "ERROR: libgsm not found"; }
enabled libilbc    && require  libilbc ilbc.h WebRtcIlbcfix_InitDecode -lilbc
enabled libmodplug && require  libmodplug libmodplug/modplug.h ModPlug_Load -lmodplug
enabled libmp3lame && require  "libmp3lame >= 3.98.3" lame/lame.h lame_set_VBR_quality -lmp3lame
enabled libnut     && require  libnut libnut.h nut_demuxer_init -lnut
enabled libopencore_amrnb  && require libopencore_amrnb opencore-amrnb/interf_dec.h Decoder_Interface_init -lopencore-amrnb
enabled libopencore_amrwb  && require libopencore_amrwb opencore-amrwb/dec_if.h D_IF_init -lopencore-amrwb
enabled libopencv  && require_pkg_config opencv opencv/cxcore.h cvCreateImageHeader
enabled libopenjpeg && { check_lib openjpeg-1.5/openjpeg.h opj_version -lopenjpeg ||
                         check_lib openjpeg.h opj_version -lopenjpeg ||
                         die "ERROR: libopenjpeg not found"; }
enabled libopus    && require_pkg_config opus opus_multistream.h opus_multistream_decoder_create
enabled libpulse && require_pkg_config libpulse-simple pulse/simple.h pa_simple_new
enabled librtmp    && require_pkg_config librtmp librtmp/rtmp.h RTMP_Socket
enabled libschroedinger && require_pkg_config schroedinger-1.0 schroedinger/schro.h schro_init
enabled libsoxr    && require  libsoxr soxr.h soxr_create -lsoxr
enabled libspeex   && require  libspeex speex/speex.h speex_decoder_init -lspeex
enabled libstagefright_h264  && require_cpp libstagefright_h264 "binder/ProcessState.h media/stagefright/MetaData.h
    media/stagefright/MediaBufferGroup.h media/stagefright/MediaDebug.h media/stagefright/MediaDefs.h
    media/stagefright/OMXClient.h media/stagefright/OMXCodec.h" android::OMXClient -lstagefright -lmedia -lutils -lbinder -lgnustl_static
enabled libtheora  && require  libtheora theora/theoraenc.h th_info_init -ltheoraenc -ltheoradec -logg
enabled libtwolame && require  libtwolame twolame.h twolame_init -ltwolame &&
                      { check_lib twolame.h twolame_encode_buffer_float32_interleaved -ltwolame ||
                        die "ERROR: libtwolame must be installed and version must be >= 0.3.10"; }
enabled libutvideo    && require_cpp utvideo "stdint.h stdlib.h utvideo/utvideo.h utvideo/Codec.h" 'CCodec*' -lutvideo -lstdc++
enabled libv4l2    && require_pkg_config libv4l2 libv4l2.h v4l2_ioctl
enabled libvo_aacenc && require libvo_aacenc vo-aacenc/voAAC.h voGetAACEncAPI -lvo-aacenc
enabled libvo_amrwbenc && require libvo_amrwbenc vo-amrwbenc/enc_if.h E_IF_init -lvo-amrwbenc
enabled libvorbis  && require  libvorbis vorbis/vorbisenc.h vorbis_info_init -lvorbisenc -lvorbis -logg
enabled libvpx     && {
    enabled libvpx_vp8_decoder && { check_lib2 "vpx/vpx_decoder.h vpx/vp8dx.h" vpx_codec_dec_init_ver -lvpx ||
                                die "ERROR: libvpx decoder version must be >=0.9.1"; }
    enabled libvpx_vp8_encoder && { check_lib2 "vpx/vpx_encoder.h vpx/vp8cx.h" "vpx_codec_enc_init_ver VP8E_SET_MAX_INTRA_BITRATE_PCT" -lvpx ||
                                die "ERROR: libvpx encoder version must be >=0.9.7"; }
    enabled libvpx_vp9_decoder && { check_lib2 "vpx/vpx_decoder.h vpx/vp8dx.h" "vpx_codec_vp9_dx" -lvpx || disable libvpx_vp9_decoder;  }
    enabled libvpx_vp9_encoder && { check_lib2 "vpx/vpx_encoder.h vpx/vp8cx.h" "vpx_codec_vp9_cx" -lvpx || disable libvpx_vp9_encoder; } }
enabled libx264    && require  libx264 x264.h x264_encoder_encode -lx264 &&
                      { check_cpp_condition x264.h "X264_BUILD >= 118" ||
                        die "ERROR: libx264 must be installed and version must be >= 0.118."; }
enabled libxavs    && require  libxavs xavs.h xavs_encoder_encode -lxavs
enabled libxvid    && require  libxvid xvid.h xvid_global -lxvidcore
enabled openal     && { { for al_libs in "${OPENAL_LIBS}" "-lopenal" "-lOpenAL32"; do
                        check_lib 'AL/al.h' alGetError "${al_libs}" && break; done } ||
                        die "ERROR: openal not found"; } &&
                      { check_cpp_condition "AL/al.h" "defined(AL_VERSION_1_1)" ||
                        die "ERROR: openal must be installed and version must be 1.1 or compatible"; }
enabled opencl     && require2 opencl CL/cl.h clEnqueueNDRangeKernel -lOpenCL
enabled openssl    && { check_lib openssl/ssl.h SSL_library_init -lssl -lcrypto ||
                        check_lib openssl/ssl.h SSL_library_init -lssl32 -leay32 ||
                        check_lib openssl/ssl.h SSL_library_init -lssl -lcrypto -lws2_32 -lgdi32 ||
                        die "ERROR: openssl not found"; }

if enabled gnutls; then
    { check_lib nettle/bignum.h nettle_mpz_get_str_256 -lnettle -lhogweed -lgmp && enable nettle; } ||
    { check_lib gcrypt.h gcry_mpi_new -lgcrypt && enable gcrypt; }
fi

# libdc1394 check
if enabled libdc1394; then
    { check_lib dc1394/dc1394.h dc1394_new -ldc1394 -lraw1394 &&
        enable libdc1394_2; } ||
    { check_lib libdc1394/dc1394_control.h dc1394_create_handle -ldc1394_control -lraw1394 &&
        enable libdc1394_1; } ||
    die "ERROR: No version of libdc1394 found "
fi

SDL_CONFIG="${cross_prefix}sdl-config"
if check_pkg_config sdl SDL_events.h SDL_PollEvent; then
    check_cpp_condition SDL.h "(SDL_MAJOR_VERSION<<16 | SDL_MINOR_VERSION<<8 | SDL_PATCHLEVEL) >= 0x010201" $sdl_cflags &&
    check_cpp_condition SDL.h "(SDL_MAJOR_VERSION<<16 | SDL_MINOR_VERSION<<8 | SDL_PATCHLEVEL) < 0x010300" $sdl_cflags &&
    enable sdl
else
  if "${SDL_CONFIG}" --version > /dev/null 2>&1; then
    sdl_cflags=$("${SDL_CONFIG}" --cflags)
    sdl_libs=$("${SDL_CONFIG}" --libs)
    check_func_headers SDL_version.h SDL_Linked_Version $sdl_cflags $sdl_libs &&
    check_cpp_condition SDL.h "(SDL_MAJOR_VERSION<<16 | SDL_MINOR_VERSION<<8 | SDL_PATCHLEVEL) >= 0x010201" $sdl_cflags &&
    check_cpp_condition SDL.h "(SDL_MAJOR_VERSION<<16 | SDL_MINOR_VERSION<<8 | SDL_PATCHLEVEL) < 0x010300" $sdl_cflags &&
    enable sdl
  fi
fi
enabled sdl && add_cflags $sdl_cflags && add_extralibs $sdl_libs

texi2html --help 2> /dev/null | grep -q 'init-file' && enable texi2html || disable texi2html
makeinfo --version > /dev/null 2>&1 && enable makeinfo  || disable makeinfo
perl --version > /dev/null 2>&1 && enable perl || disable perl
pod2man --help > /dev/null 2>&1 && enable pod2man || disable pod2man
rsync --help 2> /dev/null | grep -q 'contimeout' && enable rsync_contimeout || disable rsync_contimeout

check_header linux/fb.h
check_header linux/videodev.h
check_header linux/videodev2.h
check_code cc linux/videodev2.h "struct v4l2_frmsizeenum vfse; vfse.discrete.width = 0;" && enable_safe struct_v4l2_frmivalenum_discrete

check_header sys/videoio.h

check_func_headers "windows.h vfw.h" capCreateCaptureWindow "$vfwcap_indev_extralibs"
# check that WM_CAP_DRIVER_CONNECT is defined to the proper value
# w32api 3.12 had it defined wrong
check_cpp_condition vfw.h "WM_CAP_DRIVER_CONNECT > WM_USER" && enable vfwcap_defines

check_type "dshow.h" IBaseFilter

# check for ioctl_meteor.h, ioctl_bt848.h and alternatives
{ check_header dev/bktr/ioctl_meteor.h &&
  check_header dev/bktr/ioctl_bt848.h; } ||
{ check_header machine/ioctl_meteor.h &&
  check_header machine/ioctl_bt848.h; } ||
{ check_header dev/video/meteor/ioctl_meteor.h &&
  check_header dev/video/bktr/ioctl_bt848.h; } ||
check_header dev/ic/bt8xx.h

check_header sndio.h
if check_struct sys/soundcard.h audio_buf_info bytes; then
    enable_safe sys/soundcard.h
else
    check_cc -D__BSD_VISIBLE -D__XSI_VISIBLE <<EOF && add_cppflags -D__BSD_VISIBLE -D__XSI_VISIBLE && enable_safe sys/soundcard.h
    #include <sys/soundcard.h>
    audio_buf_info abc;
EOF
fi
check_header soundcard.h

enabled_any alsa_indev alsa_outdev && check_lib2 alsa/asoundlib.h snd_pcm_htimestamp -lasound

enabled jack_indev && check_lib2 jack/jack.h jack_client_open -ljack && check_func sem_timedwait &&
    check_func jack_port_get_latency_range -ljack

enabled_any sndio_indev sndio_outdev && check_lib2 sndio.h sio_open -lsndio

if enabled libcdio; then
    check_lib2 "cdio/cdda.h cdio/paranoia.h" cdio_cddap_open -lcdio_paranoia -lcdio_cdda -lcdio || check_lib2 "cdio/paranoia/cdda.h cdio/paranoia/paranoia.h" cdio_cddap_open -lcdio_paranoia -lcdio_cdda -lcdio
fi

enabled x11grab                                           &&
require X11 X11/Xlib.h XOpenDisplay -lX11                 &&
require Xext X11/extensions/XShm.h XShmCreateImage -lXext &&
require Xfixes X11/extensions/Xfixes.h XFixesGetCursorImage -lXfixes

if ! disabled vaapi; then
    check_lib va/va.h vaInitialize -lva && {
        check_cpp_condition va/va_version.h "VA_CHECK_VERSION(0,32,0)" ||
        warn "Please upgrade to VA-API >= 0.32 if you would like full VA-API support.";
    } || disable vaapi
fi

enabled vdpau &&
    check_cpp_condition vdpau/vdpau.h "defined VDP_DECODER_PROFILE_MPEG4_PART2_ASP" ||
    disable vdpau

# Funny iconv installations are not unusual, so check it after all flags have been set
disabled iconv || check_func_headers iconv.h iconv || check_lib2 iconv.h iconv -liconv || disable iconv

enabled debug && add_cflags -g"$debuglevel" && add_asflags -g"$debuglevel"
enabled coverage && add_cflags "-fprofile-arcs -ftest-coverage" && add_ldflags "-fprofile-arcs -ftest-coverage"
test -n "$valgrind" && target_exec="$valgrind --error-exitcode=1 --malloc-fill=0x2a --track-origins=yes --leak-check=full --gen-suppressions=all --suppressions=$source_path/tests/fate-valgrind.supp"

# add some useful compiler flags if supported
check_cflags -Wdeclaration-after-statement
check_cflags -Wall
check_cflags -Wno-parentheses
check_cflags -Wno-switch
check_cflags -Wno-format-zero-length
check_cflags -Wdisabled-optimization
check_cflags -Wpointer-arith
check_cflags -Wredundant-decls
check_cflags -Wno-pointer-sign
check_cflags -Wwrite-strings
check_cflags -Wtype-limits
check_cflags -Wundef
check_cflags -Wmissing-prototypes
check_cflags -Wno-pointer-to-int-cast
check_cflags -Wstrict-prototypes
enabled extra_warnings && check_cflags -Winline

# add some linker flags
check_ldflags -Wl,--warn-common
check_ldflags -Wl,-rpath-link=libpostproc:libswresample:libswscale:libavfilter:libavdevice:libavformat:libavcodec:libavutil:libavresample
test_ldflags -Wl,-Bsymbolic && append SHFLAGS -Wl,-Bsymbolic

enabled xmm_clobber_test &&
    check_ldflags -Wl,--wrap,avcodec_open2              \
                  -Wl,--wrap,avcodec_decode_audio4      \
                  -Wl,--wrap,avcodec_decode_video2      \
                  -Wl,--wrap,avcodec_decode_subtitle2   \
                  -Wl,--wrap,avcodec_encode_audio2      \
                  -Wl,--wrap,avcodec_encode_video       \
                  -Wl,--wrap,avcodec_encode_subtitle    \
                  -Wl,--wrap,sws_scale ||
    disable xmm_clobber_test

echo "X{};" > $TMPV
if test_ldflags -Wl,--version-script,$TMPV; then
    append SHFLAGS '-Wl,--version-script,\$(SUBDIR)lib\$(NAME).ver'
    check_cc <<EOF && enable symver_asm_label
void ff_foo(void) __asm__ ("av_foo@VERSION");
void ff_foo(void) { ${inline_asm+__asm__($quotes);} }
EOF
    check_cc <<EOF && enable symver_gnu_asm
__asm__(".symver ff_foo,av_foo@VERSION");
void ff_foo(void) {}
EOF
fi

if [ -z "$optflags" ]; then
    if enabled small; then
        optflags=$cflags_size
    elif enabled optimizations; then
        optflags=$cflags_speed
    else
        optflags=$cflags_noopt
    fi
fi

check_optflags(){
    check_cflags "$@"
    enabled lto && check_ldflags "$@"
}


if enabled lto; then
    test "$cc_type" != "$ld_type" && die "LTO requires same compiler and linker"
    check_cflags  -flto
    check_ldflags -flto $cpuflags
fi

check_optflags $optflags
check_optflags -fno-math-errno
check_optflags -fno-signed-zeros

enabled ftrapv && check_cflags -ftrapv

check_cc -mno-red-zone <<EOF && noredzone_flags="-mno-red-zone"
int x;
EOF


if enabled icc; then
    # Just warnings, no remarks
    check_cflags -w1
    # -wd: Disable following warnings
    # 144, 167, 556: -Wno-pointer-sign
    # 188: enumerated type mixed with another type
    # 1292: attribute "foo" ignored
    # 1419: external declaration in primary source file
    # 10006: ignoring unknown option -fno-signed-zeros
    # 10148: ignoring unknown option -Wno-parentheses
    # 10156: ignoring option '-W'; no argument required
    check_cflags -wd144,167,188,556,1292,1419,10006,10148,10156
    # 11030: Warning unknown option --as-needed
    # 10156: ignoring option '-export'; no argument required
    check_ldflags -wd10156,11030
    # icc 11.0 and 11.1 work with ebp_available, but don't pass the test
    enable ebp_available
    if enabled x86_32; then
        icc_version=$($cc -dumpversion)
        test ${icc_version%%.*} -ge 11 &&
            check_cflags -falign-stack=maintain-16-byte ||
            disable aligned_stack
    fi
elif enabled ccc; then
    # disable some annoying warnings
    add_cflags -msg_disable bitnotint
    add_cflags -msg_disable mixfuncvoid
    add_cflags -msg_disable nonstandcast
    add_cflags -msg_disable unsupieee
elif enabled gcc; then
    check_optflags -fno-tree-vectorize
    check_cflags -Werror=implicit-function-declaration
    check_cflags -Werror=missing-prototypes
    check_cflags -Werror=return-type
    check_cflags -Werror=vla
elif enabled llvm_gcc; then
    check_cflags -mllvm -stack-alignment=16
elif enabled clang; then
    check_cflags -mllvm -stack-alignment=16
    check_cflags -Qunused-arguments
    check_cflags -Werror=implicit-function-declaration
    check_cflags -Werror=missing-prototypes
    check_cflags -Werror=return-type
elif enabled armcc; then
    # 2523: use of inline assembler is deprecated
    add_cflags -W${armcc_opt},--diag_suppress=2523
    add_cflags -W${armcc_opt},--diag_suppress=1207
    add_cflags -W${armcc_opt},--diag_suppress=1293 # assignment in condition
    add_cflags -W${armcc_opt},--diag_suppress=3343 # hardfp compat
    add_cflags -W${armcc_opt},--diag_suppress=167  # pointer sign
    add_cflags -W${armcc_opt},--diag_suppress=513  # pointer sign
elif enabled tms470; then
    add_cflags -pds=824 -pds=837
elif enabled pathscale; then
    add_cflags -fstrict-overflow -OPT:wrap_around_unsafe_opt=OFF
elif enabled msvc; then
    enabled x86_32 && disable aligned_stack
fi

case $target_os in
    osf1)
        enabled ccc && add_ldflags '-Wl,-expect_unresolved,*'
    ;;
    plan9)
        add_cppflags -Dmain=plan9_main
    ;;
esac

enable frame_thread_encoder
enabled_any $THREADS_LIST      && enable threads
enabled_any $ATOMICS_LIST      && enable atomics_native

enabled asm || { arch=c; disable $ARCH_LIST $ARCH_EXT_LIST; }

check_deps $CONFIG_LIST       \
           $CONFIG_EXTRA      \
           $HAVE_LIST         \
           $ALL_COMPONENTS    \


if test $target_os = "haiku"; then
    disable memalign
    disable posix_memalign
fi

! enabled_any memalign posix_memalign aligned_malloc &&
    enabled_any $need_memalign && enable memalign_hack

# add_dep lib dep
# -> enable ${lib}_deps_${dep}
# -> add $dep to ${lib}_deps only once
add_dep() {
    lib=$1
    dep=$2
    enabled "${lib}_deps_${dep}" && return 0
    enable  "${lib}_deps_${dep}"
    prepend "${lib}_deps" $dep
}

# merge deps lib components
# merge all ${component}_deps into ${lib}_deps and ${lib}_deps_*
merge_deps() {
    lib=$1
    shift
    for comp in $*; do
        enabled $comp || continue
        eval "dep=\"\$${comp}_deps\""
        for d in $dep; do
            add_dep $lib $d
        done
    done
}

merge_deps libavfilter $FILTER_LIST

echo "install prefix            $prefix"
echo "source path               $source_path"
echo "C compiler                $cc"
echo "ARCH                      $arch ($cpu)"
if test "$build_suffix" != ""; then
    echo "build suffix              $build_suffix"
fi
if test "$progs_suffix" != ""; then
    echo "progs suffix              $progs_suffix"
fi
if test "$extra_version" != ""; then
    echo "version string suffix     $extra_version"
fi
echo "big-endian                ${bigendian-no}"
echo "runtime cpu detection     ${runtime_cpudetect-no}"
if enabled x86; then
    echo "${yasmexe}                      ${yasm-no}"
    echo "MMX enabled               ${mmx-no}"
    echo "MMXEXT enabled            ${mmxext-no}"
    echo "3DNow! enabled            ${amd3dnow-no}"
    echo "3DNow! extended enabled   ${amd3dnowext-no}"
    echo "SSE enabled               ${sse-no}"
    echo "SSSE3 enabled             ${ssse3-no}"
    echo "AVX enabled               ${avx-no}"
    echo "FMA4 enabled              ${fma4-no}"
    echo "CMOV enabled              ${cmov-no}"
    echo "CMOV is fast              ${fast_cmov-no}"
    echo "EBX available             ${ebx_available-no}"
    echo "EBP available             ${ebp_available-no}"
fi
if enabled arm; then
    echo "ARMv5TE enabled           ${armv5te-no}"
    echo "ARMv6 enabled             ${armv6-no}"
    echo "ARMv6T2 enabled           ${armv6t2-no}"
    echo "VFP enabled               ${vfp-no}"
    echo "NEON enabled              ${neon-no}"
    echo "THUMB enabled             ${thumb-no}"
fi
if enabled mips; then
    echo "MIPS FPU enabled          ${mipsfpu-no}"
    echo "MIPS32R2 enabled          ${mips32r2-no}"
    echo "MIPS DSP R1 enabled       ${mipsdspr1-no}"
    echo "MIPS DSP R2 enabled       ${mipsdspr2-no}"
fi
if enabled ppc; then
    echo "AltiVec enabled           ${altivec-no}"
    echo "PPC 4xx optimizations     ${ppc4xx-no}"
    echo "dcbzl available           ${dcbzl-no}"
fi
if enabled sparc; then
    echo "VIS enabled               ${vis-no}"
fi
echo "debug symbols             ${debug-no}"
echo "strip symbols             ${stripping-no}"
echo "optimize for size         ${small-no}"
echo "optimizations             ${optimizations-no}"
echo "static                    ${static-no}"
echo "shared                    ${shared-no}"
echo "postprocessing support    ${postproc-no}"
echo "new filter support        ${avfilter-no}"
echo "network support           ${network-no}"
echo "threading support         ${thread_type-no}"
echo "safe bitstream reader     ${safe_bitstream_reader-no}"
echo "SDL support               ${sdl-no}"
echo "opencl enabled            ${opencl-no}"
echo "texi2html enabled         ${texi2html-no}"
echo "perl enabled              ${perl-no}"
echo "pod2man enabled           ${pod2man-no}"
echo "makeinfo enabled          ${makeinfo-no}"
test -n "$random_seed" &&
    echo "random seed               ${random_seed}"
echo

echo "External libraries:"
print_enabled '' $EXTERNAL_LIBRARY_LIST | print_3_columns
echo

for type in decoder encoder hwaccel parser demuxer muxer protocol filter bsf indev outdev; do
    echo "Enabled ${type}s:"
    eval list=\$$(toupper $type)_LIST
    print_enabled '_*' $list | print_3_columns
    echo
done

license="LGPL version 2.1 or later"
if enabled nonfree; then
    license="nonfree and unredistributable"
elif enabled gplv3; then
    license="GPL version 3 or later"
elif enabled lgplv3; then
    license="LGPL version 3 or later"
elif enabled gpl; then
    license="GPL version 2 or later"
fi

echo "License: $license"

echo "Creating config.mak and config.h..."

test -e Makefile || $ln_s "$source_path/Makefile" .

enabled stripping || strip="echo skipping strip"

config_files="$TMPH config.mak"

cat > config.mak <<EOF
# Automatically generated by configure - do not modify!
ifndef FFMPEG_CONFIG_MAK
FFMPEG_CONFIG_MAK=1
FFMPEG_CONFIGURATION=$FFMPEG_CONFIGURATION
prefix=$prefix
LIBDIR=\$(DESTDIR)$libdir
SHLIBDIR=\$(DESTDIR)$shlibdir
INCDIR=\$(DESTDIR)$incdir
BINDIR=\$(DESTDIR)$bindir
DATADIR=\$(DESTDIR)$datadir
MANDIR=\$(DESTDIR)$mandir
SRC_PATH=$source_path
ifndef MAIN_MAKEFILE
SRC_PATH:=\$(SRC_PATH:.%=..%)
endif
CC_IDENT=$cc_ident
ARCH=$arch
CC=$cc
CXX=$cxx
AS=$as
LD=$ld
DEPCC=$dep_cc
DEPCCFLAGS=$DEPCCFLAGS \$(CPPFLAGS)
DEPAS=$as
DEPASFLAGS=$DEPASFLAGS \$(CPPFLAGS)
YASM=$yasmexe
DEPYASM=$yasmexe
AR=$ar
ARFLAGS=$arflags
AR_O=$ar_o
RANLIB=$ranlib
CP=cp -p
LN_S=$ln_s
STRIP=$strip
CPPFLAGS=$CPPFLAGS
CFLAGS=$CFLAGS
CXXFLAGS=$CXXFLAGS
ASFLAGS=$ASFLAGS
AS_C=$AS_C
AS_O=$AS_O
CC_C=$CC_C
CC_E=$CC_E
CC_O=$CC_O
CXX_C=$CXX_C
CXX_O=$CXX_O
LD_O=$LD_O
LD_LIB=$LD_LIB
LD_PATH=$LD_PATH
DLLTOOL=$dlltool
LDFLAGS=$LDFLAGS
LDFLAGS-ffserver=$FFSERVERLDFLAGS
SHFLAGS=$(echo $($ldflags_filter $SHFLAGS))
YASMFLAGS=$YASMFLAGS
BUILDSUF=$build_suffix
PROGSSUF=$progs_suffix
FULLNAME=$FULLNAME
LIBPREF=$LIBPREF
LIBSUF=$LIBSUF
LIBNAME=$LIBNAME
SLIBPREF=$SLIBPREF
SLIBSUF=$SLIBSUF
EXESUF=$EXESUF
EXTRA_VERSION=$extra_version
CCDEP=$CCDEP
CXXDEP=$CXXDEP
CCDEP_FLAGS=$CCDEP_FLAGS
ASDEP=$ASDEP
ASDEP_FLAGS=$ASDEP_FLAGS
CC_DEPFLAGS=$CC_DEPFLAGS
AS_DEPFLAGS=$AS_DEPFLAGS
HOSTCC=$host_cc
HOSTLD=$host_ld
HOSTCFLAGS=$host_cflags
HOSTCPPFLAGS=$host_cppflags
HOSTEXESUF=$HOSTEXESUF
HOSTLDFLAGS=$host_ldflags
HOSTLIBS=$host_libs
DEPHOSTCC=$host_cc
DEPHOSTCCFLAGS=$DEPHOSTCCFLAGS \$(HOSTCCFLAGS)
HOSTCCDEP=$HOSTCCDEP
HOSTCCDEP_FLAGS=$HOSTCCDEP_FLAGS
HOSTCC_DEPFLAGS=$HOSTCC_DEPFLAGS
HOSTCC_C=$HOSTCC_C
HOSTCC_O=$HOSTCC_O
HOSTLD_O=$HOSTLD_O
TARGET_EXEC=$target_exec
TARGET_PATH=$target_path
LIBS-ffplay=$sdl_libs
CFLAGS-ffplay=$sdl_cflags
ZLIB=$($ldflags_filter -lz)
LIB_INSTALL_EXTRA_CMD=$LIB_INSTALL_EXTRA_CMD
EXTRALIBS=$extralibs
COMPAT_OBJS=$compat_objs
EXEOBJS=$exeobjs
INSTALL=$install
LIBTARGET=${LIBTARGET}
SLIBNAME=${SLIBNAME}
SLIBNAME_WITH_VERSION=${SLIBNAME_WITH_VERSION}
SLIBNAME_WITH_MAJOR=${SLIBNAME_WITH_MAJOR}
SLIB_CREATE_DEF_CMD=${SLIB_CREATE_DEF_CMD}
SLIB_EXTRA_CMD=${SLIB_EXTRA_CMD}
SLIB_INSTALL_NAME=${SLIB_INSTALL_NAME}
SLIB_INSTALL_LINKS=${SLIB_INSTALL_LINKS}
SLIB_INSTALL_EXTRA_LIB=${SLIB_INSTALL_EXTRA_LIB}
SLIB_INSTALL_EXTRA_SHLIB=${SLIB_INSTALL_EXTRA_SHLIB}
SAMPLES:=${samples:-\$(FATE_SAMPLES)}
NOREDZONE_FLAGS=$noredzone_flags
EOF

get_version(){
    lcname=lib${1}
    name=$(toupper $lcname)
    file=$source_path/$lcname/version.h
    eval $(awk "/#define ${name}_VERSION_M/ { print \$2 \"=\" \$3 }" "$file")
    eval ${name}_VERSION=\$${name}_VERSION_MAJOR.\$${name}_VERSION_MINOR.\$${name}_VERSION_MICRO
    eval echo "${lcname}_VERSION=\$${name}_VERSION" >> config.mak
    eval echo "${lcname}_VERSION_MAJOR=\$${name}_VERSION_MAJOR" >> config.mak
    eval echo "${lcname}_VERSION_MINOR=\$${name}_VERSION_MINOR" >> config.mak
}

map 'get_version $v' $LIBRARY_LIST

cat > $TMPH <<EOF
/* Automatically generated by configure - do not modify! */
#ifndef FFMPEG_CONFIG_H
#define FFMPEG_CONFIG_H
#define FFMPEG_CONFIGURATION "$(c_escape $FFMPEG_CONFIGURATION)"
#define FFMPEG_LICENSE "$(c_escape $license)"
#define FFMPEG_DATADIR "$(eval c_escape $datadir)"
#define AVCONV_DATADIR "$(eval c_escape $datadir)"
#define CC_IDENT "$(c_escape ${cc_ident:-Unknown compiler})"
#define av_restrict $_restrict
#define EXTERN_PREFIX "${extern_prefix}"
#define EXTERN_ASM ${extern_prefix}
#define SLIBSUF "$SLIBSUF"
#define HAVE_MMX2 HAVE_MMXEXT
EOF

test -n "$assert_level" &&
    echo "#define ASSERT_LEVEL $assert_level" >>$TMPH

test -n "$malloc_prefix" &&
    echo "#define MALLOC_PREFIX $malloc_prefix" >>$TMPH

if enabled yasm; then
    append config_files $TMPASM
    printf '' >$TMPASM
fi

print_config ARCH_   "$config_files" $ARCH_LIST
print_config HAVE_   "$config_files" $HAVE_LIST
print_config CONFIG_ "$config_files" $CONFIG_LIST       \
                                     $CONFIG_EXTRA      \
                                     $ALL_COMPONENTS    \

echo "#endif /* FFMPEG_CONFIG_H */" >> $TMPH
echo "endif # FFMPEG_CONFIG_MAK" >> config.mak

# Do not overwrite an unchanged config.h to avoid superfluous rebuilds.
cp_if_changed $TMPH config.h
touch .config

enabled yasm && cp_if_changed $TMPASM config.asm

cat > $TMPH <<EOF
/* Generated by ffconf */
#ifndef AVUTIL_AVCONFIG_H
#define AVUTIL_AVCONFIG_H
EOF

print_config AV_HAVE_ $TMPH $HAVE_LIST_PUB

echo "#endif /* AVUTIL_AVCONFIG_H */" >> $TMPH

cp_if_changed $TMPH libavutil/avconfig.h

if test -n "$WARNINGS"; then
    printf "\n$WARNINGS"
    enabled fatal_warnings && exit 1
fi

# build pkg-config files

pkgconfig_generate(){
    name=$1
    shortname=${name#lib}${build_suffix}
    comment=$2
    version=$3
    libs=$4
    requires=$5
    enabled ${name#lib} || return 0
    mkdir -p $name
    cat <<EOF > $name/$name${build_suffix}.pc
prefix=$prefix
exec_prefix=\${prefix}
libdir=$libdir
includedir=$incdir

Name: $name
Description: $comment
Version: $version
Requires: $(enabled shared || echo $requires)
Requires.private: $(enabled shared && echo $requires)
Conflicts:
Libs: -L\${libdir} -l${shortname} $(enabled shared || echo $libs)
Libs.private: $(enabled shared && echo $libs)
Cflags: -I\${includedir}
EOF

mkdir -p doc/examples/pc-uninstalled
includedir=${source_path}
[ "$includedir" = . ] && includedir="\${pcfiledir}/../../.."
    cat <<EOF > doc/examples/pc-uninstalled/$name.pc
prefix=
exec_prefix=
libdir=\${pcfiledir}/../../../$name
includedir=${includedir}

Name: $name
Description: $comment
Version: $version
Requires: $requires
Conflicts:
Libs: -L\${libdir} -l${shortname} $(enabled shared || echo $libs)
Cflags: -I\${includedir}
EOF
}

libavfilter_pc_deps="libavutil${build_suffix} = $LIBAVUTIL_VERSION"
enabled libavfilter_deps_avcodec    && prepend libavfilter_pc_deps "libavcodec${build_suffix} = $LIBAVCODEC_VERSION,"
enabled libavfilter_deps_avformat   && prepend libavfilter_pc_deps "libavformat${build_suffix} = $LIBAVFORMAT_VERSION,"
enabled libavfilter_deps_avresample && prepend libavfilter_pc_deps "libavresample${build_suffix} = $LIBAVRESAMPLE_VERSION,"
enabled libavfilter_deps_swscale    && prepend libavfilter_pc_deps "libswscale${build_suffix} = $LIBSWSCALE_VERSION,"
enabled libavfilter_deps_swresample && prepend libavfilter_pc_deps "libswresample${build_suffix} = $LIBSWRESAMPLE_VERSION,"
enabled libavfilter_deps_postproc   && prepend libavfilter_pc_deps "libpostproc${build_suffix} = $LIBPOSTPROC_VERSION,"
libavfilter_pc_deps=${libavfilter_pc_deps%, }

libavdevice_pc_deps="libavformat${build_suffix} = $LIBAVFORMAT_VERSION"
enabled lavfi_indev && prepend libavdevice_pc_deps "libavfilter${build_suffix} = $LIBAVFILTER_VERSION,"

pkgconfig_generate libavutil "FFmpeg utility library" "$LIBAVUTIL_VERSION" "$LIBM"
pkgconfig_generate libavcodec "FFmpeg codec library" "$LIBAVCODEC_VERSION" "$extralibs" "libavutil${build_suffix} = $LIBAVUTIL_VERSION"
pkgconfig_generate libavformat "FFmpeg container format library" "$LIBAVFORMAT_VERSION" "$extralibs" "libavcodec${build_suffix} = $LIBAVCODEC_VERSION"
pkgconfig_generate libavdevice "FFmpeg device handling library" "$LIBAVDEVICE_VERSION" "$extralibs" "$libavdevice_pc_deps"
pkgconfig_generate libavfilter "FFmpeg audio/video filtering library" "$LIBAVFILTER_VERSION" "$extralibs" "$libavfilter_pc_deps"
pkgconfig_generate libpostproc "FFmpeg postprocessing library" "$LIBPOSTPROC_VERSION" "" "libavutil${build_suffix} = $LIBAVUTIL_VERSION"
pkgconfig_generate libavresample "Libav audio resampling library" "$LIBAVRESAMPLE_VERSION" "$extralibs" "libavutil${build_suffix} = $LIBAVUTIL_VERSION"
pkgconfig_generate libswscale "FFmpeg image rescaling library" "$LIBSWSCALE_VERSION" "$LIBM" "libavutil${build_suffix} = $LIBAVUTIL_VERSION"
pkgconfig_generate libswresample "FFmpeg audio resampling library" "$LIBSWRESAMPLE_VERSION" "$LIBM" "libavutil${build_suffix} = $LIBAVUTIL_VERSION"

fix_ffmpeg_remote(){
    git_remote_from=$1
    git_remote_to=$2
    fixme_remote=$(git --git-dir=$source_path/.git --work-tree=$source_path remote -v | grep $git_remote_from | cut -f 1 | sort | uniq)
    if [ "$fixme_remote" != "" ]; then
        echolog "
Outdated domain in git config, the official domain for ffmpeg git is since
November 2011, source.ffmpeg.org, both the old and the new point to the same
repository and server. To update it enter the following commands:
"
        for remote in $fixme_remote; do
            echolog "git remote set-url $remote $git_remote_to"
        done
    fi
}

if test -f "$source_path/.git/config"; then
    remote_from=git.videolan.org
    remote_to=source.ffmpeg.org
    fix_ffmpeg_remote git@$remote_from:ffmpeg   git@$remote_to:ffmpeg
    fix_ffmpeg_remote git://$remote_from/ffmpeg git://$remote_to/ffmpeg
fi<|MERGE_RESOLUTION|>--- conflicted
+++ resolved
@@ -1390,11 +1390,8 @@
     arpa_inet_h
     asm_mod_q
     asm_mod_y
-<<<<<<< HEAD
     asm_types_h
-=======
     atomic_cas_ptr
->>>>>>> 817dff57
     atomics_native
     attribute_may_alias
     attribute_packed
