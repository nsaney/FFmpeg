@chapter Muxers
@c man begin MUXERS

Muxers are configured elements in FFmpeg which allow writing
multimedia streams to a particular type of file.

When you configure your FFmpeg build, all the supported muxers
are enabled by default. You can list all available muxers using the
configure option @code{--list-muxers}.

You can disable all the muxers with the configure option
@code{--disable-muxers} and selectively enable / disable single muxers
with the options @code{--enable-muxer=@var{MUXER}} /
@code{--disable-muxer=@var{MUXER}}.

The option @code{-formats} of the ff* tools will display the list of
enabled muxers.

A description of some of the currently available muxers follows.

@anchor{aiff}
@section aiff

Audio Interchange File Format muxer.

It accepts the following options:

@table @option
@item write_id3v2
Enable ID3v2 tags writing when set to 1. Default is 0 (disabled).

@item id3v2_version
Select ID3v2 version to write. Currently only version 3 and 4 (aka.
ID3v2.3 and ID3v2.4) are supported. The default is version 4.

@end table

@anchor{crc}
@section crc

CRC (Cyclic Redundancy Check) testing format.

This muxer computes and prints the Adler-32 CRC of all the input audio
and video frames. By default audio frames are converted to signed
16-bit raw audio and video frames to raw video before computing the
CRC.

The output of the muxer consists of a single line of the form:
CRC=0x@var{CRC}, where @var{CRC} is a hexadecimal number 0-padded to
8 digits containing the CRC for all the decoded input frames.

For example to compute the CRC of the input, and store it in the file
@file{out.crc}:
@example
ffmpeg -i INPUT -f crc out.crc
@end example

You can print the CRC to stdout with the command:
@example
ffmpeg -i INPUT -f crc -
@end example

You can select the output format of each frame with @command{ffmpeg} by
specifying the audio and video codec and format. For example to
compute the CRC of the input audio converted to PCM unsigned 8-bit
and the input video converted to MPEG-2 video, use the command:
@example
ffmpeg -i INPUT -c:a pcm_u8 -c:v mpeg2video -f crc -
@end example

See also the @ref{framecrc} muxer.

@anchor{framecrc}
@section framecrc

Per-packet CRC (Cyclic Redundancy Check) testing format.

This muxer computes and prints the Adler-32 CRC for each audio
and video packet. By default audio frames are converted to signed
16-bit raw audio and video frames to raw video before computing the
CRC.

The output of the muxer consists of a line for each audio and video
packet of the form:
@example
@var{stream_index}, @var{packet_dts}, @var{packet_pts}, @var{packet_duration}, @var{packet_size}, 0x@var{CRC}
@end example

@var{CRC} is a hexadecimal number 0-padded to 8 digits containing the
CRC of the packet.

For example to compute the CRC of the audio and video frames in
@file{INPUT}, converted to raw audio and video packets, and store it
in the file @file{out.crc}:
@example
ffmpeg -i INPUT -f framecrc out.crc
@end example

To print the information to stdout, use the command:
@example
ffmpeg -i INPUT -f framecrc -
@end example

With @command{ffmpeg}, you can select the output format to which the
audio and video frames are encoded before computing the CRC for each
packet by specifying the audio and video codec. For example, to
compute the CRC of each decoded input audio frame converted to PCM
unsigned 8-bit and of each decoded input video frame converted to
MPEG-2 video, use the command:
@example
ffmpeg -i INPUT -c:a pcm_u8 -c:v mpeg2video -f framecrc -
@end example

See also the @ref{crc} muxer.

@anchor{framemd5}
@section framemd5

Per-packet MD5 testing format.

This muxer computes and prints the MD5 hash for each audio
and video packet. By default audio frames are converted to signed
16-bit raw audio and video frames to raw video before computing the
hash.

The output of the muxer consists of a line for each audio and video
packet of the form:
@example
@var{stream_index}, @var{packet_dts}, @var{packet_pts}, @var{packet_duration}, @var{packet_size}, @var{MD5}
@end example

@var{MD5} is a hexadecimal number representing the computed MD5 hash
for the packet.

For example to compute the MD5 of the audio and video frames in
@file{INPUT}, converted to raw audio and video packets, and store it
in the file @file{out.md5}:
@example
ffmpeg -i INPUT -f framemd5 out.md5
@end example

To print the information to stdout, use the command:
@example
ffmpeg -i INPUT -f framemd5 -
@end example

See also the @ref{md5} muxer.

@anchor{gif}
@section gif

Animated GIF muxer.

It accepts the following options:

@table @option
@item loop
Set the number of times to loop the output. Use @code{-1} for no loop, @code{0}
for looping indefinitely (default).

@item final_delay
Force the delay (expressed in centiseconds) after the last frame. Each frame
ends with a delay until the next frame. The default is @code{-1}, which is a
special value to tell the muxer to re-use the previous delay. In case of a
loop, you might want to customize this value to mark a pause for instance.
@end table

For example, to encode a gif looping 10 times, with a 5 seconds delay between
the loops:
@example
ffmpeg -i INPUT -loop 10 -final_delay 500 out.gif
@end example

Note 1: if you wish to extract the frames in separate GIF files, you need to
force the @ref{image2} muxer:
@example
ffmpeg -i INPUT -c:v gif -f image2 "out%d.gif"
@end example

Note 2: the GIF format has a very small time base: the delay between two frames
can not be smaller than one centi second.

@anchor{hls}
@section hls

Apple HTTP Live Streaming muxer that segments MPEG-TS according to
the HTTP Live Streaming (HLS) specification.

It creates a playlist file and numbered segment files. The output
filename specifies the playlist filename; the segment filenames
receive the same basename as the playlist, a sequential number and
a .ts extension.

For example, to convert an input file with @command{ffmpeg}:
@example
ffmpeg -i in.nut out.m3u8
@end example

See also the @ref{segment} muxer, which provides a more generic and
flexible implementation of a segmenter, and can be used to perform HLS
segmentation.

This muxer supports the following options:

@table @option
@item hls_time @var{seconds}
Set the segment length in seconds. Default value is 2.

@item hls_list_size @var{size}
Set the maximum number of playlist entries. If set to 0 the list file
will contain all the segments. Default value is 5.

@item hls_wrap @var{wrap}
Set the number after which the segment filename number (the number
specified in each segment file) wraps. If set to 0 the number will be
never wrapped. Default value is 0.

This option is useful to avoid to fill the disk with many segment
files, and limits the maximum number of segment files written to disk
to @var{wrap}.

@item start_number @var{number}
Start the playlist sequence number from @var{number}. Default value is
0.

Note that the playlist sequence number must be unique for each segment
and it is not to be confused with the segment filename sequence number
which can be cyclic, for example if the @option{wrap} option is
specified.
@end table

@anchor{ico}
@section ico

ICO file muxer.

Microsoft's icon file format (ICO) has some strict limitations that should be noted:

@itemize
@item
Size cannot exceed 256 pixels in any dimension

@item
Only BMP and PNG images can be stored

@item
If a BMP image is used, it must be one of the following pixel formats:
@example
BMP Bit Depth      FFmpeg Pixel Format
1bit               pal8
4bit               pal8
8bit               pal8
16bit              rgb555le
24bit              bgr24
32bit              bgra
@end example

@item
If a BMP image is used, it must use the BITMAPINFOHEADER DIB header

@item
If a PNG image is used, it must use the rgba pixel format
@end itemize

@anchor{image2}
@section image2

Image file muxer.

The image file muxer writes video frames to image files.

The output filenames are specified by a pattern, which can be used to
produce sequentially numbered series of files.
The pattern may contain the string "%d" or "%0@var{N}d", this string
specifies the position of the characters representing a numbering in
the filenames. If the form "%0@var{N}d" is used, the string
representing the number in each filename is 0-padded to @var{N}
digits. The literal character '%' can be specified in the pattern with
the string "%%".

If the pattern contains "%d" or "%0@var{N}d", the first filename of
the file list specified will contain the number 1, all the following
numbers will be sequential.

The pattern may contain a suffix which is used to automatically
determine the format of the image files to write.

For example the pattern "img-%03d.bmp" will specify a sequence of
filenames of the form @file{img-001.bmp}, @file{img-002.bmp}, ...,
@file{img-010.bmp}, etc.
The pattern "img%%-%d.jpg" will specify a sequence of filenames of the
form @file{img%-1.jpg}, @file{img%-2.jpg}, ..., @file{img%-10.jpg},
etc.

The following example shows how to use @command{ffmpeg} for creating a
sequence of files @file{img-001.jpeg}, @file{img-002.jpeg}, ...,
taking one image every second from the input video:
@example
ffmpeg -i in.avi -vsync 1 -r 1 -f image2 'img-%03d.jpeg'
@end example

Note that with @command{ffmpeg}, if the format is not specified with the
@code{-f} option and the output filename specifies an image file
format, the image2 muxer is automatically selected, so the previous
command can be written as:
@example
ffmpeg -i in.avi -vsync 1 -r 1 'img-%03d.jpeg'
@end example

Note also that the pattern must not necessarily contain "%d" or
"%0@var{N}d", for example to create a single image file
@file{img.jpeg} from the input video you can employ the command:
@example
ffmpeg -i in.avi -f image2 -frames:v 1 img.jpeg
@end example

The @option{strftime} option allows you to expand the filename with
date and time information. Check the documentation of
the @code{strftime()} function for the syntax.

For example to generate image files from the @code{strftime()}
"%Y-%m-%d_%H-%M-%S" pattern, the following @command{ffmpeg} command
can be used:
@example
ffmpeg -f v4l2 -r 1 -i /dev/video0 -f image2 -strftime 1 "%Y-%m-%d_%H-%M-%S.jpg"
@end example

@subsection Options

@table @option
@item start_number
Start the sequence from the specified number. Default value is 1. Must
be a non-negative number.

@item update
If set to 1, the filename will always be interpreted as just a
filename, not a pattern, and the corresponding file will be continuously
overwritten with new images. Default value is 0.

@item strftime
If set to 1, expand the filename with date and time information from
@code{strftime()}. Default value is 0.
@end table

The image muxer supports the .Y.U.V image file format. This format is
special in that that each image frame consists of three files, for
each of the YUV420P components. To read or write this image file format,
specify the name of the '.Y' file. The muxer will automatically open the
'.U' and '.V' files as required.

@section matroska

Matroska container muxer.

This muxer implements the matroska and webm container specs.

The recognized metadata settings in this muxer are:

@table @option
@item title
Set title name provided to a single track.

@item language
Specify the language of the track in the Matroska languages form.

The language can be either the 3 letters bibliographic ISO-639-2 (ISO
639-2/B) form (like "fre" for French), or a language code mixed with a
country code for specialities in languages (like "fre-ca" for Canadian
French).

@item stereo_mode
Set stereo 3D video layout of two views in a single video track.

The following values are recognized:
@table @samp
@item mono
video is not stereo
@item left_right
Both views are arranged side by side, Left-eye view is on the left
@item bottom_top
Both views are arranged in top-bottom orientation, Left-eye view is at bottom
@item top_bottom
Both views are arranged in top-bottom orientation, Left-eye view is on top
@item checkerboard_rl
Each view is arranged in a checkerboard interleaved pattern, Left-eye view being first
@item checkerboard_lr
Each view is arranged in a checkerboard interleaved pattern, Right-eye view being first
@item row_interleaved_rl
Each view is constituted by a row based interleaving, Right-eye view is first row
@item row_interleaved_lr
Each view is constituted by a row based interleaving, Left-eye view is first row
@item col_interleaved_rl
Both views are arranged in a column based interleaving manner, Right-eye view is first column
@item col_interleaved_lr
Both views are arranged in a column based interleaving manner, Left-eye view is first column
@item anaglyph_cyan_red
All frames are in anaglyph format viewable through red-cyan filters
@item right_left
Both views are arranged side by side, Right-eye view is on the left
@item anaglyph_green_magenta
All frames are in anaglyph format viewable through green-magenta filters
@item block_lr
Both eyes laced in one Block, Left-eye view is first
@item block_rl
Both eyes laced in one Block, Right-eye view is first
@end table
@end table

For example a 3D WebM clip can be created using the following command line:
@example
ffmpeg -i sample_left_right_clip.mpg -an -c:v libvpx -metadata stereo_mode=left_right -y stereo_clip.webm
@end example

This muxer supports the following options:

@table @option
@item reserve_index_space
By default, this muxer writes the index for seeking (called cues in Matroska
terms) at the end of the file, because it cannot know in advance how much space
to leave for the index at the beginning of the file. However for some use cases
-- e.g.  streaming where seeking is possible but slow -- it is useful to put the
index at the beginning of the file.

If this option is set to a non-zero value, the muxer will reserve a given amount
of space in the file header and then try to write the cues there when the muxing
finishes. If the available space does not suffice, muxing will fail. A safe size
for most use cases should be about 50kB per hour of video.

Note that cues are only written if the output is seekable and this option will
have no effect if it is not.
@end table

@anchor{md5}
@section md5

MD5 testing format.

This muxer computes and prints the MD5 hash of all the input audio
and video frames. By default audio frames are converted to signed
16-bit raw audio and video frames to raw video before computing the
hash.

The output of the muxer consists of a single line of the form:
MD5=@var{MD5}, where @var{MD5} is a hexadecimal number representing
the computed MD5 hash.

For example to compute the MD5 hash of the input converted to raw
audio and video, and store it in the file @file{out.md5}:
@example
ffmpeg -i INPUT -f md5 out.md5
@end example

You can print the MD5 to stdout with the command:
@example
ffmpeg -i INPUT -f md5 -
@end example

See also the @ref{framemd5} muxer.

@section mov/mp4/ismv

MOV/MP4/ISMV (Smooth Streaming) muxer.

The mov/mp4/ismv muxer supports fragmentation. Normally, a MOV/MP4
file has all the metadata about all packets stored in one location
(written at the end of the file, it can be moved to the start for
better playback by adding @var{faststart} to the @var{movflags}, or
using the @command{qt-faststart} tool). A fragmented
file consists of a number of fragments, where packets and metadata
about these packets are stored together. Writing a fragmented
file has the advantage that the file is decodable even if the
writing is interrupted (while a normal MOV/MP4 is undecodable if
it is not properly finished), and it requires less memory when writing
very long files (since writing normal MOV/MP4 files stores info about
every single packet in memory until the file is closed). The downside
is that it is less compatible with other applications.

Fragmentation is enabled by setting one of the AVOptions that define
how to cut the file into fragments:

@table @option
@item -moov_size @var{bytes}
Reserves space for the moov atom at the beginning of the file instead of placing the
moov atom at the end. If the space reserved is insufficient, muxing will fail.
@item -movflags frag_keyframe
Start a new fragment at each video keyframe.
@item -frag_duration @var{duration}
Create fragments that are @var{duration} microseconds long.
@item -frag_size @var{size}
Create fragments that contain up to @var{size} bytes of payload data.
@item -movflags frag_custom
Allow the caller to manually choose when to cut fragments, by
calling @code{av_write_frame(ctx, NULL)} to write a fragment with
the packets written so far. (This is only useful with other
applications integrating libavformat, not from @command{ffmpeg}.)
@item -min_frag_duration @var{duration}
Don't create fragments that are shorter than @var{duration} microseconds long.
@end table

If more than one condition is specified, fragments are cut when
one of the specified conditions is fulfilled. The exception to this is
@code{-min_frag_duration}, which has to be fulfilled for any of the other
conditions to apply.

Additionally, the way the output file is written can be adjusted
through a few other options:

@table @option
@item -movflags empty_moov
Write an initial moov atom directly at the start of the file, without
describing any samples in it. Generally, an mdat/moov pair is written
at the start of the file, as a normal MOV/MP4 file, containing only
a short portion of the file. With this option set, there is no initial
mdat atom, and the moov atom only describes the tracks but has
a zero duration.

Files written with this option set do not work in QuickTime.
This option is implicitly set when writing ismv (Smooth Streaming) files.
@item -movflags separate_moof
Write a separate moof (movie fragment) atom for each track. Normally,
packets for all tracks are written in a moof atom (which is slightly
more efficient), but with this option set, the muxer writes one moof/mdat
pair for each track, making it easier to separate tracks.

This option is implicitly set when writing ismv (Smooth Streaming) files.
@item -movflags faststart
Run a second pass moving the index (moov atom) to the beginning of the file.
This operation can take a while, and will not work in various situations such
as fragmented output, thus it is not enabled by default.
@item -movflags rtphint
Add RTP hinting tracks to the output file.
@end table

Smooth Streaming content can be pushed in real time to a publishing
point on IIS with this muxer. Example:
@example
ffmpeg -re @var{<normal input/transcoding options>} -movflags isml+frag_keyframe -f ismv http://server/publishingpoint.isml/Streams(Encoder1)
@end example

@section mp3

The MP3 muxer writes a raw MP3 stream with an ID3v2 header at the beginning and
optionally an ID3v1 tag at the end. ID3v2.3 and ID3v2.4 are supported, the
@code{id3v2_version} option controls which one is used. The legacy ID3v1 tag is
not written by default, but may be enabled with the @code{write_id3v1} option.

The muxer may also write a Xing frame at the beginning, which contains the
number of frames in the file. It is useful for computing duration of VBR files.
The Xing frame is written if the output stream is seekable and if the
@code{write_xing} option is set to 1 (the default).

The muxer supports writing ID3v2 attached pictures (APIC frames). The pictures
are supplied to the muxer in form of a video stream with a single packet. There
can be any number of those streams, each will correspond to a single APIC frame.
The stream metadata tags @var{title} and @var{comment} map to APIC
@var{description} and @var{picture type} respectively. See
@url{http://id3.org/id3v2.4.0-frames} for allowed picture types.

Note that the APIC frames must be written at the beginning, so the muxer will
buffer the audio frames until it gets all the pictures. It is therefore advised
to provide the pictures as soon as possible to avoid excessive buffering.

Examples:

Write an mp3 with an ID3v2.3 header and an ID3v1 footer:
@example
ffmpeg -i INPUT -id3v2_version 3 -write_id3v1 1 out.mp3
@end example

To attach a picture to an mp3 file select both the audio and the picture stream
with @code{map}:
@example
ffmpeg -i input.mp3 -i cover.png -c copy -map 0 -map 1
-metadata:s:v title="Album cover" -metadata:s:v comment="Cover (Front)" out.mp3
@end example

@section mpegts

MPEG transport stream muxer.

This muxer implements ISO 13818-1 and part of ETSI EN 300 468.

The muxer options are:

@table @option
@item -mpegts_original_network_id @var{number}
Set the original_network_id (default 0x0001). This is unique identifier
of a network in DVB. Its main use is in the unique identification of a
service through the path Original_Network_ID, Transport_Stream_ID.
@item -mpegts_transport_stream_id @var{number}
Set the transport_stream_id (default 0x0001). This identifies a
transponder in DVB.
@item -mpegts_service_id @var{number}
Set the service_id (default 0x0001) also known as program in DVB.
@item -mpegts_pmt_start_pid @var{number}
Set the first PID for PMT (default 0x1000, max 0x1f00).
@item -mpegts_start_pid @var{number}
Set the first PID for data packets (default 0x0100, max 0x0f00).
@item -mpegts_m2ts_mode @var{number}
Enable m2ts mode if set to 1. Default value is -1 which disables m2ts mode.
@item -muxrate @var{number}
Set muxrate.
@item -pes_payload_size @var{number}
Set minimum PES packet payload in bytes.
@item -mpegts_flags @var{flags}
Set flags (see below).
@item -mpegts_copyts @var{number}
Preserve original timestamps, if value is set to 1. Default value is -1, which
results in shifting timestamps so that they start from 0.
@item -tables_version @var{number}
Set PAT, PMT and SDT version (default 0, valid values are from 0 to 31, inclusively).
This option allows updating stream structure so that standard consumer may
detect the change. To do so, reopen output AVFormatContext (in case of API
usage) or restart ffmpeg instance, cyclically changing tables_version value:
@example
ffmpeg -i source1.ts -codec copy -f mpegts -tables_version 0 udp://1.1.1.1:1111
ffmpeg -i source2.ts -codec copy -f mpegts -tables_version 1 udp://1.1.1.1:1111
...
ffmpeg -i source3.ts -codec copy -f mpegts -tables_version 31 udp://1.1.1.1:1111
ffmpeg -i source1.ts -codec copy -f mpegts -tables_version 0 udp://1.1.1.1:1111
ffmpeg -i source2.ts -codec copy -f mpegts -tables_version 1 udp://1.1.1.1:1111
...
@end example
@end table

Option mpegts_flags may take a set of such flags:

@table @option
@item resend_headers
Reemit PAT/PMT before writing the next packet.
@item latm
Use LATM packetization for AAC.
@end table

The recognized metadata settings in mpegts muxer are @code{service_provider}
and @code{service_name}. If they are not set the default for
@code{service_provider} is "FFmpeg" and the default for
@code{service_name} is "Service01".

@example
ffmpeg -i file.mpg -c copy \
     -mpegts_original_network_id 0x1122 \
     -mpegts_transport_stream_id 0x3344 \
     -mpegts_service_id 0x5566 \
     -mpegts_pmt_start_pid 0x1500 \
     -mpegts_start_pid 0x150 \
     -metadata service_provider="Some provider" \
     -metadata service_name="Some Channel" \
     -y out.ts
@end example

@section null

Null muxer.

This muxer does not generate any output file, it is mainly useful for
testing or benchmarking purposes.

For example to benchmark decoding with @command{ffmpeg} you can use the
command:
@example
ffmpeg -benchmark -i INPUT -f null out.null
@end example

Note that the above command does not read or write the @file{out.null}
file, but specifying the output file is required by the @command{ffmpeg}
syntax.

Alternatively you can write the command as:
@example
ffmpeg -benchmark -i INPUT -f null -
@end example

@section ogg

Ogg container muxer.

@table @option
@item -page_duration @var{duration}
Preferred page duration, in microseconds. The muxer will attempt to create
pages that are approximately @var{duration} microseconds long. This allows the
user to compromise between seek granularity and container overhead. The default
is 1 second. A value of 0 will fill all segments, making pages as large as
possible. A value of 1 will effectively use 1 packet-per-page in most
situations, giving a small seek granularity at the cost of additional container
overhead.
@end table

@anchor{segment}
@section segment, stream_segment, ssegment

Basic stream segmenter.

This muxer outputs streams to a number of separate files of nearly
fixed duration. Output filename pattern can be set in a fashion similar to
@ref{image2}.

@code{stream_segment} is a variant of the muxer used to write to
streaming output formats, i.e. which do not require global headers,
and is recommended for outputting e.g. to MPEG transport stream segments.
@code{ssegment} is a shorter alias for @code{stream_segment}.

Every segment starts with a keyframe of the selected reference stream,
which is set through the @option{reference_stream} option.

Note that if you want accurate splitting for a video file, you need to
make the input key frames correspond to the exact splitting times
expected by the segmenter, or the segment muxer will start the new
segment with the key frame found next after the specified start
time.

The segment muxer works best with a single constant frame rate video.

Optionally it can generate a list of the created segments, by setting
the option @var{segment_list}. The list type is specified by the
@var{segment_list_type} option. The entry filenames in the segment
list are set by default to the basename of the corresponding segment
files.

See also the @ref{hls} muxer, which provides a more specific
implementation for HLS segmentation.

The segment muxer supports the following options:

@table @option
@item reference_stream @var{specifier}
Set the reference stream, as specified by the string @var{specifier}.
If @var{specifier} is set to @code{auto}, the reference is choosen
automatically. Otherwise it must be a stream specifier (see the ``Stream
specifiers'' chapter in the ffmpeg manual) which specifies the
reference stream. The default value is @code{auto}.

@item segment_format @var{format}
Override the inner container format, by default it is guessed by the filename
extension.

@item segment_list @var{name}
Generate also a listfile named @var{name}. If not specified no
listfile is generated.

@item segment_list_flags @var{flags}
Set flags affecting the segment list generation.

It currently supports the following flags:
@table @samp
@item cache
Allow caching (only affects M3U8 list files).

@item live
Allow live-friendly file generation.
@end table

@item segment_list_size @var{size}
Update the list file so that it contains at most the last @var{size}
segments. If 0 the list file will contain all the segments. Default
value is 0.

@item segment_list_entry_prefix @var{prefix}
Set @var{prefix} to prepend to the name of each entry filename. By
default no prefix is applied.

@item segment_list_type @var{type}
Specify the format for the segment list file.

The following values are recognized:
@table @samp
@item flat
Generate a flat list for the created segments, one segment per line.

@item csv, ext
Generate a list for the created segments, one segment per line,
each line matching the format (comma-separated values):
@example
@var{segment_filename},@var{segment_start_time},@var{segment_end_time}
@end example

@var{segment_filename} is the name of the output file generated by the
muxer according to the provided pattern. CSV escaping (according to
RFC4180) is applied if required.

@var{segment_start_time} and @var{segment_end_time} specify
the segment start and end time expressed in seconds.

A list file with the suffix @code{".csv"} or @code{".ext"} will
auto-select this format.

@samp{ext} is deprecated in favor or @samp{csv}.

@item ffconcat
Generate an ffconcat file for the created segments. The resulting file
can be read using the FFmpeg @ref{concat} demuxer.

A list file with the suffix @code{".ffcat"} or @code{".ffconcat"} will
auto-select this format.

@item m3u8
Generate an extended M3U8 file, version 3, compliant with
@url{http://tools.ietf.org/id/draft-pantos-http-live-streaming}.

A list file with the suffix @code{".m3u8"} will auto-select this format.
@end table

If not specified the type is guessed from the list file name suffix.

@item segment_time @var{time}
Set segment duration to @var{time}, the value must be a duration
specification. Default value is "2". See also the
@option{segment_times} option.

Note that splitting may not be accurate, unless you force the
reference stream key-frames at the given time. See the introductory
notice and the examples below.

@item segment_time_delta @var{delta}
Specify the accuracy time when selecting the start time for a
segment, expressed as a duration specification. Default value is "0".

When delta is specified a key-frame will start a new segment if its
PTS satisfies the relation:
@example
PTS >= start_time - time_delta
@end example

This option is useful when splitting video content, which is always
split at GOP boundaries, in case a key frame is found just before the
specified split time.

In particular may be used in combination with the @file{ffmpeg} option
@var{force_key_frames}. The key frame times specified by
@var{force_key_frames} may not be set accurately because of rounding
issues, with the consequence that a key frame time may result set just
before the specified time. For constant frame rate videos a value of
1/2*@var{frame_rate} should address the worst case mismatch between
the specified time and the time set by @var{force_key_frames}.

@item segment_times @var{times}
Specify a list of split points. @var{times} contains a list of comma
separated duration specifications, in increasing order. See also
the @option{segment_time} option.

@item segment_frames @var{frames}
Specify a list of split video frame numbers. @var{frames} contains a
list of comma separated integer numbers, in increasing order.

This option specifies to start a new segment whenever a reference
stream key frame is found and the sequential number (starting from 0)
of the frame is greater or equal to the next value in the list.

@item segment_wrap @var{limit}
Wrap around segment index once it reaches @var{limit}.

@item segment_start_number @var{number}
Set the sequence number of the first segment. Defaults to @code{0}.

@item reset_timestamps @var{1|0}
Reset timestamps at the begin of each segment, so that each segment
will start with near-zero timestamps. It is meant to ease the playback
of the generated segments. May not work with some combinations of
muxers/codecs. It is set to @code{0} by default.

<<<<<<< HEAD
@item initial_offset @var{offset}
Specify timestamp offset to apply to the output packet timestamps. The
argument must be a time duration specification, and defaults to 0.
@end table
=======
The MP3 muxer writes a raw MP3 stream with an ID3v2 header at the beginning and
optionally an ID3v1 tag at the end. ID3v2.3 and ID3v2.4 are supported, the
@code{id3v2_version} option controls which one is used. Setting
@code{id3v2_version} to 0 will disable the ID3v2 header completely. The legacy
ID3v1 tag is not written by default, but may be enabled with the
@code{write_id3v1} option.
>>>>>>> 33018907

@subsection Examples

@itemize
@item
To remux the content of file @file{in.mkv} to a list of segments
@file{out-000.nut}, @file{out-001.nut}, etc., and write the list of
generated segments to @file{out.list}:
@example
ffmpeg -i in.mkv -codec copy -map 0 -f segment -segment_list out.list out%03d.nut
@end example

@item
As the example above, but segment the input file according to the split
points specified by the @var{segment_times} option:
@example
ffmpeg -i in.mkv -codec copy -map 0 -f segment -segment_list out.csv -segment_times 1,2,3,5,8,13,21 out%03d.nut
@end example

@item
As the example above, but use the @command{ffmpeg} @option{force_key_frames}
option to force key frames in the input at the specified location, together
with the segment option @option{segment_time_delta} to account for
possible roundings operated when setting key frame times.
@example
ffmpeg -i in.mkv -force_key_frames 1,2,3,5,8,13,21 -codec:v mpeg4 -codec:a pcm_s16le -map 0 \
-f segment -segment_list out.csv -segment_times 1,2,3,5,8,13,21 -segment_time_delta 0.05 out%03d.nut
@end example
In order to force key frames on the input file, transcoding is
required.

@item
Segment the input file by splitting the input file according to the
frame numbers sequence specified with the @option{segment_frames} option:
@example
ffmpeg -i in.mkv -codec copy -map 0 -f segment -segment_list out.csv -segment_frames 100,200,300,500,800 out%03d.nut
@end example

@item
To convert the @file{in.mkv} to TS segments using the @code{libx264}
and @code{libfaac} encoders:
@example
ffmpeg -i in.mkv -map 0 -codec:v libx264 -codec:a libfaac -f ssegment -segment_list out.list out%03d.ts
@end example

<<<<<<< HEAD
@item
Segment the input file, and create an M3U8 live playlist (can be used
as live HLS source):
@example
ffmpeg -re -i in.mkv -codec copy -map 0 -f segment -segment_list playlist.m3u8 \
-segment_list_flags +live -segment_time 10 out%03d.mkv
@end example
@end itemize
=======
Write a "clean" MP3 without any extra features:
@example
avconv -i input.wav -write_xing 0 -id3v2_version 0 out.mp3
@end example

@section ogg
>>>>>>> 33018907

@section tee

The tee muxer can be used to write the same data to several files or any
other kind of muxer. It can be used, for example, to both stream a video to
the network and save it to disk at the same time.

It is different from specifying several outputs to the @command{ffmpeg}
command-line tool because the audio and video data will be encoded only once
with the tee muxer; encoding can be a very expensive process. It is not
useful when using the libavformat API directly because it is then possible
to feed the same packets to several muxers directly.

The slave outputs are specified in the file name given to the muxer,
separated by '|'. If any of the slave name contains the '|' separator,
leading or trailing spaces or any special character, it must be
escaped (see @ref{quoting_and_escaping,,the "Quoting and escaping"
section in the ffmpeg-utils(1) manual,ffmpeg-utils}).

Muxer options can be specified for each slave by prepending them as a list of
@var{key}=@var{value} pairs separated by ':', between square brackets. If
the options values contain a special character or the ':' separator, they
must be escaped; note that this is a second level escaping.

The following special options are also recognized:
@table @option
@item f
Specify the format name. Useful if it cannot be guessed from the
output name suffix.

@item bsfs[/@var{spec}]
Specify a list of bitstream filters to apply to the specified
output.

It is possible to specify to which streams a given bitstream filter
applies, by appending a stream specifier to the option separated by
@code{/}. @var{spec} must be a stream specifier (see @ref{Format
stream specifiers}).  If the stream specifier is not specified, the
bistream filters will be applied to all streams in the output.

Several bitstream filters can be specified, separated by ",".

@item select
Select the streams that should be mapped to the slave output,
specified by a stream specifier. If not specified, this defaults to
all the input streams.
@end table

Some examples follow.
@itemize
@item
Encode something and both archive it in a WebM file and stream it
as MPEG-TS over UDP (the streams need to be explicitly mapped):
@example
ffmpeg -i ... -c:v libx264 -c:a mp2 -f tee -map 0:v -map 0:a
  "archive-20121107.mkv|[f=mpegts]udp://10.0.1.255:1234/"
@end example

@item
Use @command{ffmpeg} to encode the input, and send the output
to three different destinations. The @code{dump_extra} bitstream
filter is used to add extradata information to all the output video
keyframes packets, as requested by the MPEG-TS format. The select
option is applied to @file{out.aac} in order to make it contain only
audio packets.
@example
ffmpeg -i ... -map 0 -flags +global_header -c:v libx264 -c:a aac -strict experimental
       -f tee "[bsfs/v=dump_extra]out.ts|[movflags=+faststart]out.mp4|[select=a]out.aac"
@end example

@item
As below, but select only stream @code{a:1} for the audio output. Note
that a second level escaping must be performed, as ":" is a special
character used to separate options.
@example
ffmpeg -i ... -map 0 -flags +global_header -c:v libx264 -c:a aac -strict experimental
       -f tee "[bsfs/v=dump_extra]out.ts|[movflags=+faststart]out.mp4|[select=\'a:1\']out.aac"
@end example
@end itemize

Note: some codecs may need different options depending on the output format;
the auto-detection of this can not work with the tee muxer. The main example
is the @option{global_header} flag.

@c man end MUXERS<|MERGE_RESOLUTION|>--- conflicted
+++ resolved
@@ -541,8 +541,10 @@
 
 The MP3 muxer writes a raw MP3 stream with an ID3v2 header at the beginning and
 optionally an ID3v1 tag at the end. ID3v2.3 and ID3v2.4 are supported, the
-@code{id3v2_version} option controls which one is used. The legacy ID3v1 tag is
-not written by default, but may be enabled with the @code{write_id3v1} option.
+@code{id3v2_version} option controls which one is used. Setting
+@code{id3v2_version} to 0 will disable the ID3v2 header completely. The legacy
+ID3v1 tag is not written by default, but may be enabled with the
+@code{write_id3v1} option.
 
 The muxer may also write a Xing frame at the beginning, which contains the
 number of frames in the file. It is useful for computing duration of VBR files.
@@ -572,6 +574,11 @@
 @example
 ffmpeg -i input.mp3 -i cover.png -c copy -map 0 -map 1
 -metadata:s:v title="Album cover" -metadata:s:v comment="Cover (Front)" out.mp3
+@end example
+
+Write a "clean" MP3 without any extra features:
+@example
+ffmpeg -i input.wav -write_xing 0 -id3v2_version 0 out.mp3
 @end example
 
 @section mpegts
@@ -858,19 +865,10 @@
 of the generated segments. May not work with some combinations of
 muxers/codecs. It is set to @code{0} by default.
 
-<<<<<<< HEAD
 @item initial_offset @var{offset}
 Specify timestamp offset to apply to the output packet timestamps. The
 argument must be a time duration specification, and defaults to 0.
 @end table
-=======
-The MP3 muxer writes a raw MP3 stream with an ID3v2 header at the beginning and
-optionally an ID3v1 tag at the end. ID3v2.3 and ID3v2.4 are supported, the
-@code{id3v2_version} option controls which one is used. Setting
-@code{id3v2_version} to 0 will disable the ID3v2 header completely. The legacy
-ID3v1 tag is not written by default, but may be enabled with the
-@code{write_id3v1} option.
->>>>>>> 33018907
 
 @subsection Examples
 
@@ -916,7 +914,6 @@
 ffmpeg -i in.mkv -map 0 -codec:v libx264 -codec:a libfaac -f ssegment -segment_list out.list out%03d.ts
 @end example
 
-<<<<<<< HEAD
 @item
 Segment the input file, and create an M3U8 live playlist (can be used
 as live HLS source):
@@ -925,14 +922,6 @@
 -segment_list_flags +live -segment_time 10 out%03d.mkv
 @end example
 @end itemize
-=======
-Write a "clean" MP3 without any extra features:
-@example
-avconv -i input.wav -write_xing 0 -id3v2_version 0 out.mp3
-@end example
-
-@section ogg
->>>>>>> 33018907
 
 @section tee
 
