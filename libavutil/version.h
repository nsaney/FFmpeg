--- conflicted
+++ resolved
@@ -78,15 +78,9 @@
  * @{
  */
 
-<<<<<<< HEAD
 #define LIBAVUTIL_VERSION_MAJOR  55
-#define LIBAVUTIL_VERSION_MINOR  50
+#define LIBAVUTIL_VERSION_MINOR  51
 #define LIBAVUTIL_VERSION_MICRO 100
-=======
-#define LIBAVUTIL_VERSION_MAJOR 55
-#define LIBAVUTIL_VERSION_MINOR 26
-#define LIBAVUTIL_VERSION_MICRO  0
->>>>>>> 0d9b9bd3
 
 #define LIBAVUTIL_VERSION_INT   AV_VERSION_INT(LIBAVUTIL_VERSION_MAJOR, \
                                                LIBAVUTIL_VERSION_MINOR, \
